#!/usr/bin/env bash

#
# Licensed to the Apache Software Foundation (ASF) under one or more
# contributor license agreements.  See the NOTICE file distributed with
# this work for additional information regarding copyright ownership.
# The ASF licenses this file to You under the Apache License, Version 2.0
# (the "License"); you may not use this file except in compliance with
# the License.  You may obtain a copy of the License at
#
#    http://www.apache.org/licenses/LICENSE-2.0
#
# Unless required by applicable law or agreed to in writing, software
# distributed under the License is distributed on an "AS IS" BASIS,
# WITHOUT WARRANTIES OR CONDITIONS OF ANY KIND, either express or implied.
# See the License for the specific language governing permissions and
# limitations under the License.
#

##
## Variables with defaults (if not overwritten by environment)
##
SKIP_GPG=${SKIP_GPG:-false}
MVN=${MVN:-mvn}

if [ -z "${RELEASE_VERSION:-}" ]; then
    echo "RELEASE_VERSION was not set."
    exit 1
fi

# fail immediately
set -o errexit
set -o nounset
# print command before executing
set -o xtrace

CURR_DIR=`pwd`
if [[ `basename $CURR_DIR` != "tools" ]] ; then
  echo "You have to call the script from the tools/ dir"
  exit 1
fi

if [ "$(uname)" == "Darwin" ]; then
    SHASUM="shasum -a 512"
else
    SHASUM="sha512sum"
fi

cd ..

AMORO_DIR=`pwd`
RELEASE_DIR=${AMORO_DIR}/tools/releasing/release
mkdir -p ${RELEASE_DIR}

###########################

# build maven package, create Flink distribution, generate signature
make_binary_release() {
  local HADOOP_PROFILE=""
  local HADOOP_VERSION="hadoop3"
  if [[ $# -eq 1 ]]; then
    HADOOP_VERSION=$1
    HADOOP_PROFILE="-P$1"
  fi
  echo "Creating ${HADOOP_VERSION} binary release"

  # enable release profile here (to check for the maven version)
<<<<<<< HEAD
  $MVN clean package ${HADOOP_PROFILE} -pl ':dist' -am -Dgpg.skip -Dcheckstyle.skip=true -DskipTests
=======
  $MVN clean package ${HADOOP_PROFILE} -Pno-extended-disk-storage -pl ':dist' -am -Dgpg.skip -Dcheckstyle.skip=true -DskipTests
>>>>>>> dcfbc364

  local TARGET_FILE="apache-amoro-${RELEASE_VERSION}-bin-${HADOOP_VERSION}.tar.gz"
  cp amoro-ams/dist/target/apache-amoro-${RELEASE_VERSION}-bin.tar.gz ${RELEASE_DIR}/${TARGET_FILE}
  cd ${RELEASE_DIR}

  # Sign sha the tgz
  if [ "$SKIP_GPG" == "false" ] ; then
    gpg --armor --detach-sig ${TARGET_FILE}
  fi
  $SHASUM ${TARGET_FILE} > "${TARGET_FILE}.sha512"

  cd ${AMORO_DIR}
}

make_binary_release "hadoop3"
make_binary_release "hadoop2"<|MERGE_RESOLUTION|>--- conflicted
+++ resolved
@@ -65,11 +65,7 @@
   echo "Creating ${HADOOP_VERSION} binary release"
 
   # enable release profile here (to check for the maven version)
-<<<<<<< HEAD
-  $MVN clean package ${HADOOP_PROFILE} -pl ':dist' -am -Dgpg.skip -Dcheckstyle.skip=true -DskipTests
-=======
   $MVN clean package ${HADOOP_PROFILE} -Pno-extended-disk-storage -pl ':dist' -am -Dgpg.skip -Dcheckstyle.skip=true -DskipTests
->>>>>>> dcfbc364
 
   local TARGET_FILE="apache-amoro-${RELEASE_VERSION}-bin-${HADOOP_VERSION}.tar.gz"
   cp amoro-ams/dist/target/apache-amoro-${RELEASE_VERSION}-bin.tar.gz ${RELEASE_DIR}/${TARGET_FILE}
