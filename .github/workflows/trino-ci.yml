# This workflow will build a Java project with Maven, and cache/restore any dependencies to improve the workflow execution time
# For more information see: https://help.github.com/actions/language-and-framework-guides/building-and-testing-java-with-maven

name: Trino CI with Maven

on:
  push:
    branches:
      - "master"
      - "0.**"
<<<<<<< HEAD
    paths-ignpore:
      - ".github/**"
      - ".idea/**"
      - "dev/**"
      - "dist/**"
      - "docker/**"
      - "site/**"
      - "style/**"
      - ".gitignore"
      - "LICENSE"
      - "README.md"
=======
    paths:
      - "ams/**"
      - "core/**"
      - "flink/**"
      - "hive/**"
      - "optimizer/**"
      - "spark/**"
      - "trino/**"
      - "pom.xml"
>>>>>>> f5d8ad10

  pull_request:
    branches:
      - "master"
      - "0.**"
    paths-ignpore:
      - ".github/**"
      - ".idea/**"
      - "dev/**"
      - "dist/**"
      - "docker/**"
      - "site/**"
      - "style/**"
      - ".gitignore"
      - "LICENSE"
      - "README.md"

jobs:
  build:
    runs-on: ubuntu-latest
    steps:
      - uses: actions/checkout@v3
      - name: Set up JDK 17
        uses: actions/setup-java@v3
        with:
          java-version: '17'
          distribution: 'temurin'
          cache: maven

      - name: Install dependency with Maven
<<<<<<< HEAD
        run: mvn install -DskipTests -pl 'ams/ams-api,core,hive' -am

      - name: Build with Maven
        run: mvn test -pl 'trino'
=======
        run: mvn clean install -DskipTests -pl 'ams/ams-api,core,hive' -am

      - name: Build with Maven
        run: mvn clean test -pl 'trino'
>>>>>>> f5d8ad10

      - name: Code coverage
        uses: codecov/codecov-action@v3
        with:
          verbose: true
          flags: trino<|MERGE_RESOLUTION|>--- conflicted
+++ resolved
@@ -8,19 +8,6 @@
     branches:
       - "master"
       - "0.**"
-<<<<<<< HEAD
-    paths-ignpore:
-      - ".github/**"
-      - ".idea/**"
-      - "dev/**"
-      - "dist/**"
-      - "docker/**"
-      - "site/**"
-      - "style/**"
-      - ".gitignore"
-      - "LICENSE"
-      - "README.md"
-=======
     paths:
       - "ams/**"
       - "core/**"
@@ -30,7 +17,6 @@
       - "spark/**"
       - "trino/**"
       - "pom.xml"
->>>>>>> f5d8ad10
 
   pull_request:
     branches:
@@ -61,17 +47,10 @@
           cache: maven
 
       - name: Install dependency with Maven
-<<<<<<< HEAD
         run: mvn install -DskipTests -pl 'ams/ams-api,core,hive' -am
 
       - name: Build with Maven
-        run: mvn test -pl 'trino'
-=======
-        run: mvn clean install -DskipTests -pl 'ams/ams-api,core,hive' -am
-
-      - name: Build with Maven
         run: mvn clean test -pl 'trino'
->>>>>>> f5d8ad10
 
       - name: Code coverage
         uses: codecov/codecov-action@v3
