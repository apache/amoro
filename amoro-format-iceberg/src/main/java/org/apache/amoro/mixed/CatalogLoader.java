/*
 * Licensed to the Apache Software Foundation (ASF) under one
 * or more contributor license agreements.  See the NOTICE file
 * distributed with this work for additional information
 * regarding copyright ownership.  The ASF licenses this file
 * to you under the Apache License, Version 2.0 (the
 * "License"); you may not use this file except in compliance
 * with the License.  You may obtain a copy of the License at
 *
 *     http://www.apache.org/licenses/LICENSE-2.0
 *
 * Unless required by applicable law or agreed to in writing, software
 * distributed under the License is distributed on an "AS IS" BASIS,
 * WITHOUT WARRANTIES OR CONDITIONS OF ANY KIND, either express or implied.
 * See the License for the specific language governing permissions and
 * limitations under the License.
 */

package org.apache.amoro.mixed;

import static org.apache.iceberg.CatalogUtil.ICEBERG_CATALOG_TYPE;

import org.apache.amoro.AmsClient;
import org.apache.amoro.Constants;
import org.apache.amoro.PooledAmsClient;
import org.apache.amoro.TableFormat;
import org.apache.amoro.api.CatalogMeta;
import org.apache.amoro.api.NoSuchObjectException;
import org.apache.amoro.client.AmsThriftUrl;
import org.apache.amoro.properties.CatalogMetaProperties;
import org.apache.amoro.shade.guava32.com.google.common.collect.Maps;
import org.apache.amoro.shade.thrift.org.apache.thrift.TException;
import org.apache.amoro.table.TableMetaStore;
import org.apache.amoro.utils.MixedFormatCatalogUtil;
import org.apache.iceberg.common.DynConstructors;

import java.util.Map;
import java.util.Set;

/** Catalogs, create mixed-format catalog from metastore thrift url. */
public class CatalogLoader {

  public static final String INTERNAL_CATALOG_IMPL = InternalMixedIcebergCatalog.class.getName();
  public static final String HIVE_CATALOG_IMPL = "org.apache.amoro.hive.catalog.MixedHiveCatalog";
  public static final String MIXED_ICEBERG_CATALOG_IMP = BasicMixedIcebergCatalog.class.getName();

  /**
   * Entrypoint for loading Catalog.
   *
   * @param catalogUrl mixed-format catalog url, thrift://ams-host:port/catalog_name
   * @param properties client side catalog configs
   * @return mixed-format catalog object
   */
  public static MixedFormatCatalog load(String catalogUrl, Map<String, String> properties) {
    AmsThriftUrl url = AmsThriftUrl.parse(catalogUrl, Constants.THRIFT_TABLE_SERVICE_NAME);
    if (url.catalogName() == null || url.catalogName().contains("/")) {
      throw new IllegalArgumentException("invalid catalog name " + url.catalogName());
    }

    return loadCatalog(catalogUrl, url.catalogName(), properties);
  }

  /**
   * Entrypoint for loading catalog.
   *
   * @param catalogUrl mixed-format catalog url, thrift://ams-host:port/catalog_name
   * @return mixed-format catalog object
   */
  public static MixedFormatCatalog load(String catalogUrl) {
    return load(catalogUrl, Maps.newHashMap());
  }

  /**
   * get mixed-format catalog implement class name
   *
   * @param metastoreType - metastore type
   * @param catalogProperties - catalog properties
   * @return class name for catalog
   */
  private static String catalogImpl(String metastoreType, Map<String, String> catalogProperties) {
<<<<<<< HEAD
    Set<TableFormat> tableFormats =
        MixedFormatCatalogUtil.tableFormats(metastoreType, catalogProperties);
    Preconditions.checkArgument(
        tableFormats.size() == 1, "Catalog support only one table format now.");
    TableFormat tableFormat = tableFormats.iterator().next();
    Preconditions.checkArgument(
        tableFormat.in(TableFormat.MIXED_ICEBERG, TableFormat.MIXED_HIVE),
        "MixedCatalogLoader only support mixed-format, format: %s",
        tableFormat.name());

=======
>>>>>>> 8b9050e6
    String catalogImpl;
    switch (metastoreType) {
      case CatalogMetaProperties.CATALOG_TYPE_HADOOP:
      case CatalogMetaProperties.CATALOG_TYPE_GLUE:
      case CatalogMetaProperties.CATALOG_TYPE_CUSTOM:
<<<<<<< HEAD
        Preconditions.checkArgument(
            TableFormat.MIXED_ICEBERG.equals(tableFormat),
            "%s catalog support mixed-iceberg table only.",
            metastoreType);
        catalogImpl = MIXED_ICEBERG_CATALOG_IMP;
        break;
      case CatalogMetaProperties.CATALOG_TYPE_HIVE:
        if (TableFormat.MIXED_HIVE.equals(tableFormat)) {
=======
        catalogImpl = MIXED_ICEBERG_CATALOG_IMP;
        break;
      case CatalogMetaProperties.CATALOG_TYPE_HIVE:
        Set<TableFormat> tableFormats =
            MixedFormatCatalogUtil.tableFormats(metastoreType, catalogProperties);
        if (tableFormats.contains(TableFormat.MIXED_HIVE)) {
>>>>>>> 8b9050e6
          catalogImpl = HIVE_CATALOG_IMPL;
        } else {
          catalogImpl = MIXED_ICEBERG_CATALOG_IMP;
        }
        break;
      case CatalogMetaProperties.CATALOG_TYPE_AMS:
<<<<<<< HEAD
        if (TableFormat.MIXED_ICEBERG.equals(tableFormat)) {
          catalogImpl = INTERNAL_CATALOG_IMPL;
        } else {
          throw new IllegalArgumentException("Internal Catalog mixed-iceberg table only");
        }
=======
        catalogImpl = INTERNAL_CATALOG_IMPL;
>>>>>>> 8b9050e6
        break;
      default:
        throw new IllegalStateException("unsupported metastore type:" + metastoreType);
    }
    return catalogImpl;
  }

  /**
   * Load catalog meta from metastore.
   *
   * @param catalogUrl - catalog url
   * @return catalog meta
   */
  public static CatalogMeta loadMeta(String catalogUrl) {
    AmsThriftUrl url = AmsThriftUrl.parse(catalogUrl, Constants.THRIFT_TABLE_SERVICE_NAME);
    if (url.catalogName() == null || url.catalogName().contains("/")) {
      throw new IllegalArgumentException("invalid catalog name " + url.catalogName());
    }
    AmsClient client = new PooledAmsClient(catalogUrl);
    try {
      return client.getCatalog(url.catalogName());
    } catch (TException e) {
      throw new IllegalStateException("failed when load catalog " + url.catalogName(), e);
    }
  }

  /**
   * Entrypoint for loading catalog
   *
   * @param metaStoreUrl mixed-format metastore url
   * @param catalogName mixed-format catalog name
   * @param properties client side catalog configs
   * @return mixed-format catalog object
   */
  private static MixedFormatCatalog loadCatalog(
      String metaStoreUrl, String catalogName, Map<String, String> properties) {
    AmsClient client = new PooledAmsClient(metaStoreUrl);
    try {
      CatalogMeta catalogMeta = client.getCatalog(catalogName);
      String type = catalogMeta.getCatalogType();
      catalogMeta.putToCatalogProperties(CatalogMetaProperties.AMS_URI, metaStoreUrl);
      MixedFormatCatalogUtil.mergeCatalogProperties(catalogMeta, properties);
      return createCatalog(
          catalogName,
          type,
          catalogMeta.getCatalogProperties(),
          MixedFormatCatalogUtil.buildMetaStore(catalogMeta));
    } catch (NoSuchObjectException e1) {
      throw new IllegalArgumentException("catalog not found, please check catalog name", e1);
    } catch (Exception e) {
      throw new IllegalStateException("failed when load catalog " + catalogName, e);
    }
  }

  /**
   * build and initialize a mixed-format catalog.
   *
   * @param catalogName catalog-name
   * @param metastoreType metastore type
   * @param properties catalog properties
   * @param metaStore auth context
   * @return initialized catalog.
   */
  public static MixedFormatCatalog createCatalog(
      String catalogName,
      String metastoreType,
      Map<String, String> properties,
      TableMetaStore metaStore) {
    String catalogImpl = catalogImpl(metastoreType, properties);
    MixedFormatCatalog catalog = buildCatalog(catalogImpl);
    if (!properties.containsKey(ICEBERG_CATALOG_TYPE)) {
      properties.put(ICEBERG_CATALOG_TYPE, metastoreType);
    }
    catalog.initialize(catalogName, properties, metaStore);
    return catalog;
  }

  private static MixedFormatCatalog buildCatalog(String impl) {
    DynConstructors.Ctor<MixedFormatCatalog> ctor;
    try {
      ctor = DynConstructors.builder(MixedFormatCatalog.class).impl(impl).buildChecked();
    } catch (NoSuchMethodException e) {
      throw new IllegalArgumentException(
          String.format("Cannot initialize Catalog implementation %s: %s", impl, e.getMessage()),
          e);
    }
    try {
      return ctor.newInstance();
    } catch (ClassCastException e) {
      throw new IllegalArgumentException(
          String.format("Cannot initialize Catalog, %s does not implement Catalog.", impl), e);
    }
  }
}<|MERGE_RESOLUTION|>--- conflicted
+++ resolved
@@ -78,56 +78,24 @@
    * @return class name for catalog
    */
   private static String catalogImpl(String metastoreType, Map<String, String> catalogProperties) {
-<<<<<<< HEAD
-    Set<TableFormat> tableFormats =
-        MixedFormatCatalogUtil.tableFormats(metastoreType, catalogProperties);
-    Preconditions.checkArgument(
-        tableFormats.size() == 1, "Catalog support only one table format now.");
-    TableFormat tableFormat = tableFormats.iterator().next();
-    Preconditions.checkArgument(
-        tableFormat.in(TableFormat.MIXED_ICEBERG, TableFormat.MIXED_HIVE),
-        "MixedCatalogLoader only support mixed-format, format: %s",
-        tableFormat.name());
-
-=======
->>>>>>> 8b9050e6
     String catalogImpl;
     switch (metastoreType) {
       case CatalogMetaProperties.CATALOG_TYPE_HADOOP:
       case CatalogMetaProperties.CATALOG_TYPE_GLUE:
       case CatalogMetaProperties.CATALOG_TYPE_CUSTOM:
-<<<<<<< HEAD
-        Preconditions.checkArgument(
-            TableFormat.MIXED_ICEBERG.equals(tableFormat),
-            "%s catalog support mixed-iceberg table only.",
-            metastoreType);
-        catalogImpl = MIXED_ICEBERG_CATALOG_IMP;
-        break;
-      case CatalogMetaProperties.CATALOG_TYPE_HIVE:
-        if (TableFormat.MIXED_HIVE.equals(tableFormat)) {
-=======
         catalogImpl = MIXED_ICEBERG_CATALOG_IMP;
         break;
       case CatalogMetaProperties.CATALOG_TYPE_HIVE:
         Set<TableFormat> tableFormats =
             MixedFormatCatalogUtil.tableFormats(metastoreType, catalogProperties);
         if (tableFormats.contains(TableFormat.MIXED_HIVE)) {
->>>>>>> 8b9050e6
           catalogImpl = HIVE_CATALOG_IMPL;
         } else {
           catalogImpl = MIXED_ICEBERG_CATALOG_IMP;
         }
         break;
       case CatalogMetaProperties.CATALOG_TYPE_AMS:
-<<<<<<< HEAD
-        if (TableFormat.MIXED_ICEBERG.equals(tableFormat)) {
-          catalogImpl = INTERNAL_CATALOG_IMPL;
-        } else {
-          throw new IllegalArgumentException("Internal Catalog mixed-iceberg table only");
-        }
-=======
         catalogImpl = INTERNAL_CATALOG_IMPL;
->>>>>>> 8b9050e6
         break;
       default:
         throw new IllegalStateException("unsupported metastore type:" + metastoreType);
