<?xml version="1.0" encoding="UTF-8"?>
<!--
  ~ Licensed to the Apache Software Foundation (ASF) under one
  ~ or more contributor license agreements.  See the NOTICE file
  ~ distributed with this work for additional information
  ~ regarding copyright ownership.  The ASF licenses this file
  ~ to you under the Apache License, Version 2.0 (the
  ~ "License"); you may not use this file except in compliance
  ~ with the License.  You may obtain a copy of the License at
  ~
  ~     http://www.apache.org/licenses/LICENSE-2.0
  ~
  ~ Unless required by applicable law or agreed to in writing, software
  ~ distributed under the License is distributed on an "AS IS" BASIS,
  ~ WITHOUT WARRANTIES OR CONDITIONS OF ANY KIND, either express or implied.
  ~ See the License for the specific language governing permissions and
  ~ limitations under the License.
  -->
<project xmlns="http://maven.apache.org/POM/4.0.0" xmlns:xsi="http://www.w3.org/2001/XMLSchema-instance"
         xsi:schemaLocation="http://maven.apache.org/POM/4.0.0 http://maven.apache.org/xsd/maven-4.0.0.xsd">
    <modelVersion>4.0.0</modelVersion>

    <groupId>com.netease.amoro</groupId>
    <artifactId>amoro-parent</artifactId>
    <version>0.6.0-SNAPSHOT</version>
    <packaging>pom</packaging>

    <name>Amoro Project Parent</name>
    <description>Amoro is a Lakehouse management system built on open data formats.</description>
    <url>https://amoro.netease.com</url>

    <licenses>
        <license>
            <name>The Apache Software License, Version 2.0</name>
            <url>https://www.apache.org/licenses/LICENSE-2.0.txt</url>
            <distribution>manual</distribution>
        </license>
    </licenses>

    <modules>
        <module>core</module>
        <module>hive</module>
        <module>flink</module>
        <module>spark</module>
        <module>trino</module>
        <module>ams</module>
        <module>dist</module>
    </modules>

    <scm>
        <connection>scm:git:git@github.com:NetEase/amoro.git</connection>
        <developerConnection>scm:git:git@github.com:NetEase/amoro.git</developerConnection>
        <tag>HEAD</tag>
        <url>scm:git:git@github.com:NetEase/amoro.git</url>
    </scm>

    <issueManagement>
        <system>GitHub Issues</system>
        <url>https://github.com/NetEase/amoro/issues</url>
    </issueManagement>

    <properties>
        <maven.compiler.source>8</maven.compiler.source>
        <maven.compiler.target>8</maven.compiler.target>

        <project.build.sourceEncoding>UTF-8</project.build.sourceEncoding>
        <java.version>1.8</java.version>
        <root.dir>${project.basedir}</root.dir>
        <jacoco.flink.skip>false</jacoco.flink.skip>

        <maven-assembly-plugin.version>3.3.0</maven-assembly-plugin.version>
        <maven-checkstyle-plugin.version>3.2.1</maven-checkstyle-plugin.version>
        <maven-jar-plugin-version>3.0.2</maven-jar-plugin-version>
        <maven-source-plugin-version>2.2.1</maven-source-plugin-version>
        <maven-javadoc-plugin.version>3.3.0</maven-javadoc-plugin.version>
        <maven-gpg-plugin.version>3.0.1</maven-gpg-plugin.version>
        <maven-deploy-plugin.version>3.0.0-M1</maven-deploy-plugin.version>
        <maven-shade-plugin.version>3.2.4</maven-shade-plugin.version>
        <maven-scala-plugin.version>4.8.1</maven-scala-plugin.version>
        <maven-antlr4-plugin.version>4.3</maven-antlr4-plugin.version>
        <maven-surefire-plugin.version>3.0.0-M7</maven-surefire-plugin.version>
        <maven-compiler-plugin.version>3.8.1</maven-compiler-plugin.version>
        <maven-dependency-plugin.version>3.3.0</maven-dependency-plugin.version>
        <maven-antrun-plugin.version>3.0.0</maven-antrun-plugin.version>
        <maven-jacoco-plugin.version>0.8.7</maven-jacoco-plugin.version>
        <maven-spotless-plugin.version>2.27.2</maven-spotless-plugin.version>
        <maven-thrift-plugin.version>0.1.11</maven-thrift-plugin.version>
        <maven-build-helper-plugin.version>3.2.0</maven-build-helper-plugin.version>

        <iceberg.version>1.3.0</iceberg.version>
        <hive.version>3.1.1</hive.version>
        <hadoop.version>3.2.2</hadoop.version>
        <scala.binary.version>2.12</scala.binary.version>
        <args4j.version>2.33</args4j.version>
        <mysql-jdbc.version>8.0.30</mysql-jdbc.version>
        <slf4j.version>1.7.30</slf4j.version>
        <log4j.version>2.20.0</log4j.version>
        <junit4.version>4.13</junit4.version>
        <junit5.jupiter.version>5.9.1</junit5.jupiter.version>
        <junit5.vintage.version>5.9.1</junit5.vintage.version>
        <junit5.platform.version>1.9.1</junit5.platform.version>
        <commons-pool2.version>2.10.0</commons-pool2.version>
        <commons-lang3.version>3.12.0</commons-lang3.version>
        <cglib.version>2.2.2</cglib.version>
        <mockito.version>3.12.4</mockito.version>
        <parquet-hadoop.version>1.12.0</parquet-hadoop.version>
        <curator.version>5.2.1</curator.version>
        <zookeeper.version>3.7.1</zookeeper.version>
        <fastjson.version>1.2.75</fastjson.version>
        <parquet-avro.version>1.12.2</parquet-avro.version>
        <orc-core.version>1.7.2</orc-core.version>
        <awssdk.version>2.20.5</awssdk.version>
        <terminal.spark.version>3.3.2</terminal.spark.version>
        <terminal.spark.major.version>3.3</terminal.spark.major.version>
        <dropwizard.metrics.version>4.2.19</dropwizard.metrics.version>
<<<<<<< HEAD
        <paimon.version>0.5.0-incubating</paimon.version>
=======
        <thrift.version>0.13.0</thrift.version>
        <caffeine.version>2.8.4</caffeine.version>
        <snakeyaml.version>1.30</snakeyaml.version>
        <mybatis.version>3.5.6</mybatis.version>
        <postgres-jdbc.version>42.5.1</postgres-jdbc.version>
        <derby-jdbc.version>10.13.1.1</derby-jdbc.version>
        <commons-dbcp2.version>2.9.0</commons-dbcp2.version>
        <netty.version>4.1.56.Final</netty.version>
        <javalin.version>4.6.1</javalin.version>
        <kyuubi-hive-jdbc-shaded.version>1.6.0-incubating</kyuubi-hive-jdbc-shaded.version>
        <powermock.version>2.0.2</powermock.version>
        <rocksdb.version>7.10.2</rocksdb.version>
        <kryo.version>2.24.0</kryo.version>
        <jol.version>0.16</jol.version>
        <trino.version>406</trino.version>
>>>>>>> f032423d
    </properties>

    <dependencyManagement>
        <dependencies>
            <dependency>
                <groupId>com.netease.amoro</groupId>
                <artifactId>amoro-ams-api</artifactId>
                <version>${project.version}</version>
            </dependency>

            <dependency>
                <groupId>com.netease.amoro</groupId>
                <artifactId>amoro-core</artifactId>
                <version>${project.version}</version>
            </dependency>

            <dependency>
                <groupId>com.netease.amoro</groupId>
                <artifactId>amoro-hive</artifactId>
                <version>${project.version}</version>
            </dependency>

            <dependency>
                <groupId>org.apache.commons</groupId>
                <artifactId>commons-pool2</artifactId>
                <version>${commons-pool2.version}</version>
            </dependency>

            <dependency>
                <groupId>org.apache.commons</groupId>
                <artifactId>commons-lang3</artifactId>
                <version>${commons-lang3.version}</version>
            </dependency>

            <dependency>
                <groupId>org.apache.iceberg</groupId>
                <artifactId>iceberg-core</artifactId>
                <version>${iceberg.version}</version>
            </dependency>

            <dependency>
                <groupId>org.apache.iceberg</groupId>
                <artifactId>iceberg-data</artifactId>
                <version>${iceberg.version}</version>
            </dependency>

            <dependency>
                <groupId>org.apache.iceberg</groupId>
                <artifactId>iceberg-orc</artifactId>
                <version>${iceberg.version}</version>
            </dependency>

            <dependency>
                <groupId>org.apache.iceberg</groupId>
                <artifactId>iceberg-common</artifactId>
                <version>${iceberg.version}</version>
            </dependency>

            <dependency>
                <groupId>org.apache.iceberg</groupId>
                <artifactId>iceberg-parquet</artifactId>
                <version>${iceberg.version}</version>
            </dependency>

            <dependency>
                <groupId>org.apache.iceberg</groupId>
                <artifactId>iceberg-flink</artifactId>
                <version>${iceberg.version}</version>
            </dependency>

            <dependency>
                <groupId>org.apache.iceberg</groupId>
                <artifactId>iceberg-hive-metastore</artifactId>
                <version>${iceberg.version}</version>
            </dependency>

            <dependency>
                <groupId>org.apache.iceberg</groupId>
                <artifactId>iceberg-bundled-guava</artifactId>
                <version>${iceberg.version}</version>
            </dependency>

            <dependency>
                <groupId>org.apache.iceberg</groupId>
                <artifactId>iceberg-aws</artifactId>
                <version>${iceberg.version}</version>
            </dependency>

            <dependency>
                <groupId>org.apache.parquet</groupId>
                <artifactId>parquet-avro</artifactId>
                <version>${parquet-avro.version}</version>
                <exclusions>
                    <exclusion>
                        <groupId>org.apache.parquet</groupId>
                        <artifactId>parquet-hadoop</artifactId>
                    </exclusion>
                </exclusions>
            </dependency>

            <dependency>
                <groupId>org.apache.parquet</groupId>
                <artifactId>parquet-hadoop</artifactId>
                <version>${parquet-hadoop.version}</version>
            </dependency>

            <dependency>
                <groupId>org.apache.hadoop</groupId>
                <artifactId>hadoop-auth</artifactId>
                <version>${hadoop.version}</version>
                <exclusions>
                    <exclusion>
                        <groupId>org.slf4j</groupId>
                        <artifactId>*</artifactId>
                    </exclusion>
                </exclusions>
            </dependency>

            <dependency>
                <groupId>org.apache.hadoop</groupId>
                <artifactId>hadoop-client</artifactId>
                <version>${hadoop.version}</version>
                <exclusions>
                    <exclusion>
                        <groupId>com.google.code.gson</groupId>
                        <artifactId>gson</artifactId>
                    </exclusion>
                    <exclusion>
                        <groupId>org.apache.parquet</groupId>
                        <artifactId>parquet-hadoop-bundle</artifactId>
                    </exclusion>
                    <exclusion>
                        <groupId>org.apache.logging.log4j</groupId>
                        <artifactId>*</artifactId>
                    </exclusion>
                    <exclusion>
                        <groupId>org.slf4j</groupId>
                        <artifactId>*</artifactId>
                    </exclusion>
                    <exclusion>
                        <groupId>org.eclipse.jetty</groupId>
                        <artifactId>*</artifactId>
                    </exclusion>
                    <exclusion>
                        <groupId>javax.servlet</groupId>
                        <artifactId>*</artifactId>
                    </exclusion>
                    <exclusion>
                        <groupId>org.eclipse.jetty.orbit</groupId>
                        <artifactId>javax.servlet</artifactId>
                    </exclusion>
                    <exclusion>
                        <groupId>com.sun.jersey</groupId>
                        <artifactId>jersey-servlet</artifactId>
                    </exclusion>
                </exclusions>
            </dependency>

            <dependency>
                <groupId>org.slf4j</groupId>
                <artifactId>slf4j-api</artifactId>
                <version>${slf4j.version}</version>
            </dependency>

            <dependency>
                <groupId>org.apache.logging.log4j</groupId>
                <artifactId>log4j-slf4j-impl</artifactId>
                <version>${log4j.version}</version>
            </dependency>

            <dependency>
                <groupId>org.apache.logging.log4j</groupId>
                <artifactId>log4j-api</artifactId>
                <version>${log4j.version}</version>
            </dependency>

            <dependency>
                <groupId>org.apache.logging.log4j</groupId>
                <artifactId>log4j-core</artifactId>
                <version>${log4j.version}</version>
            </dependency>

            <dependency>
                <!-- API bridge between log4j 1 and 2 -->
                <groupId>org.apache.logging.log4j</groupId>
                <artifactId>log4j-1.2-api</artifactId>
                <version>${log4j.version}</version>
            </dependency>

            <dependency>
                <groupId>args4j</groupId>
                <artifactId>args4j</artifactId>
                <version>${args4j.version}</version>
            </dependency>

            <dependency>
                <groupId>mysql</groupId>
                <artifactId>mysql-connector-java</artifactId>
                <version>${mysql-jdbc.version}</version>
            </dependency>

            <dependency>
                <groupId>org.apache.orc</groupId>
                <artifactId>orc-core</artifactId>
                <version>${orc-core.version}</version>
                <classifier>nohive</classifier>
            </dependency>

            <dependency>
                <groupId>cglib</groupId>
                <artifactId>cglib</artifactId>
                <version>${cglib.version}</version>
            </dependency>

            <dependency>
                <groupId>software.amazon.awssdk</groupId>
                <artifactId>s3</artifactId>
                <version>${awssdk.version}</version>
            </dependency>

            <dependency>
                <groupId>software.amazon.awssdk</groupId>
                <artifactId>glue</artifactId>
                <version>${awssdk.version}</version>
            </dependency>

            <dependency>
                <groupId>software.amazon.awssdk</groupId>
                <artifactId>kms</artifactId>
                <version>${awssdk.version}</version>
            </dependency>

            <dependency>
                <groupId>software.amazon.awssdk</groupId>
                <artifactId>dynamodb</artifactId>
                <version>${awssdk.version}</version>
            </dependency>

            <dependency>
                <groupId>software.amazon.awssdk</groupId>
                <artifactId>sts</artifactId>
                <version>${awssdk.version}</version>
            </dependency>

            <dependency>
                <groupId>software.amazon.awssdk</groupId>
                <artifactId>url-connection-client</artifactId>
                <version>${awssdk.version}</version>
            </dependency>

            <dependency>
                <groupId>io.dropwizard.metrics</groupId>
                <artifactId>metrics-core</artifactId>
                <version>${dropwizard.metrics.version}</version>
            </dependency>

            <dependency>
<<<<<<< HEAD
                <groupId>org.apache.paimon</groupId>
                <artifactId>paimon-bundle</artifactId>
                <version>${paimon.version}</version>
=======
                <groupId>org.apache.thrift</groupId>
                <artifactId>libthrift</artifactId>
                <version>${thrift.version}</version>
                <exclusions>
                    <exclusion>
                        <groupId>org.slf4j</groupId>
                        <artifactId>slf4j-api</artifactId>
                    </exclusion>
                </exclusions>
            </dependency>

            <dependency>
                <groupId>com.github.ben-manes.caffeine</groupId>
                <artifactId>caffeine</artifactId>
                <version>${caffeine.version}</version>
            </dependency>

            <dependency>
                <groupId>org.apache.curator</groupId>
                <artifactId>curator-framework</artifactId>
                <version>${curator.version}</version>
                <exclusions>
                    <exclusion>
                        <groupId>org.slf4j</groupId>
                        <artifactId>slf4j-api</artifactId>
                    </exclusion>
                </exclusions>
            </dependency>

            <dependency>
                <groupId>org.apache.curator</groupId>
                <artifactId>curator-recipes</artifactId>
                <version>${curator.version}</version>
            </dependency>

            <dependency>
                <groupId>com.alibaba</groupId>
                <artifactId>fastjson</artifactId>
                <version>${fastjson.version}</version>
            </dependency>

            <dependency>
                <groupId>org.yaml</groupId>
                <artifactId>snakeyaml</artifactId>
                <version>${snakeyaml.version}</version>
            </dependency>

            <dependency>
                <groupId>org.mybatis</groupId>
                <artifactId>mybatis</artifactId>
                <version>${mybatis.version}</version>
            </dependency>

            <dependency>
                <groupId>org.postgresql</groupId>
                <artifactId>postgresql</artifactId>
                <version>${postgres-jdbc.version}</version>
            </dependency>

            <dependency>
                <groupId>org.apache.derby</groupId>
                <artifactId>derby</artifactId>
                <version>${derby-jdbc.version}</version>
            </dependency>

            <dependency>
                <groupId>org.apache.commons</groupId>
                <artifactId>commons-dbcp2</artifactId>
                <version>${commons-dbcp2.version}</version>
            </dependency>

            <dependency>
                <groupId>io.javalin</groupId>
                <artifactId>javalin</artifactId>
                <version>${javalin.version}</version>
                <exclusions>
                    <exclusion>
                        <groupId>org.slf4j</groupId>
                        <artifactId>slf4j-api</artifactId>
                    </exclusion>
                </exclusions>
            </dependency>

            <dependency>
                <groupId>io.netty</groupId>
                <artifactId>netty-all</artifactId>
                <version>${netty.version}</version>
            </dependency>

            <dependency>
                <groupId>org.apache.kyuubi</groupId>
                <artifactId>kyuubi-hive-jdbc-shaded</artifactId>
                <version>${kyuubi-hive-jdbc-shaded.version}</version>
            </dependency>

            <dependency>
                <groupId>org.rocksdb</groupId>
                <artifactId>rocksdbjni</artifactId>
                <version>${rocksdb.version}</version>
            </dependency>

            <dependency>
                <groupId>com.esotericsoftware.kryo</groupId>
                <artifactId>kryo</artifactId>
                <version>${kryo.version}</version>
            </dependency>

            <dependency>
                <groupId>org.openjdk.jol</groupId>
                <artifactId>jol-core</artifactId>
                <version>${jol.version}</version>
            </dependency>

            <dependency>
                <groupId>org.apache.hive</groupId>
                <artifactId>hive-metastore</artifactId>
                <version>${hive.version}</version>
                <exclusions>
                    <exclusion>
                        <groupId>org.apache.hadoop</groupId>
                        <artifactId>hadoop-hdfs</artifactId>
                    </exclusion>
                    <exclusion>
                        <groupId>com.google.guava</groupId>
                        <artifactId>guava</artifactId>
                    </exclusion>
                    <exclusion>
                        <groupId>org.apache.logging.log4j</groupId>
                        <artifactId>*</artifactId>
                    </exclusion>
                    <exclusion>
                        <groupId>org.eclipse.jetty.aggregate</groupId>
                        <artifactId>jetty-all</artifactId>
                    </exclusion>
                    <exclusion>
                        <groupId>org.apache.hadoop</groupId>
                        <artifactId>hadoop-yarn-server-web-proxy</artifactId>
                    </exclusion>
                    <exclusion>
                        <groupId>org.mortbay.jetty</groupId>
                        <artifactId>jetty-util</artifactId>
                    </exclusion>
                    <exclusion>
                        <groupId>org.mortbay.jetty</groupId>
                        <artifactId>jetty-sslengine</artifactId>
                    </exclusion>
                    <exclusion>
                        <groupId>org.eclipse.jetty</groupId>
                        <artifactId>*</artifactId>
                    </exclusion>
                    <exclusion>
                        <groupId>javax.servlet</groupId>
                        <artifactId>*</artifactId>
                    </exclusion>
                    <exclusion>
                        <groupId>com.sun.jersey</groupId>
                        <artifactId>jersey-servlet</artifactId>
                    </exclusion>
                    <exclusion>
                        <groupId>jdk.tools</groupId>
                        <artifactId>jdk.tools</artifactId>
                    </exclusion>
                    <exclusion>
                        <groupId>org.apache.parquet</groupId>
                        <artifactId>parquet-hadoop-bundle</artifactId>
                    </exclusion>
                </exclusions>
            </dependency>

            <dependency>
                <groupId>io.trino</groupId>
                <artifactId>trino-memory-context</artifactId>
                <version>${trino.version}</version>
            </dependency>

            <dependency>
                <groupId>io.trino</groupId>
                <artifactId>trino-plugin-toolkit</artifactId>
                <version>${trino.version}</version>
            </dependency>

            <dependency>
                <groupId>io.trino</groupId>
                <artifactId>trino-hive</artifactId>
                <version>${trino.version}</version>
                <exclusions>
                    <exclusion>
                        <groupId>io.trino.hive</groupId>
                        <artifactId>hive-apache</artifactId>
                    </exclusion>
                </exclusions>
            </dependency>

            <dependency>
                <groupId>io.trino</groupId>
                <artifactId>trino-parquet</artifactId>
                <version>${trino.version}</version>
                <exclusions>
                    <exclusion>
                        <groupId>org.apache.parquet</groupId>
                        <artifactId>parquet-format</artifactId>
                    </exclusion>
                    <exclusion>
                        <groupId>io.trino.hive</groupId>
                        <artifactId>hive-apache</artifactId>
                    </exclusion>
                </exclusions>
            </dependency>

            <dependency>
                <groupId>io.trino</groupId>
                <artifactId>trino-iceberg</artifactId>
                <version>${trino.version}</version>
                <exclusions>
                    <exclusion>
                        <groupId>org.apache.iceberg</groupId>
                        <artifactId>*</artifactId>
                    </exclusion>
                    <exclusion>
                        <groupId>io.trino.hive</groupId>
                        <artifactId>hive-apache</artifactId>
                    </exclusion>
                </exclusions>
            </dependency>

            <dependency>
                <groupId>io.trino</groupId>
                <artifactId>trino-spi</artifactId>
                <version>${trino.version}</version>
>>>>>>> f032423d
            </dependency>

            <dependency>
                <groupId>junit</groupId>
                <artifactId>junit</artifactId>
                <version>${junit4.version}</version>
                <scope>test</scope>
            </dependency>

            <dependency>
                <groupId>org.junit.jupiter</groupId>
                <artifactId>junit-jupiter-api</artifactId>
                <version>${junit5.jupiter.version}</version>
                <scope>test</scope>
            </dependency>

            <dependency>
                <groupId>org.junit.jupiter</groupId>
                <artifactId>junit-jupiter</artifactId>
                <version>${junit5.jupiter.version}</version>
                <scope>test</scope>
            </dependency>

            <dependency>
                <groupId>org.junit.jupiter</groupId>
                <artifactId>junit-jupiter-engine</artifactId>
                <version>${junit5.jupiter.version}</version>
                <scope>test</scope>
            </dependency>

            <dependency>
                <groupId>org.junit.vintage</groupId>
                <artifactId>junit-vintage-engine</artifactId>
                <version>${junit5.vintage.version}</version>
                <scope>test</scope>
            </dependency>

            <dependency>
                <groupId>org.junit.platform</groupId>
                <artifactId>junit-platform-launcher</artifactId>
                <version>${junit5.platform.version}</version>
                <scope>test</scope>
            </dependency>

            <dependency>
                <groupId>org.junit.platform</groupId>
                <artifactId>junit-platform-suite-engine</artifactId>
                <version>${junit5.platform.version}</version>
                <scope>test</scope>
            </dependency>

            <dependency>
                <groupId>org.mockito</groupId>
                <artifactId>mockito-core</artifactId>
                <version>${mockito.version}</version>
                <scope>test</scope>
            </dependency>

            <dependency>
                <groupId>org.powermock</groupId>
                <artifactId>powermock-api-mockito2</artifactId>
                <version>${powermock.version}</version>
                <scope>test</scope>
            </dependency>
        </dependencies>
    </dependencyManagement>

    <repositories>
        <repository>
            <releases>
                <enabled>true</enabled>
            </releases>
            <snapshots>
                <enabled>false</enabled>
            </snapshots>
            <id>central</id>
            <name>Maven Repository</name>
            <url>https://repo.maven.apache.org/maven2</url>
        </repository>

        <repository>
            <releases>
                <enabled>true</enabled>
            </releases>
            <snapshots>
                <enabled>false</enabled>
            </snapshots>
            <id>gcs-maven-central-mirror</id>
            <name>GCS Maven Central mirror Asia Pacific</name>
            <url>https://maven-central-asia.storage-download.googleapis.com/maven2/</url>
        </repository>
    </repositories>

    <pluginRepositories>
        <pluginRepository>
            <releases>
                <enabled>true</enabled>
            </releases>
            <snapshots>
                <enabled>false</enabled>
            </snapshots>
            <id>central</id>
            <url>https://repo.maven.apache.org/maven2</url>
        </pluginRepository>

        <pluginRepository>
            <releases>
                <enabled>true</enabled>
            </releases>
            <snapshots>
                <enabled>false</enabled>
            </snapshots>
            <id>gcs-maven-central-mirror</id>
            <name>GCS Maven Central mirror Asia Pacific</name>
            <url>https://maven-central-asia.storage-download.googleapis.com/maven2/</url>
        </pluginRepository>
    </pluginRepositories>

    <build>
        <pluginManagement>
            <plugins>
                <plugin>
                    <groupId>org.antlr</groupId>
                    <artifactId>antlr4-maven-plugin</artifactId>
                    <version>${maven-antlr4-plugin.version}</version>
                </plugin>
                <plugin>
                    <groupId>net.alchim31.maven</groupId>
                    <artifactId>scala-maven-plugin</artifactId>
                    <version>${maven-scala-plugin.version}</version>
                    <executions>
                        <execution>
                            <id>scala-compile-first</id>
                            <goals>
                                <goal>add-source</goal>
                                <goal>compile</goal>
                            </goals>
                            <phase>process-resources</phase>
                        </execution>
                        <execution>
                            <id>scala-test-compile</id>
                            <goals>
                                <goal>add-source</goal>
                                <goal>testCompile</goal>
                            </goals>
                            <phase>process-test-resources</phase>
                        </execution>
                    </executions>
                </plugin>
                <plugin>
                    <groupId>org.apache.maven.plugins</groupId>
                    <artifactId>maven-surefire-plugin</artifactId>
                    <version>${maven-surefire-plugin.version}</version>
                </plugin>
                <plugin>
                    <groupId>org.apache.maven.plugins</groupId>
                    <artifactId>maven-shade-plugin</artifactId>
                    <version>${maven-shade-plugin.version}</version>
                </plugin>
                <plugin>
                    <groupId>org.apache.maven.plugins</groupId>
                    <artifactId>maven-deploy-plugin</artifactId>
                    <version>${maven-deploy-plugin.version}</version>
                </plugin>
                <plugin>
                    <groupId>org.apache.maven.plugins</groupId>
                    <artifactId>maven-compiler-plugin</artifactId>
                    <version>${maven-compiler-plugin.version}</version>
                </plugin>
                <plugin>
                    <groupId>org.apache.maven.plugins</groupId>
                    <artifactId>maven-checkstyle-plugin</artifactId>
                    <version>${maven-checkstyle-plugin.version}</version>
                    <configuration>
                        <configLocation>style/arctic-checkstyle.xml</configLocation>
                        <suppressionsLocation>style/suppressions.xml</suppressionsLocation>
                        <consoleOutput>true</consoleOutput>
                        <failsOnError>true</failsOnError>
                        <violationSeverity>warning</violationSeverity>
                        <sourceDirectories>
                            <sourceDirectory>${project.build.sourceDirectory}</sourceDirectory>
                        </sourceDirectories>
                        <excludes>**\/gen-antlr\/</excludes>
                    </configuration>
                    <executions>
                        <execution>
                            <id>validate</id>
                            <goals>
                                <goal>check</goal>
                            </goals>
                            <phase>validate</phase>
                        </execution>
                    </executions>
                </plugin>
                <plugin>
                    <groupId>org.apache.maven.plugins</groupId>
                    <artifactId>maven-dependency-plugin</artifactId>
                    <version>${maven-dependency-plugin.version}</version>
                </plugin>
                <plugin>
                    <artifactId>maven-antrun-plugin</artifactId>
                    <version>${maven-antrun-plugin.version}</version>
                </plugin>
                <plugin>
                    <groupId>org.jacoco</groupId>
                    <artifactId>jacoco-maven-plugin</artifactId>
                    <version>${maven-jacoco-plugin.version}</version>
                    <executions>
                        <execution>
                            <id>pre-test</id>
                            <goals>
                                <goal>prepare-agent</goal>
                            </goals>
                        </execution>
                        <execution>
                            <id>report</id>
                            <goals>
                                <goal>report</goal>
                            </goals>
                            <phase>test</phase>
                            <configuration>
                                <outputDirectory>${project.build.directory}/codecov</outputDirectory>
                            </configuration>
                        </execution>
                    </executions>
                </plugin>
                <plugin>
                    <groupId>org.apache.maven.plugins</groupId>
                    <artifactId>maven-jar-plugin</artifactId>
                    <version>${maven-jar-plugin-version}</version>
                    <executions>
                        <execution>
                            <goals>
                                <goal>test-jar</goal>
                            </goals>
                        </execution>
                    </executions>
                </plugin>
                <plugin>
                    <groupId>com.diffplug.spotless</groupId>
                    <artifactId>spotless-maven-plugin</artifactId>
                    <version>${maven-spotless-plugin.version}</version>
                    <executions>
                        <execution>
                            <id>spotless-check</id>
                            <phase>validate</phase>
                            <goals>
                                <goal>check</goal>
                            </goals>
                        </execution>
                    </executions>
                    <configuration>
                        <java>
                            <googleJavaFormat>
                                <version>1.7</version>
                            </googleJavaFormat>
                            <removeUnusedImports />
                            <importOrder>
                                <order>,javax,java,\\#</order>
                            </importOrder>
                        </java>
                        <scala>
                            <scalafmt>
                                <scalaMajorVersion>2.12</scalaMajorVersion>
                                <file>.scalafmt.conf</file>
                            </scalafmt>
                        </scala>
                    </configuration>
                </plugin>
            </plugins>
        </pluginManagement>

        <plugins>
            <plugin>
                <groupId>org.apache.maven.plugins</groupId>
                <artifactId>maven-checkstyle-plugin</artifactId>
            </plugin>
            <plugin>
                <groupId>org.apache.maven.plugins</groupId>
                <artifactId>maven-jar-plugin</artifactId>
            </plugin>
            <plugin>
                <groupId>org.jacoco</groupId>
                <artifactId>jacoco-maven-plugin</artifactId>
            </plugin>
        </plugins>
    </build>

    <profiles>
        <profile>
            <id>hadoop2</id>
            <activation>
                <property>
                    <name>hadoop</name>
                    <value>v2</value>
                </property>
            </activation>
            <properties>
                <guava.version>14.0.1</guava.version>
                <hive.version>2.1.1</hive.version>
                <hadoop.version>2.9.2</hadoop.version>
                <terminal.spark.version>3.1.2</terminal.spark.version>
                <terminal.spark.major.version>3.1</terminal.spark.major.version>
            </properties>
        </profile>
        <profile>
            <id>hadoop3</id>
            <activation>
                <property>
                    <name>!hadoop</name>
                </property>
            </activation>
            <properties>
                <guava.version>32.1.1-jre</guava.version>
                <hive.version>3.1.1</hive.version>
                <hadoop.version>3.2.2</hadoop.version>
                <terminal.spark.version>3.3.2</terminal.spark.version>
                <terminal.spark.major.version>3.3</terminal.spark.major.version>
            </properties>
        </profile>
        <profile>
            <id>deploy-maven-central</id>
            <distributionManagement>
                <repository>
                    <id>ossrh</id>
                    <url>https://oss.sonatype.org/service/local/staging/deploy/maven2/</url>
                </repository>
                <snapshotRepository>
                    <id>ossrh</id>
                    <url>https://oss.sonatype.org/content/repositories/snapshots</url>
                </snapshotRepository>
            </distributionManagement>
            <build>
                <plugins>
                    <plugin>
                        <groupId>org.apache.maven.plugins</groupId>
                        <artifactId>maven-source-plugin</artifactId>
                        <version>${maven-source-plugin-version}</version>
                        <executions>
                            <execution>
                                <id>attach-sources</id>
                                <goals>
                                    <goal>jar</goal>
                                </goals>
                            </execution>
                        </executions>
                    </plugin>
                    <plugin>
                        <groupId>org.apache.maven.plugins</groupId>
                        <artifactId>maven-gpg-plugin</artifactId>
                        <version>${maven-gpg-plugin.version}</version>
                        <executions>
                            <execution>
                                <id>sign-release-artifacts</id>
                                <goals>
                                    <goal>sign</goal>
                                </goals>
                                <phase>verify</phase>
                            </execution>
                        </executions>
                    </plugin>
                    <plugin>
                        <groupId>org.apache.maven.plugins</groupId>
                        <artifactId>maven-javadoc-plugin</artifactId>
                        <version>${maven-javadoc-plugin.version}</version>
                        <configuration>
                            <quiet>true</quiet>
                            <doclint>none</doclint>
                        </configuration>
                        <executions>
                            <execution>
                                <id>attach-javadocs</id>
                                <goals>
                                    <goal>jar</goal>
                                </goals>
                            </execution>
                        </executions>
                    </plugin>
                </plugins>
            </build>
        </profile>
    </profiles>
</project><|MERGE_RESOLUTION|>--- conflicted
+++ resolved
@@ -88,6 +88,7 @@
         <maven-build-helper-plugin.version>3.2.0</maven-build-helper-plugin.version>
 
         <iceberg.version>1.3.0</iceberg.version>
+        <paimon.version>0.5.0-incubating</paimon.version>
         <hive.version>3.1.1</hive.version>
         <hadoop.version>3.2.2</hadoop.version>
         <scala.binary.version>2.12</scala.binary.version>
@@ -113,9 +114,6 @@
         <terminal.spark.version>3.3.2</terminal.spark.version>
         <terminal.spark.major.version>3.3</terminal.spark.major.version>
         <dropwizard.metrics.version>4.2.19</dropwizard.metrics.version>
-<<<<<<< HEAD
-        <paimon.version>0.5.0-incubating</paimon.version>
-=======
         <thrift.version>0.13.0</thrift.version>
         <caffeine.version>2.8.4</caffeine.version>
         <snakeyaml.version>1.30</snakeyaml.version>
@@ -131,7 +129,6 @@
         <kryo.version>2.24.0</kryo.version>
         <jol.version>0.16</jol.version>
         <trino.version>406</trino.version>
->>>>>>> f032423d
     </properties>
 
     <dependencyManagement>
@@ -389,11 +386,12 @@
             </dependency>
 
             <dependency>
-<<<<<<< HEAD
                 <groupId>org.apache.paimon</groupId>
                 <artifactId>paimon-bundle</artifactId>
                 <version>${paimon.version}</version>
-=======
+            </dependency>
+
+            <dependency>
                 <groupId>org.apache.thrift</groupId>
                 <artifactId>libthrift</artifactId>
                 <version>${thrift.version}</version>
@@ -623,7 +621,6 @@
                 <groupId>io.trino</groupId>
                 <artifactId>trino-spi</artifactId>
                 <version>${trino.version}</version>
->>>>>>> f032423d
             </dependency>
 
             <dependency>
