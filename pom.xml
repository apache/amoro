<?xml version="1.0" encoding="UTF-8"?>
<!--
  ~ Licensed to the Apache Software Foundation (ASF) under one
  ~ or more contributor license agreements.  See the NOTICE file
  ~ distributed with this work for additional information
  ~ regarding copyright ownership.  The ASF licenses this file
  ~ to you under the Apache License, Version 2.0 (the
  ~ "License"); you may not use this file except in compliance
  ~ with the License.  You may obtain a copy of the License at
  ~
  ~     http://www.apache.org/licenses/LICENSE-2.0
  ~
  ~ Unless required by applicable law or agreed to in writing, software
  ~ distributed under the License is distributed on an "AS IS" BASIS,
  ~ WITHOUT WARRANTIES OR CONDITIONS OF ANY KIND, either express or implied.
  ~ See the License for the specific language governing permissions and
  ~ limitations under the License.
  -->
<project xmlns="http://maven.apache.org/POM/4.0.0" xmlns:xsi="http://www.w3.org/2001/XMLSchema-instance"
         xsi:schemaLocation="http://maven.apache.org/POM/4.0.0 http://maven.apache.org/xsd/maven-4.0.0.xsd">
    <modelVersion>4.0.0</modelVersion>

    <groupId>com.netease.arctic</groupId>
    <artifactId>arctic-parent</artifactId>
    <version>0.5.0-SNAPSHOT</version>
    <packaging>pom</packaging>

    <name>Arctic Project Parent</name>
    <description>Arctic is a LakeHouse management service for open architecture</description>
    <url>https://arctic.netease.com</url>

    <licenses>
        <license>
            <name>The Apache Software License, Version 2.0</name>
            <url>https://www.apache.org/licenses/LICENSE-2.0.txt</url>
            <distribution>manual</distribution>
        </license>
    </licenses>

    <modules>
        <module>core</module>
        <module>hive</module>
        <module>flink</module>
        <module>spark</module>
        <module>trino</module>
        <module>ams</module>
        <module>dist</module>
    </modules>

    <scm>
        <connection>scm:git:git@github.com:NetEase/arctic.git</connection>
        <developerConnection>scm:git:git@github.com:NetEase/arctic.git</developerConnection>
        <tag>HEAD</tag>
        <url>scm:git:git@github.com:NetEase/arctic.git</url>
    </scm>

    <issueManagement>
        <system>GitHub Issues</system>
        <url>https://github.com/NetEase/arctic/issues</url>
    </issueManagement>

    <properties>
        <maven.compiler.source>8</maven.compiler.source>
        <maven.compiler.target>8</maven.compiler.target>

        <project.build.sourceEncoding>UTF-8</project.build.sourceEncoding>
        <java.version>1.8</java.version>
        <root.dir>${project.basedir}</root.dir>
        <maven.scalastyle.skip>false</maven.scalastyle.skip>
        <jacoco.flink.skip>false</jacoco.flink.skip>

        <maven-assembly-plugin.version>3.3.0</maven-assembly-plugin.version>
        <maven-checkstyle-plugin.version>3.2.1</maven-checkstyle-plugin.version>
        <maven-jar-plugin-version>3.0.2</maven-jar-plugin-version>
        <maven-source-plugin-version>2.2.1</maven-source-plugin-version>
        <maven-javadoc-plugin.version>3.3.0</maven-javadoc-plugin.version>
        <maven-gpg-plugin.version>3.0.1</maven-gpg-plugin.version>
        <maven-deploy-plugin.version>3.0.0-M1</maven-deploy-plugin.version>
        <maven-shade-plugin.version>3.2.4</maven-shade-plugin.version>
        <maven-scala-plugin.version>4.3.0</maven-scala-plugin.version>
        <maven-antlr4-plugin.version>4.3</maven-antlr4-plugin.version>
        <maven-surefire-plugin.version>3.0.0-M7</maven-surefire-plugin.version>
        <maven-compiler-plugin.version>3.8.1</maven-compiler-plugin.version>
        <maven-dependency-plugin.version>3.3.0</maven-dependency-plugin.version>
        <maven-antrun-plugin.version>3.0.0</maven-antrun-plugin.version>
        <maven-jacoco-plugin.version>0.8.7</maven-jacoco-plugin.version>
        <maven-spotless-plugin.version>2.27.2</maven-spotless-plugin.version>
        <maven-scalastyle-plugin.version>1.0.0</maven-scalastyle-plugin.version>

        <iceberg.version>1.1.0</iceberg.version>
        <hadoop.version>2.9.2</hadoop.version>
        <scala.binary.version>2.12</scala.binary.version>
        <args4j.version>2.33</args4j.version>
        <mysql-jdbc.version>8.0.30</mysql-jdbc.version>
        <slf4j.version>1.7.30</slf4j.version>
        <log4j.version>2.20.0</log4j.version>
        <junit4.version>4.13</junit4.version>
        <junit5.jupiter.version>5.9.1</junit5.jupiter.version>
        <junit5.vintage.version>5.9.1</junit5.vintage.version>
        <junit5.platform.version>1.9.1</junit5.platform.version>
        <commons-pool2.version>2.10.0</commons-pool2.version>
        <cglib.version>2.2.2</cglib.version>
        <mockito.version>3.12.4</mockito.version>
        <parquet-hadoop.version>1.12.0</parquet-hadoop.version>
        <curator.version>5.2.1</curator.version>
        <zookeeper.version>3.7.1</zookeeper.version>
        <fastjson.version>1.2.75</fastjson.version>
        <parquet-avro.version>1.12.2</parquet-avro.version>
        <orc-core.version>1.7.2</orc-core.version>
    </properties>

    <dependencyManagement>
        <dependencies>
            <dependency>
                <groupId>com.netease.arctic</groupId>
                <artifactId>arctic-ams-api</artifactId>
                <version>${project.version}</version>
            </dependency>

            <dependency>
                <groupId>com.netease.arctic</groupId>
                <artifactId>arctic-core</artifactId>
                <version>${project.version}</version>
            </dependency>

            <dependency>
                <groupId>com.netease.arctic</groupId>
                <artifactId>arctic-hive</artifactId>
                <version>${project.version}</version>
            </dependency>

            <dependency>
                <groupId>org.apache.commons</groupId>
                <artifactId>commons-pool2</artifactId>
                <version>${commons-pool2.version}</version>
            </dependency>

            <dependency>
                <groupId>org.apache.iceberg</groupId>
                <artifactId>iceberg-core</artifactId>
                <version>${iceberg.version}</version>
            </dependency>

            <dependency>
                <groupId>org.apache.iceberg</groupId>
                <artifactId>iceberg-data</artifactId>
                <version>${iceberg.version}</version>
            </dependency>

            <dependency>
                <groupId>org.apache.iceberg</groupId>
                <artifactId>iceberg-orc</artifactId>
                <version>${iceberg.version}</version>
            </dependency>

            <dependency>
                <groupId>org.apache.iceberg</groupId>
                <artifactId>iceberg-common</artifactId>
                <version>${iceberg.version}</version>
            </dependency>

            <dependency>
                <groupId>org.apache.iceberg</groupId>
                <artifactId>iceberg-parquet</artifactId>
                <version>${iceberg.version}</version>
            </dependency>

            <dependency>
                <groupId>org.apache.iceberg</groupId>
                <artifactId>iceberg-flink</artifactId>
                <version>${iceberg.version}</version>
            </dependency>

            <dependency>
                <groupId>org.apache.iceberg</groupId>
                <artifactId>iceberg-hive-metastore</artifactId>
                <version>${iceberg.version}</version>
            </dependency>

            <dependency>
                <groupId>org.apache.iceberg</groupId>
                <artifactId>iceberg-bundled-guava</artifactId>
                <version>${iceberg.version}</version>
            </dependency>

            <dependency>
                <groupId>org.apache.parquet</groupId>
                <artifactId>parquet-avro</artifactId>
                <version>${parquet-avro.version}</version>
                <exclusions>
                    <exclusion>
                        <groupId>org.apache.parquet</groupId>
                        <artifactId>parquet-hadoop</artifactId>
                    </exclusion>

                </exclusions>
            </dependency>

            <dependency>
                <groupId>org.apache.hadoop</groupId>
                <artifactId>hadoop-common</artifactId>
                <version>${hadoop.version}</version>
            </dependency>

            <dependency>
                <groupId>org.apache.hadoop</groupId>
                <artifactId>hadoop-auth</artifactId>
                <version>${hadoop.version}</version>
            </dependency>

            <dependency>
                <groupId>org.apache.hadoop</groupId>
                <artifactId>hadoop-mapreduce-client-common</artifactId>
                <version>${hadoop.version}</version>
            </dependency>

            <dependency>
                <groupId>org.apache.hadoop</groupId>
                <artifactId>hadoop-client</artifactId>
                <version>${hadoop.version}</version>
                <exclusions>
                    <exclusion>
                        <groupId>com.google.code.gson</groupId>
                        <artifactId>gson</artifactId>
                    </exclusion>
                    <exclusion>
                        <groupId>org.apache.parquet</groupId>
                        <artifactId>parquet-hadoop-bundle</artifactId>
                    </exclusion>
                    <exclusion>
                        <groupId>javax.servlet</groupId>
                        <artifactId>servlet-api</artifactId>
                    </exclusion>
                    <exclusion>
                        <groupId>org.apache.logging.log4j</groupId>
                        <artifactId>*</artifactId>
                    </exclusion>
                    <exclusion>
                        <groupId>org.slf4j</groupId>
                        <artifactId>*</artifactId>
                    </exclusion>
                </exclusions>
            </dependency>

            <dependency>
                <groupId>org.slf4j</groupId>
                <artifactId>slf4j-api</artifactId>
<<<<<<< HEAD
                <version>${slf4j.version}</version>
            </dependency>

            <dependency>
                <groupId>org.slf4j</groupId>
                <artifactId>slf4j-log4j12</artifactId>
=======
>>>>>>> 11509b7d
                <version>${slf4j.version}</version>
            </dependency>

            <dependency>
                <groupId>org.apache.logging.log4j</groupId>
                <artifactId>log4j-slf4j-impl</artifactId>
                <version>${log4j.version}</version>
<<<<<<< HEAD
            </dependency>

            <dependency>
                <groupId>org.apache.logging.log4j</groupId>
                <artifactId>log4j-api</artifactId>
                <version>${log4j.version}</version>
=======
>>>>>>> 11509b7d
            </dependency>

            <dependency>
                <groupId>org.apache.logging.log4j</groupId>
<<<<<<< HEAD
=======
                <artifactId>log4j-api</artifactId>
                <version>${log4j.version}</version>
            </dependency>

            <dependency>
                <groupId>org.apache.logging.log4j</groupId>
>>>>>>> 11509b7d
                <artifactId>log4j-core</artifactId>
                <version>${log4j.version}</version>
            </dependency>

            <dependency>
                <!-- API bridge between log4j 1 and 2 -->
                <groupId>org.apache.logging.log4j</groupId>
                <artifactId>log4j-1.2-api</artifactId>
                <version>${log4j.version}</version>
            </dependency>

            <dependency>
                <groupId>args4j</groupId>
                <artifactId>args4j</artifactId>
                <version>${args4j.version}</version>
            </dependency>

            <dependency>
                <groupId>mysql</groupId>
                <artifactId>mysql-connector-java</artifactId>
                <version>${mysql-jdbc.version}</version>
            </dependency>

            <dependency>
                <groupId>org.apache.orc</groupId>
                <artifactId>orc-core</artifactId>
                <version>${orc-core.version}</version>
                <classifier>nohive</classifier>
            </dependency>

            <dependency>
                <groupId>cglib</groupId>
                <artifactId>cglib</artifactId>
                <version>${cglib.version}</version>
            </dependency>

            <dependency>
                <groupId>junit</groupId>
                <artifactId>junit</artifactId>
                <version>${junit4.version}</version>
                <scope>test</scope>
            </dependency>

            <dependency>
                <groupId>org.junit.jupiter</groupId>
                <artifactId>junit-jupiter-api</artifactId>
                <version>${junit5.jupiter.version}</version>
                <scope>test</scope>
            </dependency>

            <dependency>
                <groupId>org.junit.jupiter</groupId>
                <artifactId>junit-jupiter</artifactId>
                <version>${junit5.jupiter.version}</version>
                <scope>test</scope>
            </dependency>

            <dependency>
                <groupId>org.junit.jupiter</groupId>
                <artifactId>junit-jupiter-engine</artifactId>
                <version>${junit5.jupiter.version}</version>
                <scope>test</scope>
            </dependency>

            <dependency>
                <groupId>org.junit.vintage</groupId>
                <artifactId>junit-vintage-engine</artifactId>
                <version>${junit5.vintage.version}</version>
                <scope>test</scope>
            </dependency>

            <dependency>
                <groupId>org.junit.platform</groupId>
                <artifactId>junit-platform-launcher</artifactId>
                <version>${junit5.platform.version}</version>
                <scope>test</scope>
            </dependency>

            <dependency>
                <groupId>org.junit.platform</groupId>
                <artifactId>junit-platform-suite-engine</artifactId>
                <version>${junit5.platform.version}</version>
                <scope>test</scope>
            </dependency>

            <dependency>
                <groupId>org.mockito</groupId>
                <artifactId>mockito-core</artifactId>
                <version>${mockito.version}</version>
                <scope>test</scope>
            </dependency>
        </dependencies>
    </dependencyManagement>

    <repositories>
        <repository>
            <releases>
                <enabled>true</enabled>
            </releases>
            <snapshots>
                <enabled>false</enabled>
            </snapshots>
            <id>central</id>
            <name>Maven Repository</name>
            <url>https://repo.maven.apache.org/maven2</url>
        </repository>

        <repository>
            <releases>
                <enabled>true</enabled>
            </releases>
            <snapshots>
                <enabled>false</enabled>
            </snapshots>
            <id>gcs-maven-central-mirror</id>
            <name>GCS Maven Central mirror Asia Pacific</name>
            <url>https://maven-central-asia.storage-download.googleapis.com/maven2/</url>
        </repository>
    </repositories>

    <pluginRepositories>
        <pluginRepository>
            <releases>
                <enabled>true</enabled>
            </releases>
            <snapshots>
                <enabled>false</enabled>
            </snapshots>
            <id>central</id>
            <url>https://repo.maven.apache.org/maven2</url>
        </pluginRepository>

        <pluginRepository>
            <releases>
                <enabled>true</enabled>
            </releases>
            <snapshots>
                <enabled>false</enabled>
            </snapshots>
            <id>gcs-maven-central-mirror</id>
            <name>GCS Maven Central mirror Asia Pacific</name>
            <url>https://maven-central-asia.storage-download.googleapis.com/maven2/</url>
        </pluginRepository>
    </pluginRepositories>

    <build>
        <pluginManagement>
            <plugins>
                <plugin>
                    <groupId>org.antlr</groupId>
                    <artifactId>antlr4-maven-plugin</artifactId>
                    <version>${maven-antlr4-plugin.version}</version>
                </plugin>
                <plugin>
                    <groupId>net.alchim31.maven</groupId>
                    <artifactId>scala-maven-plugin</artifactId>
                    <version>${maven-scala-plugin.version}</version>
                    <executions>
                        <execution>
                            <id>scala-compile-first</id>
                            <goals>
                                <goal>add-source</goal>
                                <goal>compile</goal>
                            </goals>
                            <phase>process-resources</phase>
                        </execution>
                        <execution>
                            <id>scala-test-compile</id>
                            <goals>
                                <goal>add-source</goal>
                                <goal>testCompile</goal>
                            </goals>
                            <phase>process-test-resources</phase>
                        </execution>
                    </executions>
                </plugin>
                <plugin>
                    <groupId>org.apache.maven.plugins</groupId>
                    <artifactId>maven-surefire-plugin</artifactId>
                    <version>${maven-surefire-plugin.version}</version>
                </plugin>
                <plugin>
                    <groupId>org.apache.maven.plugins</groupId>
                    <artifactId>maven-shade-plugin</artifactId>
                    <version>${maven-shade-plugin.version}</version>
                </plugin>
                <plugin>
                    <groupId>org.apache.maven.plugins</groupId>
                    <artifactId>maven-deploy-plugin</artifactId>
                    <version>${maven-deploy-plugin.version}</version>
                </plugin>
                <plugin>
                    <groupId>org.apache.maven.plugins</groupId>
                    <artifactId>maven-compiler-plugin</artifactId>
                    <version>${maven-compiler-plugin.version}</version>
                </plugin>
                <plugin>
                    <groupId>org.apache.maven.plugins</groupId>
                    <artifactId>maven-checkstyle-plugin</artifactId>
                    <version>${maven-checkstyle-plugin.version}</version>
                    <configuration>
                        <configLocation>style/arctic-checkstyle.xml</configLocation>
                        <suppressionsLocation>style/suppressions.xml</suppressionsLocation>
                        <consoleOutput>true</consoleOutput>
                        <failsOnError>true</failsOnError>
                        <violationSeverity>warning</violationSeverity>
                        <sourceDirectories>
                            <sourceDirectory>${project.build.sourceDirectory}</sourceDirectory>
                        </sourceDirectories>
                        <excludes>**\/gen-antlr\/</excludes>
                    </configuration>
                    <executions>
                        <execution>
                            <id>validate</id>
                            <goals>
                                <goal>check</goal>
                            </goals>
                            <phase>validate</phase>
                        </execution>
                    </executions>
                </plugin>
                <plugin>
                    <groupId>org.apache.maven.plugins</groupId>
                    <artifactId>maven-dependency-plugin</artifactId>
                    <version>${maven-dependency-plugin.version}</version>
                </plugin>
                <plugin>
                    <artifactId>maven-antrun-plugin</artifactId>
                    <version>${maven-antrun-plugin.version}</version>
                </plugin>
                <plugin>
                    <groupId>org.jacoco</groupId>
                    <artifactId>jacoco-maven-plugin</artifactId>
                    <version>${maven-jacoco-plugin.version}</version>
                    <executions>
                        <execution>
                            <id>pre-test</id>
                            <goals>
                                <goal>prepare-agent</goal>
                            </goals>
                        </execution>
                        <execution>
                            <id>report</id>
                            <goals>
                                <goal>report</goal>
                            </goals>
                            <phase>test</phase>
                            <configuration>
                                <outputDirectory>${project.build.directory}/codecov</outputDirectory>
                            </configuration>
                        </execution>
                    </executions>
                </plugin>
                <plugin>
                    <groupId>org.apache.maven.plugins</groupId>
                    <artifactId>maven-jar-plugin</artifactId>
                    <version>${maven-jar-plugin-version}</version>
                    <executions>
                        <execution>
                            <goals>
                                <goal>test-jar</goal>
                            </goals>
                        </execution>
                    </executions>
                </plugin>
                <plugin>
                    <groupId>org.scalastyle</groupId>
                    <artifactId>scalastyle-maven-plugin</artifactId>
                    <version>${maven-scalastyle-plugin.version}</version>
                    <configuration>
                        <verbose>false</verbose>
                        <failOnViolation>true</failOnViolation>
                        <includeTestSourceDirectory>true</includeTestSourceDirectory>
                        <failOnWarning>false</failOnWarning>
                        <sourceDirectory>${project.basedir}/src/main/scala</sourceDirectory>
                        <testSourceDirectory>${project.basedir}/src/test/scala</testSourceDirectory>
                        <configLocation>style/scalastyle-config.xml</configLocation>
                        <outputFile>${project.build.directory}/scalastyle-output.xml</outputFile>
                        <outputEncoding>UTF-8</outputEncoding>
                        <skip>${maven.scalastyle.skip}</skip>
                    </configuration>
                    <executions>
                        <execution>
                            <id>validate</id>
                            <goals>
                                <goal>check</goal>
                            </goals>
                            <phase>validate</phase>
                        </execution>
                    </executions>
                </plugin>
                <plugin>
                    <groupId>com.diffplug.spotless</groupId>
                    <artifactId>spotless-maven-plugin</artifactId>
                    <version>${maven-spotless-plugin.version}</version>
                </plugin>
            </plugins>
        </pluginManagement>

        <plugins>
            <plugin>
                <groupId>org.apache.maven.plugins</groupId>
                <artifactId>maven-checkstyle-plugin</artifactId>
            </plugin>
            <plugin>
                <groupId>org.apache.maven.plugins</groupId>
                <artifactId>maven-jar-plugin</artifactId>
            </plugin>
            <plugin>
                <groupId>org.jacoco</groupId>
                <artifactId>jacoco-maven-plugin</artifactId>
            </plugin>
        </plugins>
    </build>

    <profiles>
        <profile>
            <id>hive-v2.3</id>
            <properties>
                <hive.version>2.3.7</hive.version>
            </properties>
        </profile>
        <profile>
            <id>hive-v2.1</id>
            <activation>
                <activeByDefault>true</activeByDefault>
            </activation>
            <properties>
                <hive.version>2.1.1</hive.version>
            </properties>
        </profile>
        <profile>
            <id>deploy-maven-central</id>
            <distributionManagement>
                <repository>
                    <id>ossrh</id>
                    <url>https://oss.sonatype.org/service/local/staging/deploy/maven2/</url>
                </repository>
                <snapshotRepository>
                    <id>ossrh</id>
                    <url>https://oss.sonatype.org/content/repositories/snapshots</url>
                </snapshotRepository>
            </distributionManagement>
            <build>
                <plugins>
                    <plugin>
                        <groupId>org.apache.maven.plugins</groupId>
                        <artifactId>maven-source-plugin</artifactId>
                        <version>${maven-source-plugin-version}</version>
                        <executions>
                            <execution>
                                <id>attach-sources</id>
                                <goals>
                                    <goal>jar</goal>
                                </goals>
                            </execution>
                        </executions>
                    </plugin>
                    <plugin>
                        <groupId>org.apache.maven.plugins</groupId>
                        <artifactId>maven-gpg-plugin</artifactId>
                        <version>${maven-gpg-plugin.version}</version>
                        <executions>
                            <execution>
                                <id>sign-release-artifacts</id>
                                <goals>
                                    <goal>sign</goal>
                                </goals>
                                <phase>verify</phase>
                            </execution>
                        </executions>
                    </plugin>
                    <plugin>
                        <groupId>org.apache.maven.plugins</groupId>
                        <artifactId>maven-javadoc-plugin</artifactId>
                        <version>${maven-javadoc-plugin.version}</version>
                        <configuration>
                            <quiet>true</quiet>
                            <doclint>none</doclint>
                        </configuration>
                        <executions>
                            <execution>
                                <id>attach-javadocs</id>
                                <goals>
                                    <goal>jar</goal>
                                </goals>
                            </execution>
                        </executions>
                    </plugin>
                </plugins>
            </build>
        </profile>
    </profiles>
</project><|MERGE_RESOLUTION|>--- conflicted
+++ resolved
@@ -245,15 +245,6 @@
             <dependency>
                 <groupId>org.slf4j</groupId>
                 <artifactId>slf4j-api</artifactId>
-<<<<<<< HEAD
-                <version>${slf4j.version}</version>
-            </dependency>
-
-            <dependency>
-                <groupId>org.slf4j</groupId>
-                <artifactId>slf4j-log4j12</artifactId>
-=======
->>>>>>> 11509b7d
                 <version>${slf4j.version}</version>
             </dependency>
 
@@ -261,28 +252,16 @@
                 <groupId>org.apache.logging.log4j</groupId>
                 <artifactId>log4j-slf4j-impl</artifactId>
                 <version>${log4j.version}</version>
-<<<<<<< HEAD
             </dependency>
 
             <dependency>
                 <groupId>org.apache.logging.log4j</groupId>
                 <artifactId>log4j-api</artifactId>
                 <version>${log4j.version}</version>
-=======
->>>>>>> 11509b7d
             </dependency>
 
             <dependency>
                 <groupId>org.apache.logging.log4j</groupId>
-<<<<<<< HEAD
-=======
-                <artifactId>log4j-api</artifactId>
-                <version>${log4j.version}</version>
-            </dependency>
-
-            <dependency>
-                <groupId>org.apache.logging.log4j</groupId>
->>>>>>> 11509b7d
                 <artifactId>log4j-core</artifactId>
                 <version>${log4j.version}</version>
             </dependency>
