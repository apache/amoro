<?xml version="1.0" encoding="UTF-8"?>
<!--
  ~ Licensed to the Apache Software Foundation (ASF) under one
  ~ or more contributor license agreements.  See the NOTICE file
  ~ distributed with this work for additional information
  ~ regarding copyright ownership.  The ASF licenses this file
  ~ to you under the Apache License, Version 2.0 (the
  ~ "License"); you may not use this file except in compliance
  ~ with the License.  You may obtain a copy of the License at
  ~
  ~     http://www.apache.org/licenses/LICENSE-2.0
  ~
  ~ Unless required by applicable law or agreed to in writing, software
  ~ distributed under the License is distributed on an "AS IS" BASIS,
  ~ WITHOUT WARRANTIES OR CONDITIONS OF ANY KIND, either express or implied.
  ~ See the License for the specific language governing permissions and
  ~ limitations under the License.
  -->
<project xmlns="http://maven.apache.org/POM/4.0.0"
         xmlns:xsi="http://www.w3.org/2001/XMLSchema-instance"
         xsi:schemaLocation="http://maven.apache.org/POM/4.0.0 http://maven.apache.org/xsd/maven-4.0.0.xsd">
    <modelVersion>4.0.0</modelVersion>

    <parent>
        <groupId>org.apache</groupId>
        <artifactId>apache</artifactId>
        <version>23</version>
    </parent>

    <groupId>org.apache.amoro</groupId>
    <artifactId>amoro-parent</artifactId>
    <version>0.7-SNAPSHOT</version>
    <packaging>pom</packaging>

    <name>Amoro Project Parent</name>
    <description>Amoro is a Lakehouse management system built on open data formats.</description>
    <url>https://amoro.apache.org</url>
    <inceptionYear>2024</inceptionYear>

    <licenses>
        <license>
            <name>The Apache Software License, Version 2.0</name>
            <url>https://www.apache.org/licenses/LICENSE-2.0.txt</url>
            <distribution>manual</distribution>
        </license>
    </licenses>

    <modules>
        <module>amoro-core</module>
        <module>amoro-ams</module>
        <module>amoro-mixed-format</module>
    </modules>

    <scm>
        <url>scm:git:https://github.com/apache/amoro</url>
        <connection>scm:git:git@github.com:apache/amoro.git</connection>
        <developerConnection>scm:git:https://gitbox.apache.org/repos/asf/amoro.git</developerConnection>
        <tag>HEAD</tag>
    </scm>

    <issueManagement>
        <system>GitHub Issues</system>
        <url>https://github.com/apache/amoro/issues</url>
    </issueManagement>

    <properties>
        <maven.compiler.source>8</maven.compiler.source>
        <maven.compiler.target>8</maven.compiler.target>

        <project.build.sourceEncoding>UTF-8</project.build.sourceEncoding>
        <project.build.outputTimestamp>2024-06-27T08:00:00Z</project.build.outputTimestamp>
        <java.version>1.8</java.version>
        <root.dir>${project.basedir}</root.dir>
        <jacoco.flink.skip>false</jacoco.flink.skip>

        <maven-assembly-plugin.version>3.3.0</maven-assembly-plugin.version>
        <maven-jar-plugin-version>3.0.2</maven-jar-plugin-version>
        <maven-source-plugin-version>2.2.1</maven-source-plugin-version>
        <maven-javadoc-plugin.version>3.3.0</maven-javadoc-plugin.version>
        <maven-gpg-plugin.version>3.0.1</maven-gpg-plugin.version>
        <maven-deploy-plugin.version>3.0.0-M1</maven-deploy-plugin.version>
        <maven-shade-plugin.version>3.2.4</maven-shade-plugin.version>
        <maven-scala-plugin.version>4.8.1</maven-scala-plugin.version>
        <maven-antlr4-plugin.version>4.3</maven-antlr4-plugin.version>
        <maven-surefire-plugin.version>3.0.0-M7</maven-surefire-plugin.version>
        <maven-compiler-plugin.version>3.8.1</maven-compiler-plugin.version>
        <maven-dependency-plugin.version>3.3.0</maven-dependency-plugin.version>
        <maven-antrun-plugin.version>3.0.0</maven-antrun-plugin.version>
        <maven-jacoco-plugin.version>0.8.7</maven-jacoco-plugin.version>
        <maven-spotless-plugin.version>2.27.2</maven-spotless-plugin.version>
        <maven-thrift-plugin.version>0.1.11</maven-thrift-plugin.version>
        <maven-build-helper-plugin.version>3.2.0</maven-build-helper-plugin.version>
        <maven-apache-rat-plugin.version>0.15</maven-apache-rat-plugin.version>
        <maven-clean-plugin.version>3.3.2</maven-clean-plugin.version>
        <maven-checkstyle-plugin.version>3.3.1</maven-checkstyle-plugin.version>

        <iceberg.version>1.4.3</iceberg.version>
        <paimon.version>0.8.0</paimon.version>
        <hive.version>3.1.1</hive.version>
        <hadoop.version>3.4.0</hadoop.version>
        <kerby.version>2.0.3</kerby.version>
        <scala.binary.version>2.12</scala.binary.version>
        <args4j.version>2.33</args4j.version>
        <slf4j.version>1.7.30</slf4j.version>
        <log4j.version>2.20.0</log4j.version>
        <junit4.version>4.13.2</junit4.version>
        <junit5.version>5.9.1</junit5.version>
        <commons-pool2.version>2.12.0</commons-pool2.version>
        <commons-lang3.version>3.14.0</commons-lang3.version>
        <cglib.version>2.2.2</cglib.version>
        <curator.version>5.6.0</curator.version>
        <mockito.version>4.11.0</mockito.version>
        <parquet-avro.version>1.13.1</parquet-avro.version>
        <mysql-jdbc.version>8.0.33</mysql-jdbc.version>
        <orc-core.version>1.8.3</orc-core.version>
        <awssdk.version>2.24.12</awssdk.version>
        <terminal.spark.version>3.3.2</terminal.spark.version>
        <terminal.spark.major.version>3.3</terminal.spark.major.version>
        <dropwizard.metrics.version>4.2.19</dropwizard.metrics.version>
        <caffeine.version>2.9.3</caffeine.version>
        <snakeyaml.version>2.2</snakeyaml.version>
        <mybatis.version>3.5.15</mybatis.version>
        <postgres-jdbc.version>42.7.2</postgres-jdbc.version>
        <derby-jdbc.version>10.14.2.0</derby-jdbc.version>
        <commons-dbcp2.version>2.9.0</commons-dbcp2.version>
        <netty.version>4.1.86.Final</netty.version>
        <javalin.version>4.6.8</javalin.version>
        <kyuubi-hive-jdbc-shaded.version>1.6.0-incubating</kyuubi-hive-jdbc-shaded.version>
        <rocksdb.version>7.10.2</rocksdb.version>
        <kryo.version>4.0.3</kryo.version>
        <trino.version>406</trino.version>
        <lucene.version>8.11.2</lucene.version>
        <bitmap.version>1.0.1</bitmap.version>
        <prometheus.version>0.16.0</prometheus.version>
        <flink.version>1.18.1</flink.version>
        <fabric8-kubernetes-client.version.version>6.12.1</fabric8-kubernetes-client.version.version>
        <amoro-shade.version>0.7-SNAPSHOT</amoro-shade.version>
        <amoro-shade-guava.version>32.1.1-jre</amoro-shade-guava.version>
        <amoro-shade-jackson.version>2.14.2</amoro-shade-jackson.version>
        <amoro-shade-zookeeper.version>3.9.1</amoro-shade-zookeeper.version>
        <amoro-shade-thrift.version>0.20.0</amoro-shade-thrift.version>
        <annotation-api.version>1.3.2</annotation-api.version>
<<<<<<< HEAD
        <hudi.version>0.14.1</hudi.version>
=======
        <guava.version>32.1.1-jre</guava.version>
>>>>>>> 69445d72
    </properties>

    <dependencies>
        <!-- Root dependencies for all projects -->
        <!-- Logging API -->
        <dependency>
            <groupId>org.slf4j</groupId>
            <artifactId>slf4j-api</artifactId>
        </dependency>

        <!-- test dependencies -->
        <dependency>
            <groupId>junit</groupId>
            <artifactId>junit</artifactId>
            <scope>test</scope>
        </dependency>

        <dependency>
            <groupId>org.junit.jupiter</groupId>
            <artifactId>junit-jupiter</artifactId>
            <scope>test</scope>
        </dependency>

        <dependency>
            <groupId>org.junit.jupiter</groupId>
            <artifactId>junit-jupiter-api</artifactId>
            <scope>test</scope>
        </dependency>

        <dependency>
            <groupId>org.junit.vintage</groupId>
            <artifactId>junit-vintage-engine</artifactId>
            <scope>test</scope>
        </dependency>

        <dependency>
            <groupId>org.junit.jupiter</groupId>
            <artifactId>junit-jupiter-engine</artifactId>
            <scope>test</scope>
        </dependency>

        <dependency>
            <groupId>org.mockito</groupId>
            <artifactId>mockito-core</artifactId>
            <scope>test</scope>
        </dependency>

        <dependency>
            <groupId>org.mockito</groupId>
            <artifactId>mockito-junit-jupiter</artifactId>
            <scope>test</scope>
        </dependency>

        <!-- tests will have log4j as the default logging framework available -->
        <dependency>
            <groupId>org.apache.logging.log4j</groupId>
            <artifactId>log4j-slf4j-impl</artifactId>
            <scope>test</scope>
        </dependency>

        <dependency>
            <groupId>org.apache.logging.log4j</groupId>
            <artifactId>log4j-api</artifactId>
            <scope>test</scope>
        </dependency>

        <dependency>
            <groupId>org.apache.logging.log4j</groupId>
            <artifactId>log4j-core</artifactId>
            <scope>test</scope>
        </dependency>

        <dependency>
            <!-- API bridge between log4j 1 and 2 -->
            <groupId>org.apache.logging.log4j</groupId>
            <artifactId>log4j-1.2-api</artifactId>
            <scope>test</scope>
        </dependency>
    </dependencies>


    <dependencyManagement>
        <dependencies>
            <dependency>
                <groupId>org.apache.amoro</groupId>
                <artifactId>amoro-ams-api</artifactId>
                <version>${project.version}</version>
            </dependency>

            <dependency>
                <groupId>org.apache.amoro</groupId>
                <artifactId>amoro-core</artifactId>
                <version>${project.version}</version>
            </dependency>

            <dependency>
                <groupId>org.apache.amoro</groupId>
                <artifactId>amoro-mixed-format-hive</artifactId>
                <version>${project.version}</version>
            </dependency>

            <dependency>
                <groupId>org.apache.amoro</groupId>
                <artifactId>amoro-shade-jackson-2</artifactId>
                <version>${amoro-shade-jackson.version}-${amoro-shade.version}</version>
            </dependency>

            <dependency>
                <groupId>org.apache.amoro</groupId>
                <artifactId>amoro-shade-guava-32</artifactId>
                <version>${amoro-shade-guava.version}-${amoro-shade.version}</version>
            </dependency>

            <dependency>
                <groupId>org.apache.amoro</groupId>
                <artifactId>amoro-shade-zookeeper-3</artifactId>
                <version>${amoro-shade-zookeeper.version}-${amoro-shade.version}</version>
            </dependency>

            <dependency>
                <groupId>org.apache.amoro</groupId>
                <artifactId>amoro-shade-thrift</artifactId>
                <version>${amoro-shade-thrift.version}-${amoro-shade.version}</version>
            </dependency>

            <dependency>
                <groupId>org.apache.commons</groupId>
                <artifactId>commons-pool2</artifactId>
                <version>${commons-pool2.version}</version>
            </dependency>

            <dependency>
                <groupId>org.apache.commons</groupId>
                <artifactId>commons-lang3</artifactId>
                <version>${commons-lang3.version}</version>
            </dependency>

            <dependency>
                <groupId>org.apache.iceberg</groupId>
                <artifactId>iceberg-core</artifactId>
                <version>${iceberg.version}</version>
            </dependency>

            <dependency>
                <groupId>org.apache.iceberg</groupId>
                <artifactId>iceberg-data</artifactId>
                <version>${iceberg.version}</version>
            </dependency>

            <dependency>
                <groupId>org.apache.iceberg</groupId>
                <artifactId>iceberg-orc</artifactId>
                <version>${iceberg.version}</version>
            </dependency>

            <dependency>
                <groupId>org.apache.iceberg</groupId>
                <artifactId>iceberg-common</artifactId>
                <version>${iceberg.version}</version>
            </dependency>

            <dependency>
                <groupId>org.apache.iceberg</groupId>
                <artifactId>iceberg-parquet</artifactId>
                <version>${iceberg.version}</version>
            </dependency>

            <dependency>
                <groupId>org.apache.iceberg</groupId>
                <artifactId>iceberg-flink</artifactId>
                <version>${iceberg.version}</version>
            </dependency>

            <dependency>
                <groupId>org.apache.iceberg</groupId>
                <artifactId>iceberg-hive-metastore</artifactId>
                <version>${iceberg.version}</version>
            </dependency>

            <dependency>
                <groupId>org.apache.iceberg</groupId>
                <artifactId>iceberg-aws</artifactId>
                <version>${iceberg.version}</version>
            </dependency>

            <dependency>
                <groupId>org.apache.parquet</groupId>
                <artifactId>parquet-avro</artifactId>
                <version>${parquet-avro.version}</version>
            </dependency>

            <dependency>
                <groupId>org.apache.hadoop</groupId>
                <artifactId>hadoop-auth</artifactId>
                <version>${hadoop.version}</version>
                <exclusions>
                    <exclusion>
                        <groupId>org.slf4j</groupId>
                        <artifactId>*</artifactId>
                    </exclusion>
                    <exclusion>
                        <groupId>log4j</groupId>
                        <artifactId>log4j</artifactId>
                    </exclusion>
                    <exclusion>
                        <groupId>org.apache.kerby</groupId>
                        <artifactId>kerb-simplekdc</artifactId>
                    </exclusion>
                </exclusions>
            </dependency>

            <dependency>
                <groupId>org.apache.hadoop</groupId>
                <artifactId>hadoop-client</artifactId>
                <version>${hadoop.version}</version>
                <exclusions>
                    <exclusion>
                        <groupId>com.google.code.gson</groupId>
                        <artifactId>gson</artifactId>
                    </exclusion>
                    <exclusion>
                        <groupId>org.apache.parquet</groupId>
                        <artifactId>parquet-hadoop-bundle</artifactId>
                    </exclusion>
                    <exclusion>
                        <groupId>org.apache.logging.log4j</groupId>
                        <artifactId>*</artifactId>
                    </exclusion>
                    <exclusion>
                        <groupId>org.slf4j</groupId>
                        <artifactId>*</artifactId>
                    </exclusion>
                    <exclusion>
                        <groupId>org.eclipse.jetty</groupId>
                        <artifactId>*</artifactId>
                    </exclusion>
                    <exclusion>
                        <groupId>javax.servlet</groupId>
                        <artifactId>*</artifactId>
                    </exclusion>
                    <exclusion>
                        <groupId>org.eclipse.jetty.orbit</groupId>
                        <artifactId>javax.servlet</artifactId>
                    </exclusion>
                    <exclusion>
                        <groupId>com.sun.jersey</groupId>
                        <artifactId>*</artifactId>
                    </exclusion>
                    <exclusion>
                        <groupId>log4j</groupId>
                        <artifactId>log4j</artifactId>
                    </exclusion>
                    <exclusion>
                        <groupId>org.apache.kerby</groupId>
                        <artifactId>kerb-simplekdc</artifactId>
                    </exclusion>
                </exclusions>
            </dependency>

            <dependency>
                <groupId>org.apache.kerby</groupId>
                <artifactId>kerb-simplekdc</artifactId>
                <version>${kerby.version}</version>
            </dependency>

            <dependency>
                <groupId>org.apache.hadoop</groupId>
                <artifactId>hadoop-aws</artifactId>
                <version>${hadoop.version}</version>
                <!-- Exclude aws bundles, we have declared the dependencies of AWS separately. -->
                <exclusions>
                    <exclusion>
                        <groupId>software.amazon.awssdk</groupId>
                        <artifactId>bundle</artifactId>
                    </exclusion>
                    <exclusion>
                        <groupId>com.amazonaws</groupId>
                        <artifactId>aws-java-sdk-bundle</artifactId>
                    </exclusion>
                </exclusions>
            </dependency>

            <dependency>
                <groupId>org.slf4j</groupId>
                <artifactId>slf4j-api</artifactId>
                <version>${slf4j.version}</version>
            </dependency>

            <dependency>
                <groupId>org.apache.logging.log4j</groupId>
                <artifactId>log4j-slf4j-impl</artifactId>
                <version>${log4j.version}</version>
            </dependency>

            <dependency>
                <groupId>org.apache.logging.log4j</groupId>
                <artifactId>log4j-api</artifactId>
                <version>${log4j.version}</version>
            </dependency>

            <dependency>
                <groupId>org.apache.logging.log4j</groupId>
                <artifactId>log4j-core</artifactId>
                <version>${log4j.version}</version>
            </dependency>

            <dependency>
                <!-- API bridge between log4j 1 and 2 -->
                <groupId>org.apache.logging.log4j</groupId>
                <artifactId>log4j-1.2-api</artifactId>
                <version>${log4j.version}</version>
            </dependency>

            <dependency>
                <groupId>args4j</groupId>
                <artifactId>args4j</artifactId>
                <version>${args4j.version}</version>
            </dependency>

            <dependency>
                <groupId>org.apache.orc</groupId>
                <artifactId>orc-core</artifactId>
                <version>${orc-core.version}</version>
                <classifier>nohive</classifier>
            </dependency>

            <dependency>
                <groupId>cglib</groupId>
                <artifactId>cglib</artifactId>
                <version>${cglib.version}</version>
            </dependency>

            <dependency>
                <groupId>software.amazon.awssdk</groupId>
                <artifactId>s3</artifactId>
                <version>${awssdk.version}</version>
            </dependency>

            <dependency>
                <groupId>software.amazon.awssdk</groupId>
                <artifactId>glue</artifactId>
                <version>${awssdk.version}</version>
            </dependency>

            <dependency>
                <groupId>software.amazon.awssdk</groupId>
                <artifactId>kms</artifactId>
                <version>${awssdk.version}</version>
            </dependency>

            <dependency>
                <groupId>io.prometheus</groupId>
                <artifactId>simpleclient</artifactId>
                <version>${prometheus.version}</version>
            </dependency>

            <dependency>
                <groupId>io.prometheus</groupId>
                <artifactId>simpleclient_httpserver</artifactId>
                <version>${prometheus.version}</version>
            </dependency>

            <dependency>
                <groupId>software.amazon.awssdk</groupId>
                <artifactId>dynamodb</artifactId>
                <version>${awssdk.version}</version>
            </dependency>

            <dependency>
                <groupId>software.amazon.awssdk</groupId>
                <artifactId>sts</artifactId>
                <version>${awssdk.version}</version>
            </dependency>

            <dependency>
                <groupId>software.amazon.awssdk</groupId>
                <artifactId>url-connection-client</artifactId>
                <version>${awssdk.version}</version>
            </dependency>

            <dependency>
                <groupId>io.dropwizard.metrics</groupId>
                <artifactId>metrics-core</artifactId>
                <version>${dropwizard.metrics.version}</version>
            </dependency>

            <dependency>
                <groupId>org.apache.paimon</groupId>
                <artifactId>paimon-bundle</artifactId>
                <version>${paimon.version}</version>
            </dependency>

            <dependency>
                <groupId>org.apache.paimon</groupId>
                <artifactId>paimon-s3</artifactId>
                <version>${paimon.version}</version>
            </dependency>

            <dependency>
                <groupId>org.roaringbitmap</groupId>
                <artifactId>RoaringBitmap</artifactId>
                <version>${bitmap.version}</version>
            </dependency>

            <dependency>
                <groupId>com.github.ben-manes.caffeine</groupId>
                <artifactId>caffeine</artifactId>
                <version>${caffeine.version}</version>
            </dependency>

            <dependency>
                <groupId>org.yaml</groupId>
                <artifactId>snakeyaml</artifactId>
                <version>${snakeyaml.version}</version>
            </dependency>

            <dependency>
                <groupId>org.mybatis</groupId>
                <artifactId>mybatis</artifactId>
                <version>${mybatis.version}</version>
            </dependency>

            <dependency>
                <groupId>org.postgresql</groupId>
                <artifactId>postgresql</artifactId>
                <version>${postgres-jdbc.version}</version>
            </dependency>

            <dependency>
                <groupId>org.apache.derby</groupId>
                <artifactId>derby</artifactId>
                <version>${derby-jdbc.version}</version>
            </dependency>

            <dependency>
                <groupId>mysql</groupId>
                <artifactId>mysql-connector-java</artifactId>
                <version>${mysql-jdbc.version}</version>
            </dependency>

            <dependency>
                <groupId>org.apache.commons</groupId>
                <artifactId>commons-dbcp2</artifactId>
                <version>${commons-dbcp2.version}</version>
            </dependency>

            <dependency>
                <groupId>io.javalin</groupId>
                <artifactId>javalin</artifactId>
                <version>${javalin.version}</version>
                <exclusions>
                    <exclusion>
                        <groupId>org.slf4j</groupId>
                        <artifactId>slf4j-api</artifactId>
                    </exclusion>
                </exclusions>
            </dependency>

            <dependency>
                <groupId>io.netty</groupId>
                <artifactId>netty-all</artifactId>
                <version>${netty.version}</version>
            </dependency>

            <dependency>
                <groupId>io.netty</groupId>
                <artifactId>netty-buffer</artifactId>
                <version>${netty.version}</version>
            </dependency>

            <dependency>
                <groupId>org.apache.kyuubi</groupId>
                <artifactId>kyuubi-hive-jdbc-shaded</artifactId>
                <version>${kyuubi-hive-jdbc-shaded.version}</version>
            </dependency>

            <dependency>
                <groupId>org.rocksdb</groupId>
                <artifactId>rocksdbjni</artifactId>
                <version>${rocksdb.version}</version>
            </dependency>

            <dependency>
                <groupId>com.esotericsoftware</groupId>
                <artifactId>kryo</artifactId>
                <version>${kryo.version}</version>
            </dependency>

            <dependency>
                <groupId>org.apache.hive</groupId>
                <artifactId>hive-metastore</artifactId>
                <version>${hive.version}</version>
                <exclusions>
                    <exclusion>
                        <groupId>org.apache.hadoop</groupId>
                        <artifactId>hadoop-hdfs</artifactId>
                    </exclusion>
                    <exclusion>
                        <groupId>com.google.guava</groupId>
                        <artifactId>guava</artifactId>
                    </exclusion>
                    <exclusion>
                        <groupId>org.apache.logging.log4j</groupId>
                        <artifactId>*</artifactId>
                    </exclusion>
                    <exclusion>
                        <groupId>org.eclipse.jetty.aggregate</groupId>
                        <artifactId>jetty-all</artifactId>
                    </exclusion>
                    <exclusion>
                        <groupId>org.apache.hadoop</groupId>
                        <artifactId>hadoop-yarn-server-web-proxy</artifactId>
                    </exclusion>
                    <exclusion>
                        <groupId>org.mortbay.jetty</groupId>
                        <artifactId>jetty-util</artifactId>
                    </exclusion>
                    <exclusion>
                        <groupId>org.mortbay.jetty</groupId>
                        <artifactId>jetty-sslengine</artifactId>
                    </exclusion>
                    <exclusion>
                        <groupId>org.eclipse.jetty</groupId>
                        <artifactId>*</artifactId>
                    </exclusion>
                    <exclusion>
                        <groupId>javax.servlet</groupId>
                        <artifactId>*</artifactId>
                    </exclusion>
                    <exclusion>
                        <groupId>com.sun.jersey</groupId>
                        <artifactId>jersey-servlet</artifactId>
                    </exclusion>
                    <exclusion>
                        <groupId>jdk.tools</groupId>
                        <artifactId>jdk.tools</artifactId>
                    </exclusion>
                    <exclusion>
                        <groupId>org.apache.parquet</groupId>
                        <artifactId>parquet-hadoop-bundle</artifactId>
                    </exclusion>
                    <exclusion>
                        <groupId>log4j</groupId>
                        <artifactId>log4j</artifactId>
                    </exclusion>
                    <exclusion>
                        <groupId>org.apache.orc</groupId>
                        <artifactId>orc-core</artifactId>
                    </exclusion>
                    <exclusion>
                        <groupId>org.apache.hive</groupId>
                        <artifactId>hive-orc</artifactId>
                    </exclusion>
                    <exclusion>
                        <groupId>org.apache.hadoop</groupId>
                        <artifactId>hadoop-yarn-server-resourcemanager</artifactId>
                    </exclusion>
                    <exclusion>
                        <groupId>org.apache.hadoop</groupId>
                        <artifactId>hadoop-yarn-server-applicationhistoryservice</artifactId>
                    </exclusion>
                    <exclusion>
                        <groupId>org.apache.hadoop</groupId>
                        <artifactId>hadoop-yarn-registry</artifactId>
                    </exclusion>
                    <exclusion>
                        <groupId>io.netty</groupId>
                        <artifactId>netty-common</artifactId>
                    </exclusion>
                    <exclusion>
                        <groupId>org.apache.hbase</groupId>
                        <artifactId>*</artifactId>
                    </exclusion>
                    <exclusion>
                        <groupId>co.cask.tephra</groupId>
                        <artifactId>*</artifactId>
                    </exclusion>
                </exclusions>
            </dependency>

            <dependency>
                <groupId>io.trino</groupId>
                <artifactId>trino-memory-context</artifactId>
                <version>${trino.version}</version>
            </dependency>

            <dependency>
                <groupId>io.trino</groupId>
                <artifactId>trino-plugin-toolkit</artifactId>
                <version>${trino.version}</version>
            </dependency>

            <dependency>
                <groupId>io.trino</groupId>
                <artifactId>trino-hive</artifactId>
                <version>${trino.version}</version>
                <exclusions>
                    <exclusion>
                        <groupId>io.trino.hive</groupId>
                        <artifactId>hive-apache</artifactId>
                    </exclusion>
                </exclusions>
            </dependency>

            <dependency>
                <groupId>io.trino</groupId>
                <artifactId>trino-parquet</artifactId>
                <version>${trino.version}</version>
                <exclusions>
                    <exclusion>
                        <groupId>org.apache.parquet</groupId>
                        <artifactId>parquet-format</artifactId>
                    </exclusion>
                    <exclusion>
                        <groupId>io.trino.hive</groupId>
                        <artifactId>hive-apache</artifactId>
                    </exclusion>
                </exclusions>
            </dependency>

            <dependency>
                <groupId>io.trino</groupId>
                <artifactId>trino-iceberg</artifactId>
                <version>${trino.version}</version>
                <exclusions>
                    <exclusion>
                        <groupId>org.apache.iceberg</groupId>
                        <artifactId>*</artifactId>
                    </exclusion>
                    <exclusion>
                        <groupId>io.trino.hive</groupId>
                        <artifactId>hive-apache</artifactId>
                    </exclusion>
                </exclusions>
            </dependency>

            <dependency>
                <groupId>io.trino</groupId>
                <artifactId>trino-spi</artifactId>
                <version>${trino.version}</version>
            </dependency>

            <dependency>
                <groupId>org.apache.lucene</groupId>
                <artifactId>lucene-core</artifactId>
                <version>${lucene.version}</version>
            </dependency>

            <!-- flink dependencies -->
            <dependency>
                <groupId>org.apache.flink</groupId>
                <artifactId>flink-clients</artifactId>
                <version>${flink.version}</version>
            </dependency>

            <dependency>
                <groupId>org.apache.flink</groupId>
                <artifactId>flink-runtime-web</artifactId>
                <version>${flink.version}</version>
            </dependency>

            <dependency>
                <groupId>io.fabric8</groupId>
                <artifactId>kubernetes-client</artifactId>
                <version>${fabric8-kubernetes-client.version.version}</version>
            </dependency>

            <dependency>
                <groupId>javax.annotation</groupId>
                <artifactId>javax.annotation-api</artifactId>
                <version>${annotation-api.version}</version>
            </dependency>

            <!--  apache hudi dependencies management -->
            <dependency>
                <groupId>org.apache.hudi</groupId>
                <artifactId>hudi-java-client</artifactId>
                <version>${hudi.version}</version>
            </dependency>

            <dependency>
                <groupId>junit</groupId>
                <artifactId>junit</artifactId>
                <version>${junit4.version}</version>
                <scope>test</scope>
            </dependency>

            <dependency>
                <groupId>org.junit</groupId>
                <artifactId>junit-bom</artifactId>
                <version>${junit5.version}</version>
                <type>pom</type>
                <scope>import</scope>
            </dependency>

            <dependency>
                <groupId>org.mockito</groupId>
                <artifactId>mockito-core</artifactId>
                <version>${mockito.version}</version>
                <scope>test</scope>
            </dependency>

            <dependency>
                <groupId>org.mockito</groupId>
                <artifactId>mockito-junit-jupiter</artifactId>
                <version>${mockito.version}</version>
                <scope>test</scope>
            </dependency>
        </dependencies>
    </dependencyManagement>

    <repositories>
        <repository>
            <releases>
                <enabled>true</enabled>
            </releases>
            <snapshots>
                <enabled>false</enabled>
            </snapshots>
            <id>central</id>
            <name>Maven Repository</name>
            <url>https://repo.maven.apache.org/maven2</url>
        </repository>

        <repository>
            <releases>
                <enabled>true</enabled>
            </releases>
            <snapshots>
                <enabled>false</enabled>
            </snapshots>
            <id>gcs-maven-central-mirror</id>
            <name>GCS Maven Central mirror Asia Pacific</name>
            <url>https://maven-central-asia.storage-download.googleapis.com/maven2/</url>
        </repository>

        <repository>
            <releases>
                <enabled>true</enabled>
            </releases>
            <snapshots>
                <enabled>false</enabled>
            </snapshots>
            <id>apache-releases</id>
            <name>apache releases</name>
            <url>https://repository.apache.org/content/repositories/releases/</url>
        </repository>

        <repository>
            <releases>
                <enabled>false</enabled>
            </releases>
            <snapshots>
                <enabled>true</enabled>
            </snapshots>
            <id>apache-snapshots</id>
            <name>apache snapshots</name>
            <url>https://repository.apache.org/content/repositories/snapshots/</url>
        </repository>
    </repositories>

    <pluginRepositories>
        <pluginRepository>
            <releases>
                <enabled>true</enabled>
            </releases>
            <snapshots>
                <enabled>false</enabled>
            </snapshots>
            <id>central</id>
            <url>https://repo.maven.apache.org/maven2</url>
        </pluginRepository>

        <pluginRepository>
            <releases>
                <enabled>true</enabled>
            </releases>
            <snapshots>
                <enabled>false</enabled>
            </snapshots>
            <id>gcs-maven-central-mirror</id>
            <name>GCS Maven Central mirror Asia Pacific</name>
            <url>https://maven-central-asia.storage-download.googleapis.com/maven2/</url>
        </pluginRepository>
    </pluginRepositories>

    <build>
        <pluginManagement>
            <plugins>
                <plugin>
                    <groupId>org.antlr</groupId>
                    <artifactId>antlr4-maven-plugin</artifactId>
                    <version>${maven-antlr4-plugin.version}</version>
                </plugin>
                <plugin>
                    <groupId>net.alchim31.maven</groupId>
                    <artifactId>scala-maven-plugin</artifactId>
                    <version>${maven-scala-plugin.version}</version>
                    <executions>
                        <execution>
                            <id>scala-compile-first</id>
                            <goals>
                                <goal>add-source</goal>
                                <goal>compile</goal>
                            </goals>
                            <phase>process-resources</phase>
                        </execution>
                        <execution>
                            <id>scala-test-compile</id>
                            <goals>
                                <goal>add-source</goal>
                                <goal>testCompile</goal>
                            </goals>
                            <phase>process-test-resources</phase>
                        </execution>
                    </executions>
                </plugin>
                <plugin>
                    <groupId>org.apache.maven.plugins</groupId>
                    <artifactId>maven-surefire-plugin</artifactId>
                    <version>${maven-surefire-plugin.version}</version>
                </plugin>
                <plugin>
                    <groupId>org.apache.maven.plugins</groupId>
                    <artifactId>maven-deploy-plugin</artifactId>
                    <version>${maven-deploy-plugin.version}</version>
                </plugin>
                <plugin>
                    <groupId>org.apache.maven.plugins</groupId>
                    <artifactId>maven-compiler-plugin</artifactId>
                    <version>${maven-compiler-plugin.version}</version>
                </plugin>
                <plugin>
                    <groupId>org.apache.maven.plugins</groupId>
                    <artifactId>maven-dependency-plugin</artifactId>
                    <version>${maven-dependency-plugin.version}</version>
                </plugin>
                <plugin>
                    <artifactId>maven-antrun-plugin</artifactId>
                    <version>${maven-antrun-plugin.version}</version>
                </plugin>
                <plugin>
                    <groupId>org.jacoco</groupId>
                    <artifactId>jacoco-maven-plugin</artifactId>
                    <version>${maven-jacoco-plugin.version}</version>
                    <executions>
                        <execution>
                            <id>pre-test</id>
                            <goals>
                                <goal>prepare-agent</goal>
                            </goals>
                        </execution>
                        <execution>
                            <id>report</id>
                            <goals>
                                <goal>report</goal>
                            </goals>
                            <phase>test</phase>
                            <configuration>
                                <outputDirectory>${project.build.directory}/codecov
                                </outputDirectory>
                            </configuration>
                        </execution>
                    </executions>
                </plugin>
                <plugin>
                    <groupId>com.diffplug.spotless</groupId>
                    <artifactId>spotless-maven-plugin</artifactId>
                    <version>${maven-spotless-plugin.version}</version>
                    <executions>
                        <execution>
                            <id>spotless-check</id>
                            <phase>validate</phase>
                            <goals>
                                <goal>check</goal>
                            </goals>
                        </execution>
                    </executions>
                    <configuration>
                        <java>
                            <googleJavaFormat>
                                <version>1.7</version>
                            </googleJavaFormat>
                            <removeUnusedImports/>
                            <importOrder>
                                <order>,javax,java,\\#</order>
                            </importOrder>
                            <licenseHeader>
                                <file>tools/maven/copyright.txt</file>
                            </licenseHeader>
                        </java>
                        <scala>
                            <scalafmt>
                                <scalaMajorVersion>2.12</scalaMajorVersion>
                                <file>tools/maven/scalafmt.conf</file>
                            </scalafmt>
                            <licenseHeader>
                                <file>tools/maven/copyright.txt</file>
                            </licenseHeader>
                        </scala>
                    </configuration>
                </plugin>
                <plugin>
                    <groupId>org.apache.rat</groupId>
                    <artifactId>apache-rat-plugin</artifactId>
                    <version>${maven-apache-rat-plugin.version}</version>
                    <inherited>true</inherited>
                    <configuration>
                        <excludeSubProjects>false</excludeSubProjects>
                        <numUnapprovedLicenses>0</numUnapprovedLicenses>
                        <licenseFamilies>
                            <licenseFamily
                                    implementation="org.apache.rat.license.SimpleLicenseFamily">
                                <familyName>Apache License 2.0</familyName>
                            </licenseFamily>
                        </licenseFamilies>
                        <excludes>
                            <!-- Additional files like .gitignore etc.-->
                            <exclude>**/.*/**</exclude>
                            <exclude>**/*.prefs</exclude>
                            <exclude>**/*.log</exclude>
                            <exclude>tools/maven/scalafmt.conf</exclude>
                            <exclude>**/licenses/**</exclude>
                            <exclude>**/licenses-binary/**</exclude>
                            <!-- Administrative files in the main trunk. -->
                            <exclude>**/README.md</exclude>
                            <exclude>**/CODE_OF_CONDUCT.md</exclude>
                            <exclude>.github/**</exclude>
                            <exclude>**/NOTICE-binary*</exclude>
                            <!-- IDE files. -->
                            <exclude>**/*.iml</exclude>
                            <exclude>**/.idea/**</exclude>
                            <!-- Generated content -->
                            <exclude>**/target/**</exclude>
                            <exclude>**/scalastyle-output.xml</exclude>
                            <exclude>docs/resources/**</exclude>
                            <exclude>docs/public/**</exclude>
                            <exclude>docs/themes/book/**</exclude>
                            <exclude>docs/assets/github.css</exclude>
                            <exclude>docs/static/js/anchor.min.js</exclude>
                            <exclude>**/*.svg</exclude>
                            <exclude>**/dependency-reduced-pom.xml</exclude>
                            <exclude>**/gen-antlr/**</exclude>
                            <exclude>**/node_modules/**</exclude>
                            <exclude>**/src/main/resources/static/**</exclude>
                            <exclude>**/amoro_krb_conf/**</exclude>
                            <exclude>**/metastore_db/**</exclude>
                            <exclude>**/unit_test_base_tmp/**</exclude>
                            <exclude>**/pnpm-lock.yaml</exclude>
                            <exclude>**/components.d.ts</exclude>
                            <exclude>**/Chart.lock</exclude>
                            <!-- artifacts created during release process -->
                            <exclude>release/**</exclude>
                        </excludes>
                    </configuration>
                    <executions>
                        <execution>
                            <goals>
                                <goal>check</goal>
                            </goals>
                            <phase>verify</phase>
                        </execution>
                    </executions>
                </plugin>
                <plugin>
                    <groupId>org.apache.maven.plugins</groupId>
                    <artifactId>maven-checkstyle-plugin</artifactId>
                    <version>${maven-checkstyle-plugin.version}</version>
                    <configuration>
                        <configLocation>/tools/maven/checkstyle.xml</configLocation>
                        <suppressionsLocation>/tools/maven/suppressions.xml</suppressionsLocation>
                        <consoleOutput>true</consoleOutput>
                        <failsOnError>true</failsOnError>
                        <includeTestSourceDirectory>true</includeTestSourceDirectory>
                    </configuration>
                    <executions>
                        <execution>
                            <id>validate</id>
                            <phase>validate</phase>
                            <goals>
                                <goal>check</goal>
                            </goals>
                        </execution>
                    </executions>
                </plugin>
                <plugin>
                    <groupId>org.apache.maven.plugins</groupId>
                    <artifactId>maven-clean-plugin</artifactId>
                    <version>${maven-clean-plugin.version}</version>
                    <configuration>
                        <filesets>
                            <fileset>
                                <directory>${project.basedir}</directory>
                                <includes>
                                    <include>dependency-reduced-pom.xml</include>
                                </includes>
                            </fileset>
                        </filesets>
                    </configuration>
                </plugin>
                <plugin>
                    <groupId>org.apache.maven.plugins</groupId>
                    <artifactId>maven-shade-plugin</artifactId>
                    <version>${maven-shade-plugin.version}</version>
                    <configuration>
                        <filters combine.children="append">
                            <filter>
                                <artifact>*</artifact>
                                <excludes>
                                    <exclude>META-INF/maven/**</exclude>
                                    <exclude>log4j.properties</exclude>
                                    <exclude>log4j2.properties</exclude>
                                    <exclude>log4j-test.properties</exclude>
                                    <exclude>log4j2-test.properties</exclude>
                                    <!-- Do not copy the signatures in the META-INF folder.
                            Otherwise, this might cause SecurityExceptions when using the JAR. -->
                                    <exclude>META-INF/*.SF</exclude>
                                    <exclude>META-INF/*.DSA</exclude>
                                    <exclude>META-INF/*.RSA</exclude>
                                    <exclude>META-INF/services/javax.*</exclude>
                                    <exclude>**/*.proto</exclude>
                                    <exclude>hbase-webapps/**</exclude>
                                    <exclude>org/codehaus/mojo/animal_sniffer/**</exclude>
                                    <exclude>
                                        org/apache/hadoop/hive/ql/optimizer/ppr/PartitionExpressionForMetastore**
                                    </exclude>
                                    <exclude>
                                        org/apache/hadoop/hive/ql/security/authorization/AuthorizationPreEventListener**
                                    </exclude>
                                </excludes>
                            </filter>
                        </filters>
                        <transformers>
                            <!-- The service transformer is needed to merge META-INF/services files -->
                            <transformer implementation="org.apache.maven.plugins.shade.resource.ServicesResourceTransformer"/>
                            <!-- The ApacheNoticeResourceTransformer collects and aggregates NOTICE files -->
                            <transformer implementation="org.apache.maven.plugins.shade.resource.ApacheNoticeResourceTransformer">
                                <projectName>Apache Amoro (incubating)</projectName>
                                <inceptionYear>${project.inceptionYear}</inceptionYear>
                                <encoding>UTF-8</encoding>
                            </transformer>
                        </transformers>
                    </configuration>
                </plugin>
                <plugin>
                    <groupId>org.apache.maven.plugins</groupId>
                    <artifactId>maven-javadoc-plugin</artifactId>
                    <configuration>
                        <quiet>true</quiet>
                        <doclint>none</doclint>
                    </configuration>
                    <executions>
                        <execution>
                            <id>attach-javadocs</id>
                            <goals>
                                <goal>jar</goal>
                            </goals>
                        </execution>
                    </executions>
                </plugin>
                <plugin>
                    <groupId>org.apache.maven.plugins</groupId>
                    <artifactId>maven-remote-resources-plugin</artifactId>
                    <version>1.7.0</version>
                    <executions>
                        <execution>
                            <goals>
                                <goal>process</goal>
                            </goals>
                            <configuration>
                                <resourceBundles>
                                    <resourceBundle>org.apache.apache.resources:apache-incubator-disclaimer-resource-bundle:1.5</resourceBundle>
                                </resourceBundles>
                            </configuration>
                        </execution>
                    </executions>
                </plugin>
            </plugins>
        </pluginManagement>

        <plugins>
            <plugin>
                <groupId>org.apache.maven.plugins</groupId>
                <artifactId>maven-jar-plugin</artifactId>
            </plugin>
            <plugin>
                <groupId>org.jacoco</groupId>
                <artifactId>jacoco-maven-plugin</artifactId>
            </plugin>
            <plugin>
                <groupId>com.diffplug.spotless</groupId>
                <artifactId>spotless-maven-plugin</artifactId>
            </plugin>
            <plugin>
                <groupId>org.apache.rat</groupId>
                <artifactId>apache-rat-plugin</artifactId>
            </plugin>
            <plugin>
                <groupId>org.apache.maven.plugins</groupId>
                <artifactId>maven-checkstyle-plugin</artifactId>
            </plugin>
            <plugin>
                <groupId>org.apache.maven.plugins</groupId>
                <artifactId>maven-clean-plugin</artifactId>
            </plugin>
        </plugins>
    </build>

    <profiles>
        <!--
          We're reusing the apache-release build profile defined in the Apache Parent POM,
          with one exclusion: do not run the source-release-assembly execution goal.
          We have our own scripts to create the source release, which correctly excludes
          binaries from distribution tarball.
          The script can be found under tools/releasing/create_source_release.sh.
        -->
        <profile>
            <id>apache-release</id>
            <build>
                <plugins>
                    <plugin>
                        <groupId>org.apache.maven.plugins</groupId>
                        <artifactId>maven-assembly-plugin</artifactId>
                        <dependencies>
                            <dependency>
                                <groupId>org.apache.apache.resources</groupId>
                                <artifactId>apache-source-release-assembly-descriptor</artifactId>
                                <version>1.0.6</version>
                            </dependency>
                        </dependencies>
                        <executions>
                            <execution>
                                <id>source-release-assembly</id>
                                <!-- disable the execution -->
                                <phase>none</phase>
                            </execution>
                        </executions>
                    </plugin>

                    <plugin>
                        <groupId>org.apache.maven.plugins</groupId>
                        <artifactId>maven-javadoc-plugin</artifactId>
                    </plugin>
                </plugins>
            </build>
        </profile>
        <profile>
            <id>hadoop2</id>
            <properties>
                <guava.version>14.0.1</guava.version>
                <hive.version>2.3.9</hive.version>
                <hadoop.version>2.10.2</hadoop.version>
                <terminal.spark.version>3.2.4</terminal.spark.version>
                <terminal.spark.major.version>3.2</terminal.spark.major.version>
            </properties>
        </profile>
    </profiles>
</project><|MERGE_RESOLUTION|>--- conflicted
+++ resolved
@@ -140,11 +140,8 @@
         <amoro-shade-zookeeper.version>3.9.1</amoro-shade-zookeeper.version>
         <amoro-shade-thrift.version>0.20.0</amoro-shade-thrift.version>
         <annotation-api.version>1.3.2</annotation-api.version>
-<<<<<<< HEAD
+        <guava.version>32.1.1-jre</guava.version>
         <hudi.version>0.14.1</hudi.version>
-=======
-        <guava.version>32.1.1-jre</guava.version>
->>>>>>> 69445d72
     </properties>
 
     <dependencies>
