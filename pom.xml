<?xml version="1.0" encoding="UTF-8"?>
<!--
  ~ Licensed to the Apache Software Foundation (ASF) under one
  ~ or more contributor license agreements.  See the NOTICE file
  ~ distributed with this work for additional information
  ~ regarding copyright ownership.  The ASF licenses this file
  ~ to you under the Apache License, Version 2.0 (the
  ~ "License"); you may not use this file except in compliance
  ~ with the License.  You may obtain a copy of the License at
  ~
  ~     http://www.apache.org/licenses/LICENSE-2.0
  ~
  ~ Unless required by applicable law or agreed to in writing, software
  ~ distributed under the License is distributed on an "AS IS" BASIS,
  ~ WITHOUT WARRANTIES OR CONDITIONS OF ANY KIND, either express or implied.
  ~ See the License for the specific language governing permissions and
  ~ limitations under the License.
  -->
<project xmlns="http://maven.apache.org/POM/4.0.0"
         xmlns:xsi="http://www.w3.org/2001/XMLSchema-instance"
         xsi:schemaLocation="http://maven.apache.org/POM/4.0.0 http://maven.apache.org/xsd/maven-4.0.0.xsd">
    <modelVersion>4.0.0</modelVersion>

    <parent>
        <groupId>org.apache</groupId>
        <artifactId>apache</artifactId>
        <version>23</version>
    </parent>

    <groupId>org.apache.amoro</groupId>
    <artifactId>amoro-parent</artifactId>
    <version>0.7-SNAPSHOT</version>
    <packaging>pom</packaging>

    <name>Amoro Project Parent</name>
    <description>Amoro is a Lakehouse management system built on open data formats.</description>
    <url>https://amoro.apache.org</url>
    <inceptionYear>2024</inceptionYear>

    <licenses>
        <license>
            <name>The Apache Software License, Version 2.0</name>
            <url>https://www.apache.org/licenses/LICENSE-2.0.txt</url>
            <distribution>manual</distribution>
        </license>
    </licenses>

    <modules>
        <module>amoro-core</module>
        <module>amoro-ams</module>
        <module>amoro-mixed-format</module>
    </modules>

    <scm>
        <url>scm:git:https://github.com/apache/amoro</url>
        <connection>scm:git:git@github.com:apache/amoro.git</connection>
        <developerConnection>scm:git:https://gitbox.apache.org/repos/asf/amoro.git</developerConnection>
        <tag>HEAD</tag>
    </scm>

    <issueManagement>
        <system>GitHub Issues</system>
        <url>https://github.com/apache/amoro/issues</url>
    </issueManagement>

    <properties>
        <maven.compiler.source>8</maven.compiler.source>
        <maven.compiler.target>8</maven.compiler.target>

        <project.build.sourceEncoding>UTF-8</project.build.sourceEncoding>
        <java.version>1.8</java.version>
        <root.dir>${project.basedir}</root.dir>
        <jacoco.flink.skip>false</jacoco.flink.skip>

        <maven-assembly-plugin.version>3.3.0</maven-assembly-plugin.version>
        <maven-jar-plugin-version>3.0.2</maven-jar-plugin-version>
        <maven-source-plugin-version>2.2.1</maven-source-plugin-version>
        <maven-javadoc-plugin.version>3.3.0</maven-javadoc-plugin.version>
        <maven-gpg-plugin.version>3.0.1</maven-gpg-plugin.version>
        <maven-deploy-plugin.version>3.0.0-M1</maven-deploy-plugin.version>
        <maven-shade-plugin.version>3.2.4</maven-shade-plugin.version>
        <maven-scala-plugin.version>4.8.1</maven-scala-plugin.version>
        <maven-antlr4-plugin.version>4.3</maven-antlr4-plugin.version>
        <maven-surefire-plugin.version>3.0.0-M7</maven-surefire-plugin.version>
        <maven-compiler-plugin.version>3.8.1</maven-compiler-plugin.version>
        <maven-dependency-plugin.version>3.3.0</maven-dependency-plugin.version>
        <maven-antrun-plugin.version>3.0.0</maven-antrun-plugin.version>
        <maven-jacoco-plugin.version>0.8.7</maven-jacoco-plugin.version>
        <maven-spotless-plugin.version>2.27.2</maven-spotless-plugin.version>
        <maven-thrift-plugin.version>0.1.11</maven-thrift-plugin.version>
        <maven-build-helper-plugin.version>3.2.0</maven-build-helper-plugin.version>
        <maven-apache-rat-plugin.version>0.15</maven-apache-rat-plugin.version>
        <maven-clean-plugin.version>3.3.2</maven-clean-plugin.version>
        <maven-checkstyle-plugin.version>3.3.1</maven-checkstyle-plugin.version>

        <iceberg.version>1.4.3</iceberg.version>
        <paimon.version>0.8.0</paimon.version>
        <hive.version>3.1.1</hive.version>
        <hadoop.version>3.4.0</hadoop.version>
        <kerby.version>2.0.3</kerby.version>
        <scala.binary.version>2.12</scala.binary.version>
        <args4j.version>2.33</args4j.version>
        <slf4j.version>1.7.30</slf4j.version>
        <log4j.version>2.20.0</log4j.version>
        <junit4.version>4.13.2</junit4.version>
        <junit5.version>5.9.1</junit5.version>
        <commons-pool2.version>2.12.0</commons-pool2.version>
        <commons-lang3.version>3.14.0</commons-lang3.version>
        <cglib.version>2.2.2</cglib.version>
        <curator.version>5.6.0</curator.version>
        <mockito.version>4.11.0</mockito.version>
        <parquet-avro.version>1.13.1</parquet-avro.version>
        <orc-core.version>1.8.3</orc-core.version>
        <awssdk.version>2.24.12</awssdk.version>
        <terminal.spark.version>3.3.2</terminal.spark.version>
        <terminal.spark.major.version>3.3</terminal.spark.major.version>
        <dropwizard.metrics.version>4.2.19</dropwizard.metrics.version>
        <caffeine.version>2.9.3</caffeine.version>
        <snakeyaml.version>2.2</snakeyaml.version>
        <mybatis.version>3.5.15</mybatis.version>
        <postgres-jdbc.version>42.7.2</postgres-jdbc.version>
        <derby-jdbc.version>10.14.2.0</derby-jdbc.version>
        <commons-dbcp2.version>2.9.0</commons-dbcp2.version>
        <netty.version>4.1.86.Final</netty.version>
        <javalin.version>4.6.8</javalin.version>
        <kyuubi-hive-jdbc-shaded.version>1.6.0-incubating</kyuubi-hive-jdbc-shaded.version>
        <rocksdb.version>7.10.2</rocksdb.version>
        <kryo.version>4.0.3</kryo.version>
        <trino.version>406</trino.version>
        <lucene.version>8.11.2</lucene.version>
        <bitmap.version>1.0.1</bitmap.version>
        <prometheus.version>0.16.0</prometheus.version>
        <flink.version>1.18.1</flink.version>
        <fabric8-kubernetes-client.version.version>6.12.1</fabric8-kubernetes-client.version.version>
        <amoro-shade.version>0.7-SNAPSHOT</amoro-shade.version>
        <amoro-shade-guava.version>32.1.1-jre</amoro-shade-guava.version>
        <amoro-shade-jackson.version>2.14.2</amoro-shade-jackson.version>
        <amoro-shade-zookeeper.version>3.9.1</amoro-shade-zookeeper.version>
        <amoro-shade-thrift.version>0.20.0</amoro-shade-thrift.version>
        <annotation-api.version>1.3.2</annotation-api.version>
    </properties>

    <dependencies>
        <!-- Root dependencies for all projects -->
        <!-- Logging API -->
        <dependency>
            <groupId>org.slf4j</groupId>
            <artifactId>slf4j-api</artifactId>
        </dependency>

        <!-- test dependencies -->
        <dependency>
            <groupId>junit</groupId>
            <artifactId>junit</artifactId>
        </dependency>

        <dependency>
            <groupId>org.junit.jupiter</groupId>
            <artifactId>junit-jupiter</artifactId>
        </dependency>

        <dependency>
            <groupId>org.junit.jupiter</groupId>
            <artifactId>junit-jupiter-api</artifactId>
        </dependency>

        <dependency>
            <groupId>org.junit.vintage</groupId>
            <artifactId>junit-vintage-engine</artifactId>
        </dependency>

        <dependency>
            <groupId>org.junit.jupiter</groupId>
            <artifactId>junit-jupiter-engine</artifactId>
        </dependency>

        <dependency>
            <groupId>org.mockito</groupId>
            <artifactId>mockito-core</artifactId>
        </dependency>

        <dependency>
            <groupId>org.mockito</groupId>
            <artifactId>mockito-junit-jupiter</artifactId>
        </dependency>

        <!-- tests will have log4j as the default logging framework available -->
        <dependency>
            <groupId>org.apache.logging.log4j</groupId>
            <artifactId>log4j-slf4j-impl</artifactId>
            <scope>test</scope>
        </dependency>

        <dependency>
            <groupId>org.apache.logging.log4j</groupId>
            <artifactId>log4j-api</artifactId>
            <scope>test</scope>
        </dependency>

        <dependency>
            <groupId>org.apache.logging.log4j</groupId>
            <artifactId>log4j-core</artifactId>
            <scope>test</scope>
        </dependency>

        <dependency>
            <!-- API bridge between log4j 1 and 2 -->
            <groupId>org.apache.logging.log4j</groupId>
            <artifactId>log4j-1.2-api</artifactId>
            <scope>test</scope>
        </dependency>
    </dependencies>


    <dependencyManagement>
        <dependencies>
            <dependency>
                <groupId>org.apache.amoro</groupId>
                <artifactId>amoro-ams-api</artifactId>
                <version>${project.version}</version>
            </dependency>

            <dependency>
                <groupId>org.apache.amoro</groupId>
                <artifactId>amoro-core</artifactId>
                <version>${project.version}</version>
            </dependency>

            <dependency>
                <groupId>org.apache.amoro</groupId>
                <artifactId>amoro-mixed-format-hive</artifactId>
                <version>${project.version}</version>
            </dependency>

            <dependency>
                <groupId>org.apache.amoro</groupId>
                <artifactId>amoro-shade-jackson-2</artifactId>
                <version>${amoro-shade-jackson.version}-${amoro-shade.version}</version>
            </dependency>

            <dependency>
                <groupId>org.apache.amoro</groupId>
                <artifactId>amoro-shade-guava-32</artifactId>
                <version>${amoro-shade-guava.version}-${amoro-shade.version}</version>
            </dependency>

            <dependency>
                <groupId>org.apache.amoro</groupId>
                <artifactId>amoro-shade-zookeeper-3</artifactId>
                <version>${amoro-shade-zookeeper.version}-${amoro-shade.version}</version>
            </dependency>

            <dependency>
                <groupId>org.apache.amoro</groupId>
                <artifactId>amoro-shade-thrift</artifactId>
                <version>${amoro-shade-thrift.version}-${amoro-shade.version}</version>
            </dependency>

            <dependency>
                <groupId>org.apache.commons</groupId>
                <artifactId>commons-pool2</artifactId>
                <version>${commons-pool2.version}</version>
            </dependency>

            <dependency>
                <groupId>org.apache.commons</groupId>
                <artifactId>commons-lang3</artifactId>
                <version>${commons-lang3.version}</version>
            </dependency>

            <dependency>
                <groupId>org.apache.iceberg</groupId>
                <artifactId>iceberg-core</artifactId>
                <version>${iceberg.version}</version>
            </dependency>

            <dependency>
                <groupId>org.apache.iceberg</groupId>
                <artifactId>iceberg-data</artifactId>
                <version>${iceberg.version}</version>
            </dependency>

            <dependency>
                <groupId>org.apache.iceberg</groupId>
                <artifactId>iceberg-orc</artifactId>
                <version>${iceberg.version}</version>
            </dependency>

            <dependency>
                <groupId>org.apache.iceberg</groupId>
                <artifactId>iceberg-common</artifactId>
                <version>${iceberg.version}</version>
            </dependency>

            <dependency>
                <groupId>org.apache.iceberg</groupId>
                <artifactId>iceberg-parquet</artifactId>
                <version>${iceberg.version}</version>
            </dependency>

            <dependency>
                <groupId>org.apache.iceberg</groupId>
                <artifactId>iceberg-flink</artifactId>
                <version>${iceberg.version}</version>
            </dependency>

            <dependency>
                <groupId>org.apache.iceberg</groupId>
                <artifactId>iceberg-hive-metastore</artifactId>
                <version>${iceberg.version}</version>
            </dependency>

            <dependency>
                <groupId>org.apache.iceberg</groupId>
                <artifactId>iceberg-aws</artifactId>
                <version>${iceberg.version}</version>
            </dependency>

            <dependency>
                <groupId>org.apache.parquet</groupId>
                <artifactId>parquet-avro</artifactId>
                <version>${parquet-avro.version}</version>
            </dependency>

            <dependency>
                <groupId>org.apache.hadoop</groupId>
                <artifactId>hadoop-auth</artifactId>
                <version>${hadoop.version}</version>
                <exclusions>
                    <exclusion>
                        <groupId>org.slf4j</groupId>
                        <artifactId>*</artifactId>
                    </exclusion>
                    <exclusion>
                        <groupId>log4j</groupId>
                        <artifactId>log4j</artifactId>
                    </exclusion>
                    <exclusion>
                        <groupId>org.apache.kerby</groupId>
                        <artifactId>kerb-simplekdc</artifactId>
                    </exclusion>
                </exclusions>
            </dependency>

            <dependency>
                <groupId>org.apache.hadoop</groupId>
                <artifactId>hadoop-client</artifactId>
                <version>${hadoop.version}</version>
                <exclusions>
                    <exclusion>
                        <groupId>com.google.code.gson</groupId>
                        <artifactId>gson</artifactId>
                    </exclusion>
                    <exclusion>
                        <groupId>org.apache.parquet</groupId>
                        <artifactId>parquet-hadoop-bundle</artifactId>
                    </exclusion>
                    <exclusion>
                        <groupId>org.apache.logging.log4j</groupId>
                        <artifactId>*</artifactId>
                    </exclusion>
                    <exclusion>
                        <groupId>org.slf4j</groupId>
                        <artifactId>*</artifactId>
                    </exclusion>
                    <exclusion>
                        <groupId>org.eclipse.jetty</groupId>
                        <artifactId>*</artifactId>
                    </exclusion>
                    <exclusion>
                        <groupId>javax.servlet</groupId>
                        <artifactId>*</artifactId>
                    </exclusion>
                    <exclusion>
                        <groupId>org.eclipse.jetty.orbit</groupId>
                        <artifactId>javax.servlet</artifactId>
                    </exclusion>
                    <exclusion>
                        <groupId>com.sun.jersey</groupId>
                        <artifactId>*</artifactId>
                    </exclusion>
                    <exclusion>
                        <groupId>log4j</groupId>
                        <artifactId>log4j</artifactId>
                    </exclusion>
                    <exclusion>
                        <groupId>org.apache.kerby</groupId>
                        <artifactId>kerb-simplekdc</artifactId>
                    </exclusion>
                </exclusions>
            </dependency>

            <dependency>
                <groupId>org.apache.kerby</groupId>
                <artifactId>kerb-simplekdc</artifactId>
                <version>${kerby.version}</version>
            </dependency>

            <dependency>
                <groupId>org.apache.hadoop</groupId>
                <artifactId>hadoop-aws</artifactId>
                <version>${hadoop.version}</version>
            </dependency>

            <dependency>
                <groupId>org.slf4j</groupId>
                <artifactId>slf4j-api</artifactId>
                <version>${slf4j.version}</version>
            </dependency>

            <dependency>
                <groupId>org.apache.logging.log4j</groupId>
                <artifactId>log4j-slf4j-impl</artifactId>
                <version>${log4j.version}</version>
            </dependency>

            <dependency>
                <groupId>org.apache.logging.log4j</groupId>
                <artifactId>log4j-api</artifactId>
                <version>${log4j.version}</version>
            </dependency>

            <dependency>
                <groupId>org.apache.logging.log4j</groupId>
                <artifactId>log4j-core</artifactId>
                <version>${log4j.version}</version>
            </dependency>

            <dependency>
                <!-- API bridge between log4j 1 and 2 -->
                <groupId>org.apache.logging.log4j</groupId>
                <artifactId>log4j-1.2-api</artifactId>
                <version>${log4j.version}</version>
            </dependency>

            <dependency>
                <groupId>args4j</groupId>
                <artifactId>args4j</artifactId>
                <version>${args4j.version}</version>
            </dependency>

            <dependency>
                <groupId>org.apache.orc</groupId>
                <artifactId>orc-core</artifactId>
                <version>${orc-core.version}</version>
                <classifier>nohive</classifier>
            </dependency>

            <dependency>
                <groupId>cglib</groupId>
                <artifactId>cglib</artifactId>
                <version>${cglib.version}</version>
            </dependency>

            <dependency>
                <groupId>software.amazon.awssdk</groupId>
                <artifactId>s3</artifactId>
                <version>${awssdk.version}</version>
            </dependency>

            <dependency>
                <groupId>software.amazon.awssdk</groupId>
                <artifactId>glue</artifactId>
                <version>${awssdk.version}</version>
            </dependency>

            <dependency>
                <groupId>software.amazon.awssdk</groupId>
                <artifactId>kms</artifactId>
                <version>${awssdk.version}</version>
            </dependency>

            <dependency>
                <groupId>io.prometheus</groupId>
                <artifactId>simpleclient</artifactId>
                <version>${prometheus.version}</version>
            </dependency>

            <dependency>
                <groupId>io.prometheus</groupId>
                <artifactId>simpleclient_httpserver</artifactId>
                <version>${prometheus.version}</version>
            </dependency>

            <dependency>
                <groupId>software.amazon.awssdk</groupId>
                <artifactId>dynamodb</artifactId>
                <version>${awssdk.version}</version>
            </dependency>

            <dependency>
                <groupId>software.amazon.awssdk</groupId>
                <artifactId>sts</artifactId>
                <version>${awssdk.version}</version>
            </dependency>

            <dependency>
                <groupId>software.amazon.awssdk</groupId>
                <artifactId>url-connection-client</artifactId>
                <version>${awssdk.version}</version>
            </dependency>

            <dependency>
                <groupId>io.dropwizard.metrics</groupId>
                <artifactId>metrics-core</artifactId>
                <version>${dropwizard.metrics.version}</version>
            </dependency>

            <dependency>
                <groupId>org.apache.paimon</groupId>
                <artifactId>paimon-bundle</artifactId>
                <version>${paimon.version}</version>
            </dependency>

            <dependency>
                <groupId>org.roaringbitmap</groupId>
                <artifactId>RoaringBitmap</artifactId>
                <version>${bitmap.version}</version>
            </dependency>

            <dependency>
                <groupId>com.github.ben-manes.caffeine</groupId>
                <artifactId>caffeine</artifactId>
                <version>${caffeine.version}</version>
            </dependency>

            <dependency>
                <groupId>org.yaml</groupId>
                <artifactId>snakeyaml</artifactId>
                <version>${snakeyaml.version}</version>
            </dependency>

            <dependency>
                <groupId>org.mybatis</groupId>
                <artifactId>mybatis</artifactId>
                <version>${mybatis.version}</version>
            </dependency>

            <dependency>
                <groupId>org.postgresql</groupId>
                <artifactId>postgresql</artifactId>
                <version>${postgres-jdbc.version}</version>
            </dependency>

            <dependency>
                <groupId>org.apache.derby</groupId>
                <artifactId>derby</artifactId>
                <version>${derby-jdbc.version}</version>
            </dependency>

            <dependency>
                <groupId>org.apache.commons</groupId>
                <artifactId>commons-dbcp2</artifactId>
                <version>${commons-dbcp2.version}</version>
            </dependency>

            <dependency>
                <groupId>io.javalin</groupId>
                <artifactId>javalin</artifactId>
                <version>${javalin.version}</version>
                <exclusions>
                    <exclusion>
                        <groupId>org.slf4j</groupId>
                        <artifactId>slf4j-api</artifactId>
                    </exclusion>
                </exclusions>
            </dependency>

            <dependency>
                <groupId>io.netty</groupId>
                <artifactId>netty-all</artifactId>
                <version>${netty.version}</version>
            </dependency>

            <dependency>
                <groupId>io.netty</groupId>
                <artifactId>netty-buffer</artifactId>
                <version>${netty.version}</version>
            </dependency>

            <dependency>
                <groupId>org.apache.kyuubi</groupId>
                <artifactId>kyuubi-hive-jdbc-shaded</artifactId>
                <version>${kyuubi-hive-jdbc-shaded.version}</version>
            </dependency>

            <dependency>
                <groupId>org.rocksdb</groupId>
                <artifactId>rocksdbjni</artifactId>
                <version>${rocksdb.version}</version>
            </dependency>

            <dependency>
                <groupId>com.esotericsoftware</groupId>
                <artifactId>kryo</artifactId>
                <version>${kryo.version}</version>
            </dependency>

            <dependency>
                <groupId>org.apache.hive</groupId>
                <artifactId>hive-metastore</artifactId>
                <version>${hive.version}</version>
                <exclusions>
                    <exclusion>
                        <groupId>org.apache.hadoop</groupId>
                        <artifactId>hadoop-hdfs</artifactId>
                    </exclusion>
                    <exclusion>
                        <groupId>com.google.guava</groupId>
                        <artifactId>guava</artifactId>
                    </exclusion>
                    <exclusion>
                        <groupId>org.apache.logging.log4j</groupId>
                        <artifactId>*</artifactId>
                    </exclusion>
                    <exclusion>
                        <groupId>org.eclipse.jetty.aggregate</groupId>
                        <artifactId>jetty-all</artifactId>
                    </exclusion>
                    <exclusion>
                        <groupId>org.apache.hadoop</groupId>
                        <artifactId>hadoop-yarn-server-web-proxy</artifactId>
                    </exclusion>
                    <exclusion>
                        <groupId>org.mortbay.jetty</groupId>
                        <artifactId>jetty-util</artifactId>
                    </exclusion>
                    <exclusion>
                        <groupId>org.mortbay.jetty</groupId>
                        <artifactId>jetty-sslengine</artifactId>
                    </exclusion>
                    <exclusion>
                        <groupId>org.eclipse.jetty</groupId>
                        <artifactId>*</artifactId>
                    </exclusion>
                    <exclusion>
                        <groupId>javax.servlet</groupId>
                        <artifactId>*</artifactId>
                    </exclusion>
                    <exclusion>
                        <groupId>com.sun.jersey</groupId>
                        <artifactId>jersey-servlet</artifactId>
                    </exclusion>
                    <exclusion>
                        <groupId>jdk.tools</groupId>
                        <artifactId>jdk.tools</artifactId>
                    </exclusion>
                    <exclusion>
                        <groupId>org.apache.parquet</groupId>
                        <artifactId>parquet-hadoop-bundle</artifactId>
                    </exclusion>
                    <exclusion>
                        <groupId>log4j</groupId>
                        <artifactId>log4j</artifactId>
                    </exclusion>
                    <exclusion>
                        <groupId>org.apache.orc</groupId>
                        <artifactId>orc-core</artifactId>
                    </exclusion>
                    <exclusion>
                        <groupId>org.apache.hive</groupId>
                        <artifactId>hive-orc</artifactId>
                    </exclusion>
                    <exclusion>
                        <groupId>org.apache.hadoop</groupId>
                        <artifactId>hadoop-yarn-server-resourcemanager</artifactId>
                    </exclusion>
                    <exclusion>
                        <groupId>org.apache.hadoop</groupId>
                        <artifactId>hadoop-yarn-server-applicationhistoryservice</artifactId>
                    </exclusion>
                    <exclusion>
                        <groupId>org.apache.hadoop</groupId>
                        <artifactId>hadoop-yarn-registry</artifactId>
                    </exclusion>
                    <exclusion>
                        <groupId>io.netty</groupId>
                        <artifactId>netty-common</artifactId>
                    </exclusion>
                    <exclusion>
                        <groupId>org.apache.hbase</groupId>
                        <artifactId>*</artifactId>
                    </exclusion>
                    <exclusion>
                        <groupId>co.cask.tephra</groupId>
                        <artifactId>*</artifactId>
                    </exclusion>
                </exclusions>
            </dependency>

            <dependency>
                <groupId>io.trino</groupId>
                <artifactId>trino-memory-context</artifactId>
                <version>${trino.version}</version>
            </dependency>

            <dependency>
                <groupId>io.trino</groupId>
                <artifactId>trino-plugin-toolkit</artifactId>
                <version>${trino.version}</version>
            </dependency>

            <dependency>
                <groupId>io.trino</groupId>
                <artifactId>trino-hive</artifactId>
                <version>${trino.version}</version>
                <exclusions>
                    <exclusion>
                        <groupId>io.trino.hive</groupId>
                        <artifactId>hive-apache</artifactId>
                    </exclusion>
                </exclusions>
            </dependency>

            <dependency>
                <groupId>io.trino</groupId>
                <artifactId>trino-parquet</artifactId>
                <version>${trino.version}</version>
                <exclusions>
                    <exclusion>
                        <groupId>org.apache.parquet</groupId>
                        <artifactId>parquet-format</artifactId>
                    </exclusion>
                    <exclusion>
                        <groupId>io.trino.hive</groupId>
                        <artifactId>hive-apache</artifactId>
                    </exclusion>
                </exclusions>
            </dependency>

            <dependency>
                <groupId>io.trino</groupId>
                <artifactId>trino-iceberg</artifactId>
                <version>${trino.version}</version>
                <exclusions>
                    <exclusion>
                        <groupId>org.apache.iceberg</groupId>
                        <artifactId>*</artifactId>
                    </exclusion>
                    <exclusion>
                        <groupId>io.trino.hive</groupId>
                        <artifactId>hive-apache</artifactId>
                    </exclusion>
                </exclusions>
            </dependency>

            <dependency>
                <groupId>io.trino</groupId>
                <artifactId>trino-spi</artifactId>
                <version>${trino.version}</version>
            </dependency>

            <dependency>
                <groupId>org.apache.lucene</groupId>
                <artifactId>lucene-core</artifactId>
                <version>${lucene.version}</version>
            </dependency>

            <!-- flink dependencies -->
            <dependency>
                <groupId>org.apache.flink</groupId>
                <artifactId>flink-clients</artifactId>
                <version>${flink.version}</version>
            </dependency>

            <dependency>
                <groupId>org.apache.flink</groupId>
                <artifactId>flink-runtime-web</artifactId>
                <version>${flink.version}</version>
            </dependency>

            <dependency>
                <groupId>io.fabric8</groupId>
                <artifactId>kubernetes-client</artifactId>
                <version>${fabric8-kubernetes-client.version.version}</version>
            </dependency>

            <dependency>
                <groupId>javax.annotation</groupId>
                <artifactId>javax.annotation-api</artifactId>
                <version>${annotation-api.version}</version>
            </dependency>

            <dependency>
                <groupId>junit</groupId>
                <artifactId>junit</artifactId>
                <version>${junit4.version}</version>
                <scope>test</scope>
            </dependency>

            <dependency>
                <groupId>org.junit</groupId>
                <artifactId>junit-bom</artifactId>
                <version>${junit5.version}</version>
                <type>pom</type>
                <scope>import</scope>
            </dependency>

            <dependency>
                <groupId>org.mockito</groupId>
                <artifactId>mockito-core</artifactId>
                <version>${mockito.version}</version>
                <scope>test</scope>
            </dependency>

            <dependency>
                <groupId>org.mockito</groupId>
                <artifactId>mockito-junit-jupiter</artifactId>
                <version>${mockito.version}</version>
                <scope>test</scope>
            </dependency>
        </dependencies>
    </dependencyManagement>

    <repositories>
        <repository>
            <releases>
                <enabled>true</enabled>
            </releases>
            <snapshots>
                <enabled>false</enabled>
            </snapshots>
            <id>central</id>
            <name>Maven Repository</name>
            <url>https://repo.maven.apache.org/maven2</url>
        </repository>

        <repository>
            <releases>
                <enabled>true</enabled>
            </releases>
            <snapshots>
                <enabled>false</enabled>
            </snapshots>
            <id>gcs-maven-central-mirror</id>
            <name>GCS Maven Central mirror Asia Pacific</name>
            <url>https://maven-central-asia.storage-download.googleapis.com/maven2/</url>
        </repository>

        <repository>
            <releases>
                <enabled>true</enabled>
            </releases>
            <snapshots>
                <enabled>false</enabled>
            </snapshots>
            <id>apache-releases</id>
            <name>apache releases</name>
            <url>https://repository.apache.org/content/repositories/releases/</url>
        </repository>

        <repository>
            <releases>
                <enabled>false</enabled>
            </releases>
            <snapshots>
                <enabled>true</enabled>
            </snapshots>
            <id>apache-snapshots</id>
            <name>apache snapshots</name>
            <url>https://repository.apache.org/content/repositories/snapshots/</url>
        </repository>
    </repositories>

    <pluginRepositories>
        <pluginRepository>
            <releases>
                <enabled>true</enabled>
            </releases>
            <snapshots>
                <enabled>false</enabled>
            </snapshots>
            <id>central</id>
            <url>https://repo.maven.apache.org/maven2</url>
        </pluginRepository>

        <pluginRepository>
            <releases>
                <enabled>true</enabled>
            </releases>
            <snapshots>
                <enabled>false</enabled>
            </snapshots>
            <id>gcs-maven-central-mirror</id>
            <name>GCS Maven Central mirror Asia Pacific</name>
            <url>https://maven-central-asia.storage-download.googleapis.com/maven2/</url>
        </pluginRepository>
    </pluginRepositories>

    <build>
        <pluginManagement>
            <plugins>
                <plugin>
                    <groupId>org.antlr</groupId>
                    <artifactId>antlr4-maven-plugin</artifactId>
                    <version>${maven-antlr4-plugin.version}</version>
                </plugin>
                <plugin>
                    <groupId>net.alchim31.maven</groupId>
                    <artifactId>scala-maven-plugin</artifactId>
                    <version>${maven-scala-plugin.version}</version>
                    <executions>
                        <execution>
                            <id>scala-compile-first</id>
                            <goals>
                                <goal>add-source</goal>
                                <goal>compile</goal>
                            </goals>
                            <phase>process-resources</phase>
                        </execution>
                        <execution>
                            <id>scala-test-compile</id>
                            <goals>
                                <goal>add-source</goal>
                                <goal>testCompile</goal>
                            </goals>
                            <phase>process-test-resources</phase>
                        </execution>
                    </executions>
                </plugin>
                <plugin>
                    <groupId>org.apache.maven.plugins</groupId>
                    <artifactId>maven-surefire-plugin</artifactId>
                    <version>${maven-surefire-plugin.version}</version>
                </plugin>
                <plugin>
                    <groupId>org.apache.maven.plugins</groupId>
                    <artifactId>maven-deploy-plugin</artifactId>
                    <version>${maven-deploy-plugin.version}</version>
                </plugin>
                <plugin>
                    <groupId>org.apache.maven.plugins</groupId>
                    <artifactId>maven-compiler-plugin</artifactId>
                    <version>${maven-compiler-plugin.version}</version>
                </plugin>
                <plugin>
                    <groupId>org.apache.maven.plugins</groupId>
                    <artifactId>maven-dependency-plugin</artifactId>
                    <version>${maven-dependency-plugin.version}</version>
                </plugin>
                <plugin>
                    <artifactId>maven-antrun-plugin</artifactId>
                    <version>${maven-antrun-plugin.version}</version>
                </plugin>
                <plugin>
                    <groupId>org.jacoco</groupId>
                    <artifactId>jacoco-maven-plugin</artifactId>
                    <version>${maven-jacoco-plugin.version}</version>
                    <executions>
                        <execution>
                            <id>pre-test</id>
                            <goals>
                                <goal>prepare-agent</goal>
                            </goals>
                        </execution>
                        <execution>
                            <id>report</id>
                            <goals>
                                <goal>report</goal>
                            </goals>
                            <phase>test</phase>
                            <configuration>
                                <outputDirectory>${project.build.directory}/codecov
                                </outputDirectory>
                            </configuration>
                        </execution>
                    </executions>
                </plugin>
                <plugin>
                    <groupId>org.apache.maven.plugins</groupId>
                    <artifactId>maven-jar-plugin</artifactId>
                    <version>${maven-jar-plugin-version}</version>
                    <executions>
                        <execution>
                            <goals>
                                <goal>test-jar</goal>
                            </goals>
                        </execution>
                    </executions>
                </plugin>
                <plugin>
                    <groupId>com.diffplug.spotless</groupId>
                    <artifactId>spotless-maven-plugin</artifactId>
                    <version>${maven-spotless-plugin.version}</version>
                    <executions>
                        <execution>
                            <id>spotless-check</id>
                            <phase>validate</phase>
                            <goals>
                                <goal>check</goal>
                            </goals>
                        </execution>
                    </executions>
                    <configuration>
                        <java>
                            <googleJavaFormat>
                                <version>1.7</version>
                            </googleJavaFormat>
                            <removeUnusedImports/>
                            <importOrder>
                                <order>,javax,java,\\#</order>
                            </importOrder>
                            <licenseHeader>
                                <file>tools/maven/copyright.txt</file>
                            </licenseHeader>
                        </java>
                        <scala>
                            <scalafmt>
                                <scalaMajorVersion>2.12</scalaMajorVersion>
                                <file>tools/maven/scalafmt.conf</file>
                            </scalafmt>
                            <licenseHeader>
                                <file>tools/maven/copyright.txt</file>
                            </licenseHeader>
                        </scala>
                    </configuration>
                </plugin>
                <plugin>
                    <groupId>org.apache.rat</groupId>
                    <artifactId>apache-rat-plugin</artifactId>
                    <version>${maven-apache-rat-plugin.version}</version>
                    <inherited>true</inherited>
                    <configuration>
                        <excludeSubProjects>false</excludeSubProjects>
                        <numUnapprovedLicenses>0</numUnapprovedLicenses>
                        <licenseFamilies>
                            <licenseFamily
                                    implementation="org.apache.rat.license.SimpleLicenseFamily">
                                <familyName>Apache License 2.0</familyName>
                            </licenseFamily>
                        </licenseFamilies>
                        <excludes>
                            <!-- Additional files like .gitignore etc.-->
                            <exclude>**/.*/**</exclude>
                            <exclude>**/*.prefs</exclude>
                            <exclude>**/*.log</exclude>
                            <exclude>tools/maven/scalafmt.conf</exclude>
                            <!-- Administrative files in the main trunk. -->
                            <exclude>**/README.md</exclude>
                            <exclude>**/CODE_OF_CONDUCT.md</exclude>
                            <exclude>.github/**</exclude>
                            <!-- IDE files. -->
                            <exclude>**/*.iml</exclude>
                            <exclude>**/.idea/**</exclude>
                            <!-- Docs -->
                            <exclude>docs/**</exclude>
                            <!-- Generated content -->
                            <exclude>**/target/**</exclude>
                            <exclude>**/scalastyle-output.xml</exclude>
                            <exclude>docs/resources/**</exclude>
                            <exclude>docs/public/**</exclude>
                            <exclude>docs/themes/book/**</exclude>
                            <exclude>docs/assets/github.css</exclude>
                            <exclude>docs/static/js/anchor.min.js</exclude>
                            <exclude>**/*.svg</exclude>
                            <exclude>**/dependency-reduced-pom.xml</exclude>
                            <exclude>**/gen-antlr/**</exclude>
                            <exclude>**/node_modules/**</exclude>
                            <exclude>**/src/main/resources/static/**</exclude>
                            <exclude>**/amoro_krb_conf/**</exclude>
                            <exclude>**/metastore_db/**</exclude>
                            <exclude>**/unit_test_base_tmp/**</exclude>
                            <exclude>**/pnpm-lock.yaml</exclude>
                            <exclude>**/components.d.ts</exclude>
                            <exclude>**/Chart.lock</exclude>
                            <!-- artifacts created during release process -->
                            <exclude>release/**</exclude>
                        </excludes>
                    </configuration>
                    <executions>
                        <execution>
                            <goals>
                                <goal>check</goal>
                            </goals>
                            <phase>verify</phase>
                        </execution>
                    </executions>
                </plugin>
                <plugin>
                    <groupId>org.apache.maven.plugins</groupId>
                    <artifactId>maven-checkstyle-plugin</artifactId>
                    <version>${maven-checkstyle-plugin.version}</version>
                    <configuration>
                        <configLocation>/tools/maven/checkstyle.xml</configLocation>
                        <suppressionsLocation>/tools/maven/suppressions.xml</suppressionsLocation>
                        <consoleOutput>true</consoleOutput>
                        <failsOnError>true</failsOnError>
                        <includeTestSourceDirectory>true</includeTestSourceDirectory>
                    </configuration>
                    <executions>
                        <execution>
                            <id>validate</id>
                            <phase>validate</phase>
                            <goals>
                                <goal>check</goal>
                            </goals>
                        </execution>
                    </executions>
                </plugin>
                <plugin>
                    <groupId>org.apache.maven.plugins</groupId>
                    <artifactId>maven-clean-plugin</artifactId>
                    <version>${maven-clean-plugin.version}</version>
                    <configuration>
                        <filesets>
                            <fileset>
                                <directory>${project.basedir}</directory>
                                <includes>
                                    <include>dependency-reduced-pom.xml</include>
                                </includes>
                            </fileset>
                        </filesets>
                    </configuration>
                </plugin>
                <plugin>
                    <groupId>org.apache.maven.plugins</groupId>
                    <artifactId>maven-shade-plugin</artifactId>
                    <version>${maven-shade-plugin.version}</version>
                    <configuration>
                        <filters combine.children="append">
                            <filter>
                                <artifact>*</artifact>
                                <excludes>
                                    <exclude>META-INF/maven/**</exclude>
                                    <exclude>log4j.properties</exclude>
                                    <exclude>log4j2.properties</exclude>
                                    <exclude>log4j-test.properties</exclude>
                                    <exclude>log4j2-test.properties</exclude>
                                    <!-- Do not copy the signatures in the META-INF folder.
                            Otherwise, this might cause SecurityExceptions when using the JAR. -->
                                    <exclude>META-INF/*.SF</exclude>
                                    <exclude>META-INF/*.DSA</exclude>
                                    <exclude>META-INF/*.RSA</exclude>
                                    <exclude>META-INF/services/javax.*</exclude>
                                    <exclude>**/*.proto</exclude>
                                    <exclude>hbase-webapps/**</exclude>
                                    <exclude>org/codehaus/mojo/animal_sniffer/**</exclude>
                                    <exclude>
                                        org/apache/hadoop/hive/ql/optimizer/ppr/PartitionExpressionForMetastore**
                                    </exclude>
                                    <exclude>
                                        org/apache/hadoop/hive/ql/security/authorization/AuthorizationPreEventListener**
                                    </exclude>
                                </excludes>
                            </filter>
                        </filters>
                        <transformers>
                            <!-- The service transformer is needed to merge META-INF/services files -->
                            <transformer implementation="org.apache.maven.plugins.shade.resource.ServicesResourceTransformer"/>
                            <!-- The ApacheNoticeResourceTransformer collects and aggregates NOTICE files -->
                            <transformer implementation="org.apache.maven.plugins.shade.resource.ApacheNoticeResourceTransformer">
                                <projectName>Apache Amoro (incubating)</projectName>
                                <inceptionYear>${project.inceptionYear}</inceptionYear>
                                <encoding>UTF-8</encoding>
                            </transformer>
                        </transformers>
                    </configuration>
                </plugin>
            </plugins>
        </pluginManagement>

        <plugins>
            <plugin>
                <groupId>org.apache.maven.plugins</groupId>
                <artifactId>maven-jar-plugin</artifactId>
            </plugin>
            <plugin>
                <groupId>org.jacoco</groupId>
                <artifactId>jacoco-maven-plugin</artifactId>
            </plugin>
            <plugin>
                <groupId>com.diffplug.spotless</groupId>
                <artifactId>spotless-maven-plugin</artifactId>
            </plugin>
            <plugin>
                <groupId>org.apache.rat</groupId>
                <artifactId>apache-rat-plugin</artifactId>
            </plugin>
            <plugin>
                <groupId>org.apache.maven.plugins</groupId>
                <artifactId>maven-checkstyle-plugin</artifactId>
            </plugin>
            <plugin>
                <groupId>org.apache.maven.plugins</groupId>
                <artifactId>maven-clean-plugin</artifactId>
            </plugin>
        </plugins>
    </build>

    <profiles>
        <!--
          We're reusing the apache-release build profile defined in the Apache Parent POM,
          with one exclusion: do not run the source-release-assembly execution goal.
          We have our own scripts to create the source release, which correctly excludes
          binaries from distribution tarball.
          The script can be found under tools/releasing/create_source_release.sh.
        -->
        <profile>
            <id>apache-release</id>
            <build>
                <plugins>
                    <plugin>
                        <groupId>org.apache.maven.plugins</groupId>
                        <artifactId>maven-assembly-plugin</artifactId>
                        <dependencies>
                            <dependency>
                                <groupId>org.apache.apache.resources</groupId>
                                <artifactId>apache-source-release-assembly-descriptor</artifactId>
                                <version>1.0.6</version>
                            </dependency>
                        </dependencies>
                        <executions>
                            <execution>
                                <id>source-release-assembly</id>
                                <!-- disable the execution -->
                                <phase>none</phase>
                            </execution>
                        </executions>
                    </plugin>

                    <plugin>
                        <groupId>org.apache.maven.plugins</groupId>
                        <artifactId>maven-javadoc-plugin</artifactId>
                        <configuration>
                            <quiet>true</quiet>
                            <doclint>none</doclint>
                        </configuration>
                        <executions>
                            <execution>
                                <id>attach-javadocs</id>
                                <goals>
                                    <goal>jar</goal>
                                </goals>
                            </execution>
                        </executions>
                    </plugin>
                </plugins>
            </build>
        </profile>
        <profile>
            <id>hadoop2</id>
            <activation>
                <property>
                    <name>hadoop</name>
                    <value>v2</value>
                </property>
            </activation>
            <properties>
                <guava.version>14.0.1</guava.version>
                <hive.version>2.3.9</hive.version>
                <hadoop.version>2.10.2</hadoop.version>
                <terminal.spark.version>3.2.4</terminal.spark.version>
                <terminal.spark.major.version>3.2</terminal.spark.major.version>
            </properties>
        </profile>
        <profile>
            <id>hadoop3</id>
            <activation>
                <property>
                    <name>!hadoop</name>
                </property>
            </activation>
            <properties>
                <guava.version>32.1.1-jre</guava.version>
                <hive.version>3.1.1</hive.version>
                <hadoop.version>3.4.0</hadoop.version>
                <terminal.spark.version>3.3.2</terminal.spark.version>
                <terminal.spark.major.version>3.3</terminal.spark.major.version>
            </properties>
        </profile>
<<<<<<< HEAD
        <profile>
            <id>deploy-maven-central</id>
            <distributionManagement>
                <repository>
                    <id>ossrh</id>
                    <url>https://oss.sonatype.org/service/local/staging/deploy/maven2/</url>
                </repository>
                <snapshotRepository>
                    <id>ossrh</id>
                    <url>https://oss.sonatype.org/content/repositories/snapshots</url>
                </snapshotRepository>
            </distributionManagement>
            <build>
                <plugins>
                    <plugin>
                        <groupId>org.apache.maven.plugins</groupId>
                        <artifactId>maven-source-plugin</artifactId>
                        <version>${maven-source-plugin-version}</version>
                        <executions>
                            <execution>
                                <id>attach-sources</id>
                                <goals>
                                    <goal>jar</goal>
                                </goals>
                            </execution>
                        </executions>
                    </plugin>
                    <plugin>
                        <groupId>org.apache.maven.plugins</groupId>
                        <artifactId>maven-gpg-plugin</artifactId>
                        <version>${maven-gpg-plugin.version}</version>
                        <executions>
                            <execution>
                                <id>sign-release-artifacts</id>
                                <goals>
                                    <goal>sign</goal>
                                </goals>
                                <phase>verify</phase>
                            </execution>
                        </executions>
                    </plugin>
                    <plugin>
                        <groupId>org.apache.maven.plugins</groupId>
                        <artifactId>maven-javadoc-plugin</artifactId>
                        <version>${maven-javadoc-plugin.version}</version>
                        <configuration>
                            <quiet>true</quiet>
                            <doclint>none</doclint>
                        </configuration>
                        <executions>
                            <execution>
                                <id>attach-javadocs</id>
                                <goals>
                                    <goal>jar</goal>
                                </goals>
                            </execution>
                        </executions>
                    </plugin>
                </plugins>
            </build>
        </profile>

        <profile>
            <id>tencent-dlc</id>
            <repositories>
                <repository>
                    <id>dlc-repo</id>
                    <name>dlc-repo</name>
                    <url>https://mirrors.tencent.com/repository/maven/dlc</url>
                    <snapshots>
                        <enabled>true</enabled>
                        <updatePolicy>daily</updatePolicy>
                    </snapshots>
                </repository>
            </repositories>

            <properties>
                <hadoop.version>3.2.0</hadoop.version>
            </properties>
        </profile>
=======
>>>>>>> 345e28bf
    </profiles>
</project><|MERGE_RESOLUTION|>--- conflicted
+++ resolved
@@ -1268,68 +1268,6 @@
                 <terminal.spark.major.version>3.3</terminal.spark.major.version>
             </properties>
         </profile>
-<<<<<<< HEAD
-        <profile>
-            <id>deploy-maven-central</id>
-            <distributionManagement>
-                <repository>
-                    <id>ossrh</id>
-                    <url>https://oss.sonatype.org/service/local/staging/deploy/maven2/</url>
-                </repository>
-                <snapshotRepository>
-                    <id>ossrh</id>
-                    <url>https://oss.sonatype.org/content/repositories/snapshots</url>
-                </snapshotRepository>
-            </distributionManagement>
-            <build>
-                <plugins>
-                    <plugin>
-                        <groupId>org.apache.maven.plugins</groupId>
-                        <artifactId>maven-source-plugin</artifactId>
-                        <version>${maven-source-plugin-version}</version>
-                        <executions>
-                            <execution>
-                                <id>attach-sources</id>
-                                <goals>
-                                    <goal>jar</goal>
-                                </goals>
-                            </execution>
-                        </executions>
-                    </plugin>
-                    <plugin>
-                        <groupId>org.apache.maven.plugins</groupId>
-                        <artifactId>maven-gpg-plugin</artifactId>
-                        <version>${maven-gpg-plugin.version}</version>
-                        <executions>
-                            <execution>
-                                <id>sign-release-artifacts</id>
-                                <goals>
-                                    <goal>sign</goal>
-                                </goals>
-                                <phase>verify</phase>
-                            </execution>
-                        </executions>
-                    </plugin>
-                    <plugin>
-                        <groupId>org.apache.maven.plugins</groupId>
-                        <artifactId>maven-javadoc-plugin</artifactId>
-                        <version>${maven-javadoc-plugin.version}</version>
-                        <configuration>
-                            <quiet>true</quiet>
-                            <doclint>none</doclint>
-                        </configuration>
-                        <executions>
-                            <execution>
-                                <id>attach-javadocs</id>
-                                <goals>
-                                    <goal>jar</goal>
-                                </goals>
-                            </execution>
-                        </executions>
-                    </plugin>
-                </plugins>
-            </build>
-        </profile>
 
         <profile>
             <id>tencent-dlc</id>
@@ -1349,7 +1287,5 @@
                 <hadoop.version>3.2.0</hadoop.version>
             </properties>
         </profile>
-=======
->>>>>>> 345e28bf
     </profiles>
 </project>