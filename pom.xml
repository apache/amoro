<?xml version="1.0" encoding="UTF-8"?>
<!--
  ~ Licensed to the Apache Software Foundation (ASF) under one
  ~ or more contributor license agreements.  See the NOTICE file
  ~ distributed with this work for additional information
  ~ regarding copyright ownership.  The ASF licenses this file
  ~ to you under the Apache License, Version 2.0 (the
  ~ "License"); you may not use this file except in compliance
  ~ with the License.  You may obtain a copy of the License at
  ~
  ~     http://www.apache.org/licenses/LICENSE-2.0
  ~
  ~ Unless required by applicable law or agreed to in writing, software
  ~ distributed under the License is distributed on an "AS IS" BASIS,
  ~ WITHOUT WARRANTIES OR CONDITIONS OF ANY KIND, either express or implied.
  ~ See the License for the specific language governing permissions and
  ~ limitations under the License.
  -->
<project xmlns="http://maven.apache.org/POM/4.0.0"
         xmlns:xsi="http://www.w3.org/2001/XMLSchema-instance"
         xsi:schemaLocation="http://maven.apache.org/POM/4.0.0 http://maven.apache.org/xsd/maven-4.0.0.xsd">
    <modelVersion>4.0.0</modelVersion>

    <groupId>com.netease.amoro</groupId>
    <artifactId>amoro-parent</artifactId>
    <version>0.7.0-SNAPSHOT</version>
    <packaging>pom</packaging>

    <name>Amoro Project Parent</name>
    <description>Amoro is a Lakehouse management system built on open data formats.</description>
    <url>https://amoro.netease.com</url>

    <licenses>
        <license>
            <name>The Apache Software License, Version 2.0</name>
            <url>https://www.apache.org/licenses/LICENSE-2.0.txt</url>
            <distribution>manual</distribution>
        </license>
    </licenses>

    <modules>
        <module>core</module>
        <module>ams</module>
        <module>mixed-format</module>
    </modules>

    <scm>
        <connection>scm:git:git@github.com:NetEase/amoro.git</connection>
        <developerConnection>scm:git:git@github.com:NetEase/amoro.git</developerConnection>
        <tag>HEAD</tag>
        <url>scm:git:git@github.com:NetEase/amoro.git</url>
    </scm>

    <issueManagement>
        <system>GitHub Issues</system>
        <url>https://github.com/NetEase/amoro/issues</url>
    </issueManagement>

    <properties>
        <maven.compiler.source>8</maven.compiler.source>
        <maven.compiler.target>8</maven.compiler.target>

        <project.build.sourceEncoding>UTF-8</project.build.sourceEncoding>
        <java.version>1.8</java.version>
        <root.dir>${project.basedir}</root.dir>
        <jacoco.flink.skip>false</jacoco.flink.skip>

        <maven-assembly-plugin.version>3.3.0</maven-assembly-plugin.version>
        <maven-jar-plugin-version>3.0.2</maven-jar-plugin-version>
        <maven-source-plugin-version>2.2.1</maven-source-plugin-version>
        <maven-javadoc-plugin.version>3.3.0</maven-javadoc-plugin.version>
        <maven-gpg-plugin.version>3.0.1</maven-gpg-plugin.version>
        <maven-deploy-plugin.version>3.0.0-M1</maven-deploy-plugin.version>
        <maven-shade-plugin.version>3.2.4</maven-shade-plugin.version>
        <maven-scala-plugin.version>4.8.1</maven-scala-plugin.version>
        <maven-antlr4-plugin.version>4.3</maven-antlr4-plugin.version>
        <maven-surefire-plugin.version>3.0.0-M7</maven-surefire-plugin.version>
        <maven-compiler-plugin.version>3.8.1</maven-compiler-plugin.version>
        <maven-dependency-plugin.version>3.3.0</maven-dependency-plugin.version>
        <maven-antrun-plugin.version>3.0.0</maven-antrun-plugin.version>
        <maven-jacoco-plugin.version>0.8.7</maven-jacoco-plugin.version>
        <maven-spotless-plugin.version>2.27.2</maven-spotless-plugin.version>
        <maven-thrift-plugin.version>0.1.11</maven-thrift-plugin.version>
        <maven-build-helper-plugin.version>3.2.0</maven-build-helper-plugin.version>
        <maven-apache-rat-plugin.version>0.15</maven-apache-rat-plugin.version>
<<<<<<< HEAD
        <maven-clean-plugin.version>3.3.2</maven-clean-plugin.version>
=======
        <maven-checkstyle-plugin.version>3.3.1</maven-checkstyle-plugin.version>
>>>>>>> c17e8ca6

        <iceberg.version>1.4.3</iceberg.version>
        <paimon.version>0.7.0-incubating</paimon.version>
        <hive.version>3.1.1</hive.version>
        <hadoop.version>3.2.4</hadoop.version>
        <kerby.version>2.0.3</kerby.version>
        <scala.binary.version>2.12</scala.binary.version>
        <args4j.version>2.33</args4j.version>
        <slf4j.version>1.7.30</slf4j.version>
        <log4j.version>2.20.0</log4j.version>
        <junit4.version>4.13.2</junit4.version>
        <junit5.jupiter.version>5.9.1</junit5.jupiter.version>
        <junit5.vintage.version>5.9.1</junit5.vintage.version>
        <junit5.platform.version>1.9.1</junit5.platform.version>
        <commons-pool2.version>2.12.0</commons-pool2.version>
        <commons-lang3.version>3.14.0</commons-lang3.version>
        <cglib.version>2.2.2</cglib.version>
        <mockito.version>4.11.0</mockito.version>
        <curator.version>5.6.0</curator.version>
        <zookeeper.version>3.9.1</zookeeper.version>
        <jackson.shaded.version>2.14.2-0.4.0-incubating</jackson.shaded.version>
        <parquet-avro.version>1.13.1</parquet-avro.version>
        <orc-core.version>1.8.3</orc-core.version>
        <awssdk.version>2.24.12</awssdk.version>
        <terminal.spark.version>3.3.2</terminal.spark.version>
        <terminal.spark.major.version>3.3</terminal.spark.major.version>
        <dropwizard.metrics.version>4.2.19</dropwizard.metrics.version>
        <thrift.version>0.13.0</thrift.version>
        <caffeine.version>2.9.3</caffeine.version>
        <snakeyaml.version>2.2</snakeyaml.version>
        <mybatis.version>3.5.15</mybatis.version>
        <postgres-jdbc.version>42.7.2</postgres-jdbc.version>
        <derby-jdbc.version>10.14.2.0</derby-jdbc.version>
        <commons-dbcp2.version>2.9.0</commons-dbcp2.version>
        <netty.version>4.1.86.Final</netty.version>
        <javalin.version>4.6.8</javalin.version>
        <kyuubi-hive-jdbc-shaded.version>1.6.0-incubating</kyuubi-hive-jdbc-shaded.version>
        <rocksdb.version>7.10.2</rocksdb.version>
        <kryo.version>4.0.3</kryo.version>
        <trino.version>406</trino.version>
        <lucene.version>8.11.2</lucene.version>
        <bitmap.version>1.0.1</bitmap.version>
        <prometheus.version>0.16.0</prometheus.version>
    </properties>

    <dependencies>
        <!-- Root dependencies for all projects -->
        <!-- Logging API -->
        <dependency>
            <groupId>org.slf4j</groupId>
            <artifactId>slf4j-api</artifactId>
        </dependency>

        <!-- test dependencies -->
        <dependency>
            <groupId>junit</groupId>
            <artifactId>junit</artifactId>
        </dependency>

        <dependency>
            <groupId>org.junit.jupiter</groupId>
            <artifactId>junit-jupiter</artifactId>
        </dependency>

        <dependency>
            <groupId>org.junit.jupiter</groupId>
            <artifactId>junit-jupiter-api</artifactId>
        </dependency>

        <dependency>
            <groupId>org.junit.vintage</groupId>
            <artifactId>junit-vintage-engine</artifactId>
        </dependency>

        <dependency>
            <groupId>org.junit.jupiter</groupId>
            <artifactId>junit-jupiter-engine</artifactId>
        </dependency>

        <dependency>
            <groupId>org.mockito</groupId>
            <artifactId>mockito-core</artifactId>
        </dependency>

        <dependency>
            <groupId>org.mockito</groupId>
            <artifactId>mockito-junit-jupiter</artifactId>
        </dependency>

        <!-- tests will have log4j as the default logging framework available -->
        <dependency>
            <groupId>org.apache.logging.log4j</groupId>
            <artifactId>log4j-slf4j-impl</artifactId>
            <scope>test</scope>
        </dependency>

        <dependency>
            <groupId>org.apache.logging.log4j</groupId>
            <artifactId>log4j-api</artifactId>
            <scope>test</scope>
        </dependency>

        <dependency>
            <groupId>org.apache.logging.log4j</groupId>
            <artifactId>log4j-core</artifactId>
            <scope>test</scope>
        </dependency>

        <dependency>
            <!-- API bridge between log4j 1 and 2 -->
            <groupId>org.apache.logging.log4j</groupId>
            <artifactId>log4j-1.2-api</artifactId>
            <scope>test</scope>
        </dependency>
    </dependencies>


    <dependencyManagement>
        <dependencies>
            <dependency>
                <groupId>com.netease.amoro</groupId>
                <artifactId>amoro-ams-api</artifactId>
                <version>${project.version}</version>
            </dependency>

            <dependency>
                <groupId>com.netease.amoro</groupId>
                <artifactId>amoro-core</artifactId>
                <version>${project.version}</version>
            </dependency>

            <dependency>
                <groupId>com.netease.amoro</groupId>
                <artifactId>amoro-mixed-format-hive</artifactId>
                <version>${project.version}</version>
            </dependency>

            <dependency>
                <groupId>org.apache.commons</groupId>
                <artifactId>commons-pool2</artifactId>
                <version>${commons-pool2.version}</version>
            </dependency>

            <dependency>
                <groupId>org.apache.commons</groupId>
                <artifactId>commons-lang3</artifactId>
                <version>${commons-lang3.version}</version>
            </dependency>

            <dependency>
                <groupId>org.apache.iceberg</groupId>
                <artifactId>iceberg-core</artifactId>
                <version>${iceberg.version}</version>
            </dependency>

            <dependency>
                <groupId>org.apache.iceberg</groupId>
                <artifactId>iceberg-data</artifactId>
                <version>${iceberg.version}</version>
            </dependency>

            <dependency>
                <groupId>org.apache.iceberg</groupId>
                <artifactId>iceberg-orc</artifactId>
                <version>${iceberg.version}</version>
            </dependency>

            <dependency>
                <groupId>org.apache.iceberg</groupId>
                <artifactId>iceberg-common</artifactId>
                <version>${iceberg.version}</version>
            </dependency>

            <dependency>
                <groupId>org.apache.iceberg</groupId>
                <artifactId>iceberg-parquet</artifactId>
                <version>${iceberg.version}</version>
            </dependency>

            <dependency>
                <groupId>org.apache.iceberg</groupId>
                <artifactId>iceberg-flink</artifactId>
                <version>${iceberg.version}</version>
            </dependency>

            <dependency>
                <groupId>org.apache.iceberg</groupId>
                <artifactId>iceberg-hive-metastore</artifactId>
                <version>${iceberg.version}</version>
            </dependency>

            <dependency>
                <groupId>org.apache.iceberg</groupId>
                <artifactId>iceberg-bundled-guava</artifactId>
                <version>${iceberg.version}</version>
            </dependency>

            <dependency>
                <groupId>org.apache.iceberg</groupId>
                <artifactId>iceberg-aws</artifactId>
                <version>${iceberg.version}</version>
            </dependency>

            <dependency>
                <groupId>org.apache.parquet</groupId>
                <artifactId>parquet-avro</artifactId>
                <version>${parquet-avro.version}</version>
            </dependency>

            <dependency>
                <groupId>org.apache.hadoop</groupId>
                <artifactId>hadoop-auth</artifactId>
                <version>${hadoop.version}</version>
                <exclusions>
                    <exclusion>
                        <groupId>org.slf4j</groupId>
                        <artifactId>*</artifactId>
                    </exclusion>
                    <exclusion>
                        <groupId>log4j</groupId>
                        <artifactId>log4j</artifactId>
                    </exclusion>
                    <exclusion>
                        <groupId>org.apache.kerby</groupId>
                        <artifactId>kerb-simplekdc</artifactId>
                    </exclusion>
                    <exclusion>
                        <groupId>org.apache.zookeeper</groupId>
                        <artifactId>*</artifactId>
                    </exclusion>
                </exclusions>
            </dependency>

            <dependency>
                <groupId>org.apache.hadoop</groupId>
                <artifactId>hadoop-client</artifactId>
                <version>${hadoop.version}</version>
                <exclusions>
                    <exclusion>
                        <groupId>com.google.code.gson</groupId>
                        <artifactId>gson</artifactId>
                    </exclusion>
                    <exclusion>
                        <groupId>org.apache.parquet</groupId>
                        <artifactId>parquet-hadoop-bundle</artifactId>
                    </exclusion>
                    <exclusion>
                        <groupId>org.apache.logging.log4j</groupId>
                        <artifactId>*</artifactId>
                    </exclusion>
                    <exclusion>
                        <groupId>org.slf4j</groupId>
                        <artifactId>*</artifactId>
                    </exclusion>
                    <exclusion>
                        <groupId>org.eclipse.jetty</groupId>
                        <artifactId>*</artifactId>
                    </exclusion>
                    <exclusion>
                        <groupId>javax.servlet</groupId>
                        <artifactId>*</artifactId>
                    </exclusion>
                    <exclusion>
                        <groupId>org.eclipse.jetty.orbit</groupId>
                        <artifactId>javax.servlet</artifactId>
                    </exclusion>
                    <exclusion>
                        <groupId>com.sun.jersey</groupId>
                        <artifactId>jersey-servlet</artifactId>
                    </exclusion>
                    <exclusion>
                        <groupId>log4j</groupId>
                        <artifactId>log4j</artifactId>
                    </exclusion>
                    <exclusion>
                        <groupId>org.apache.kerby</groupId>
                        <artifactId>kerb-simplekdc</artifactId>
                    </exclusion>
                </exclusions>
            </dependency>

            <dependency>
                <groupId>org.apache.kerby</groupId>
                <artifactId>kerb-simplekdc</artifactId>
                <version>${kerby.version}</version>
            </dependency>

            <dependency>
                <groupId>org.apache.hadoop</groupId>
                <artifactId>hadoop-aws</artifactId>
                <version>${hadoop.version}</version>
            </dependency>

            <dependency>
                <groupId>org.slf4j</groupId>
                <artifactId>slf4j-api</artifactId>
                <version>${slf4j.version}</version>
            </dependency>

            <dependency>
                <groupId>org.apache.logging.log4j</groupId>
                <artifactId>log4j-slf4j-impl</artifactId>
                <version>${log4j.version}</version>
            </dependency>

            <dependency>
                <groupId>org.apache.logging.log4j</groupId>
                <artifactId>log4j-api</artifactId>
                <version>${log4j.version}</version>
            </dependency>

            <dependency>
                <groupId>org.apache.logging.log4j</groupId>
                <artifactId>log4j-core</artifactId>
                <version>${log4j.version}</version>
            </dependency>

            <dependency>
                <!-- API bridge between log4j 1 and 2 -->
                <groupId>org.apache.logging.log4j</groupId>
                <artifactId>log4j-1.2-api</artifactId>
                <version>${log4j.version}</version>
            </dependency>

            <dependency>
                <groupId>args4j</groupId>
                <artifactId>args4j</artifactId>
                <version>${args4j.version}</version>
            </dependency>

            <dependency>
                <groupId>org.apache.orc</groupId>
                <artifactId>orc-core</artifactId>
                <version>${orc-core.version}</version>
                <classifier>nohive</classifier>
            </dependency>

            <dependency>
                <groupId>cglib</groupId>
                <artifactId>cglib</artifactId>
                <version>${cglib.version}</version>
            </dependency>

            <dependency>
                <groupId>software.amazon.awssdk</groupId>
                <artifactId>s3</artifactId>
                <version>${awssdk.version}</version>
            </dependency>

            <dependency>
                <groupId>software.amazon.awssdk</groupId>
                <artifactId>glue</artifactId>
                <version>${awssdk.version}</version>
            </dependency>

            <dependency>
                <groupId>software.amazon.awssdk</groupId>
                <artifactId>kms</artifactId>
                <version>${awssdk.version}</version>
            </dependency>

            <dependency>
                <groupId>io.prometheus</groupId>
                <artifactId>simpleclient</artifactId>
                <version>${prometheus.version}</version>
            </dependency>

            <dependency>
                <groupId>io.prometheus</groupId>
                <artifactId>simpleclient_httpserver</artifactId>
                <version>${prometheus.version}</version>
            </dependency>

            <dependency>
                <groupId>software.amazon.awssdk</groupId>
                <artifactId>dynamodb</artifactId>
                <version>${awssdk.version}</version>
            </dependency>

            <dependency>
                <groupId>software.amazon.awssdk</groupId>
                <artifactId>sts</artifactId>
                <version>${awssdk.version}</version>
            </dependency>

            <dependency>
                <groupId>software.amazon.awssdk</groupId>
                <artifactId>url-connection-client</artifactId>
                <version>${awssdk.version}</version>
            </dependency>

            <dependency>
                <groupId>io.dropwizard.metrics</groupId>
                <artifactId>metrics-core</artifactId>
                <version>${dropwizard.metrics.version}</version>
            </dependency>

            <dependency>
                <groupId>org.apache.paimon</groupId>
                <artifactId>paimon-bundle</artifactId>
                <version>${paimon.version}</version>
            </dependency>

            <dependency>
                <groupId>org.roaringbitmap</groupId>
                <artifactId>RoaringBitmap</artifactId>
                <version>${bitmap.version}</version>
            </dependency>

            <dependency>
                <groupId>org.apache.thrift</groupId>
                <artifactId>libthrift</artifactId>
                <version>${thrift.version}</version>
                <exclusions>
                    <exclusion>
                        <groupId>org.slf4j</groupId>
                        <artifactId>slf4j-api</artifactId>
                    </exclusion>
                </exclusions>
            </dependency>

            <dependency>
                <groupId>com.github.ben-manes.caffeine</groupId>
                <artifactId>caffeine</artifactId>
                <version>${caffeine.version}</version>
            </dependency>

            <dependency>
                <groupId>org.apache.curator</groupId>
                <artifactId>curator-framework</artifactId>
                <version>${curator.version}</version>
                <exclusions>
                    <exclusion>
                        <groupId>org.slf4j</groupId>
                        <artifactId>slf4j-api</artifactId>
                    </exclusion>
                </exclusions>
            </dependency>

            <dependency>
                <groupId>org.apache.curator</groupId>
                <artifactId>curator-recipes</artifactId>
                <version>${curator.version}</version>
            </dependency>

            <dependency>
                <groupId>org.apache.paimon</groupId>
                <artifactId>paimon-shade-jackson-2</artifactId>
                <version>${jackson.shaded.version}</version>
            </dependency>

            <dependency>
                <groupId>org.yaml</groupId>
                <artifactId>snakeyaml</artifactId>
                <version>${snakeyaml.version}</version>
            </dependency>

            <dependency>
                <groupId>org.mybatis</groupId>
                <artifactId>mybatis</artifactId>
                <version>${mybatis.version}</version>
            </dependency>

            <dependency>
                <groupId>org.postgresql</groupId>
                <artifactId>postgresql</artifactId>
                <version>${postgres-jdbc.version}</version>
            </dependency>

            <dependency>
                <groupId>org.apache.derby</groupId>
                <artifactId>derby</artifactId>
                <version>${derby-jdbc.version}</version>
            </dependency>

            <dependency>
                <groupId>org.apache.commons</groupId>
                <artifactId>commons-dbcp2</artifactId>
                <version>${commons-dbcp2.version}</version>
            </dependency>

            <dependency>
                <groupId>io.javalin</groupId>
                <artifactId>javalin</artifactId>
                <version>${javalin.version}</version>
                <exclusions>
                    <exclusion>
                        <groupId>org.slf4j</groupId>
                        <artifactId>slf4j-api</artifactId>
                    </exclusion>
                </exclusions>
            </dependency>

            <dependency>
                <groupId>io.netty</groupId>
                <artifactId>netty-all</artifactId>
                <version>${netty.version}</version>
            </dependency>

            <dependency>
                <groupId>io.netty</groupId>
                <artifactId>netty-buffer</artifactId>
                <version>${netty.version}</version>
            </dependency>

            <dependency>
                <groupId>org.apache.kyuubi</groupId>
                <artifactId>kyuubi-hive-jdbc-shaded</artifactId>
                <version>${kyuubi-hive-jdbc-shaded.version}</version>
            </dependency>

            <dependency>
                <groupId>org.rocksdb</groupId>
                <artifactId>rocksdbjni</artifactId>
                <version>${rocksdb.version}</version>
            </dependency>

            <dependency>
                <groupId>com.esotericsoftware</groupId>
                <artifactId>kryo</artifactId>
                <version>${kryo.version}</version>
            </dependency>

            <dependency>
                <groupId>org.apache.hive</groupId>
                <artifactId>hive-metastore</artifactId>
                <version>${hive.version}</version>
                <exclusions>
                    <exclusion>
                        <groupId>org.apache.hadoop</groupId>
                        <artifactId>hadoop-hdfs</artifactId>
                    </exclusion>
                    <exclusion>
                        <groupId>com.google.guava</groupId>
                        <artifactId>guava</artifactId>
                    </exclusion>
                    <exclusion>
                        <groupId>org.apache.logging.log4j</groupId>
                        <artifactId>*</artifactId>
                    </exclusion>
                    <exclusion>
                        <groupId>org.eclipse.jetty.aggregate</groupId>
                        <artifactId>jetty-all</artifactId>
                    </exclusion>
                    <exclusion>
                        <groupId>org.apache.hadoop</groupId>
                        <artifactId>hadoop-yarn-server-web-proxy</artifactId>
                    </exclusion>
                    <exclusion>
                        <groupId>org.mortbay.jetty</groupId>
                        <artifactId>jetty-util</artifactId>
                    </exclusion>
                    <exclusion>
                        <groupId>org.mortbay.jetty</groupId>
                        <artifactId>jetty-sslengine</artifactId>
                    </exclusion>
                    <exclusion>
                        <groupId>org.eclipse.jetty</groupId>
                        <artifactId>*</artifactId>
                    </exclusion>
                    <exclusion>
                        <groupId>javax.servlet</groupId>
                        <artifactId>*</artifactId>
                    </exclusion>
                    <exclusion>
                        <groupId>com.sun.jersey</groupId>
                        <artifactId>jersey-servlet</artifactId>
                    </exclusion>
                    <exclusion>
                        <groupId>jdk.tools</groupId>
                        <artifactId>jdk.tools</artifactId>
                    </exclusion>
                    <exclusion>
                        <groupId>org.apache.parquet</groupId>
                        <artifactId>parquet-hadoop-bundle</artifactId>
                    </exclusion>
                    <exclusion>
                        <groupId>log4j</groupId>
                        <artifactId>log4j</artifactId>
                    </exclusion>
                    <exclusion>
                        <groupId>org.apache.orc</groupId>
                        <artifactId>orc-core</artifactId>
                    </exclusion>
                    <exclusion>
                        <groupId>org.apache.hive</groupId>
                        <artifactId>hive-orc</artifactId>
                    </exclusion>
                    <exclusion>
                        <groupId>org.apache.hadoop</groupId>
                        <artifactId>hadoop-yarn-server-resourcemanager</artifactId>
                    </exclusion>
                    <exclusion>
                        <groupId>org.apache.hadoop</groupId>
                        <artifactId>hadoop-yarn-server-applicationhistoryservice</artifactId>
                    </exclusion>
                    <exclusion>
                        <groupId>org.apache.hadoop</groupId>
                        <artifactId>hadoop-yarn-registry</artifactId>
                    </exclusion>
                    <exclusion>
                        <groupId>io.netty</groupId>
                        <artifactId>netty-common</artifactId>
                    </exclusion>
                    <exclusion>
                        <groupId>org.apache.hbase</groupId>
                        <artifactId>*</artifactId>
                    </exclusion>
                    <exclusion>
                        <groupId>org.apache.zookeeper</groupId>
                        <artifactId>*</artifactId>
                    </exclusion>
                </exclusions>
            </dependency>

            <dependency>
                <groupId>io.trino</groupId>
                <artifactId>trino-memory-context</artifactId>
                <version>${trino.version}</version>
            </dependency>

            <dependency>
                <groupId>io.trino</groupId>
                <artifactId>trino-plugin-toolkit</artifactId>
                <version>${trino.version}</version>
            </dependency>

            <dependency>
                <groupId>io.trino</groupId>
                <artifactId>trino-hive</artifactId>
                <version>${trino.version}</version>
                <exclusions>
                    <exclusion>
                        <groupId>io.trino.hive</groupId>
                        <artifactId>hive-apache</artifactId>
                    </exclusion>
                </exclusions>
            </dependency>

            <dependency>
                <groupId>io.trino</groupId>
                <artifactId>trino-parquet</artifactId>
                <version>${trino.version}</version>
                <exclusions>
                    <exclusion>
                        <groupId>org.apache.parquet</groupId>
                        <artifactId>parquet-format</artifactId>
                    </exclusion>
                    <exclusion>
                        <groupId>io.trino.hive</groupId>
                        <artifactId>hive-apache</artifactId>
                    </exclusion>
                </exclusions>
            </dependency>

            <dependency>
                <groupId>io.trino</groupId>
                <artifactId>trino-iceberg</artifactId>
                <version>${trino.version}</version>
                <exclusions>
                    <exclusion>
                        <groupId>org.apache.iceberg</groupId>
                        <artifactId>*</artifactId>
                    </exclusion>
                    <exclusion>
                        <groupId>io.trino.hive</groupId>
                        <artifactId>hive-apache</artifactId>
                    </exclusion>
                </exclusions>
            </dependency>

            <dependency>
                <groupId>io.trino</groupId>
                <artifactId>trino-spi</artifactId>
                <version>${trino.version}</version>
            </dependency>

            <dependency>
                <groupId>org.apache.lucene</groupId>
                <artifactId>lucene-core</artifactId>
                <version>${lucene.version}</version>
            </dependency>

            <dependency>
                <groupId>junit</groupId>
                <artifactId>junit</artifactId>
                <version>${junit4.version}</version>
                <scope>test</scope>
            </dependency>

            <dependency>
                <groupId>org.junit.jupiter</groupId>
                <artifactId>junit-jupiter-api</artifactId>
                <version>${junit5.jupiter.version}</version>
                <scope>test</scope>
            </dependency>

            <dependency>
                <groupId>org.junit.jupiter</groupId>
                <artifactId>junit-jupiter</artifactId>
                <version>${junit5.jupiter.version}</version>
                <scope>test</scope>
            </dependency>

            <dependency>
                <groupId>org.junit.jupiter</groupId>
                <artifactId>junit-jupiter-engine</artifactId>
                <version>${junit5.jupiter.version}</version>
                <scope>test</scope>
            </dependency>

            <dependency>
                <groupId>org.junit.vintage</groupId>
                <artifactId>junit-vintage-engine</artifactId>
                <version>${junit5.vintage.version}</version>
                <scope>test</scope>
            </dependency>

            <dependency>
                <groupId>org.junit.platform</groupId>
                <artifactId>junit-platform-launcher</artifactId>
                <version>${junit5.platform.version}</version>
                <scope>test</scope>
            </dependency>

            <dependency>
                <groupId>org.junit.platform</groupId>
                <artifactId>junit-platform-suite-engine</artifactId>
                <version>${junit5.platform.version}</version>
                <scope>test</scope>
            </dependency>

            <dependency>
                <groupId>org.mockito</groupId>
                <artifactId>mockito-core</artifactId>
                <version>${mockito.version}</version>
                <scope>test</scope>
            </dependency>

            <dependency>
                <groupId>org.mockito</groupId>
                <artifactId>mockito-junit-jupiter</artifactId>
                <version>${mockito.version}</version>
                <scope>test</scope>
            </dependency>
        </dependencies>
    </dependencyManagement>

    <repositories>
        <repository>
            <releases>
                <enabled>true</enabled>
            </releases>
            <snapshots>
                <enabled>false</enabled>
            </snapshots>
            <id>central</id>
            <name>Maven Repository</name>
            <url>https://repo.maven.apache.org/maven2</url>
        </repository>

        <repository>
            <releases>
                <enabled>true</enabled>
            </releases>
            <snapshots>
                <enabled>false</enabled>
            </snapshots>
            <id>gcs-maven-central-mirror</id>
            <name>GCS Maven Central mirror Asia Pacific</name>
            <url>https://maven-central-asia.storage-download.googleapis.com/maven2/</url>
        </repository>
    </repositories>

    <pluginRepositories>
        <pluginRepository>
            <releases>
                <enabled>true</enabled>
            </releases>
            <snapshots>
                <enabled>false</enabled>
            </snapshots>
            <id>central</id>
            <url>https://repo.maven.apache.org/maven2</url>
        </pluginRepository>

        <pluginRepository>
            <releases>
                <enabled>true</enabled>
            </releases>
            <snapshots>
                <enabled>false</enabled>
            </snapshots>
            <id>gcs-maven-central-mirror</id>
            <name>GCS Maven Central mirror Asia Pacific</name>
            <url>https://maven-central-asia.storage-download.googleapis.com/maven2/</url>
        </pluginRepository>
    </pluginRepositories>

    <build>
        <pluginManagement>
            <plugins>
                <plugin>
                    <groupId>org.antlr</groupId>
                    <artifactId>antlr4-maven-plugin</artifactId>
                    <version>${maven-antlr4-plugin.version}</version>
                </plugin>
                <plugin>
                    <groupId>net.alchim31.maven</groupId>
                    <artifactId>scala-maven-plugin</artifactId>
                    <version>${maven-scala-plugin.version}</version>
                    <executions>
                        <execution>
                            <id>scala-compile-first</id>
                            <goals>
                                <goal>add-source</goal>
                                <goal>compile</goal>
                            </goals>
                            <phase>process-resources</phase>
                        </execution>
                        <execution>
                            <id>scala-test-compile</id>
                            <goals>
                                <goal>add-source</goal>
                                <goal>testCompile</goal>
                            </goals>
                            <phase>process-test-resources</phase>
                        </execution>
                    </executions>
                </plugin>
                <plugin>
                    <groupId>org.apache.maven.plugins</groupId>
                    <artifactId>maven-surefire-plugin</artifactId>
                    <version>${maven-surefire-plugin.version}</version>
                </plugin>
                <plugin>
                    <groupId>org.apache.maven.plugins</groupId>
                    <artifactId>maven-shade-plugin</artifactId>
                    <version>${maven-shade-plugin.version}</version>
                </plugin>
                <plugin>
                    <groupId>org.apache.maven.plugins</groupId>
                    <artifactId>maven-deploy-plugin</artifactId>
                    <version>${maven-deploy-plugin.version}</version>
                </plugin>
                <plugin>
                    <groupId>org.apache.maven.plugins</groupId>
                    <artifactId>maven-compiler-plugin</artifactId>
                    <version>${maven-compiler-plugin.version}</version>
                </plugin>
                <plugin>
                    <groupId>org.apache.maven.plugins</groupId>
                    <artifactId>maven-dependency-plugin</artifactId>
                    <version>${maven-dependency-plugin.version}</version>
                </plugin>
                <plugin>
                    <artifactId>maven-antrun-plugin</artifactId>
                    <version>${maven-antrun-plugin.version}</version>
                </plugin>
                <plugin>
                    <groupId>org.jacoco</groupId>
                    <artifactId>jacoco-maven-plugin</artifactId>
                    <version>${maven-jacoco-plugin.version}</version>
                    <executions>
                        <execution>
                            <id>pre-test</id>
                            <goals>
                                <goal>prepare-agent</goal>
                            </goals>
                        </execution>
                        <execution>
                            <id>report</id>
                            <goals>
                                <goal>report</goal>
                            </goals>
                            <phase>test</phase>
                            <configuration>
                                <outputDirectory>${project.build.directory}/codecov
                                </outputDirectory>
                            </configuration>
                        </execution>
                    </executions>
                </plugin>
                <plugin>
                    <groupId>org.apache.maven.plugins</groupId>
                    <artifactId>maven-jar-plugin</artifactId>
                    <version>${maven-jar-plugin-version}</version>
                    <executions>
                        <execution>
                            <goals>
                                <goal>test-jar</goal>
                            </goals>
                        </execution>
                    </executions>
                </plugin>
                <plugin>
                    <groupId>com.diffplug.spotless</groupId>
                    <artifactId>spotless-maven-plugin</artifactId>
                    <version>${maven-spotless-plugin.version}</version>
                    <executions>
                        <execution>
                            <id>spotless-check</id>
                            <phase>validate</phase>
                            <goals>
                                <goal>check</goal>
                            </goals>
                        </execution>
                    </executions>
                    <configuration>
                        <java>
                            <googleJavaFormat>
                                <version>1.7</version>
                            </googleJavaFormat>
                            <removeUnusedImports/>
                            <importOrder>
                                <order>,javax,java,\\#</order>
                            </importOrder>
                            <licenseHeader>
                                <file>copyright.txt</file>
                            </licenseHeader>
                        </java>
                        <scala>
                            <scalafmt>
                                <scalaMajorVersion>2.12</scalaMajorVersion>
                                <file>.scalafmt.conf</file>
                            </scalafmt>
                            <licenseHeader>
                                <file>copyright.txt</file>
                            </licenseHeader>
                        </scala>
                    </configuration>
                </plugin>
                <plugin>
                    <groupId>org.apache.rat</groupId>
                    <artifactId>apache-rat-plugin</artifactId>
                    <version>${maven-apache-rat-plugin.version}</version>
                    <inherited>true</inherited>
                    <configuration>
                        <excludeSubProjects>false</excludeSubProjects>
                        <numUnapprovedLicenses>0</numUnapprovedLicenses>
                        <licenseFamilies>
                            <licenseFamily
                                    implementation="org.apache.rat.license.SimpleLicenseFamily">
                                <familyName>Apache License 2.0</familyName>
                            </licenseFamily>
                        </licenseFamilies>
                        <excludesFile>.rat-excludes</excludesFile>
                    </configuration>
                    <executions>
                        <execution>
                            <goals>
                                <goal>check</goal>
                            </goals>
                            <phase>verify</phase>
                        </execution>
                    </executions>
                </plugin>
                <plugin>
                    <groupId>org.apache.maven.plugins</groupId>
<<<<<<< HEAD
                    <artifactId>maven-clean-plugin</artifactId>
                    <version>${maven-clean-plugin.version}</version>
=======
                    <artifactId>maven-checkstyle-plugin</artifactId>
                    <version>${maven-checkstyle-plugin.version}</version>
                    <configuration>
                        <configLocation>/tools/maven/checkstyle.xml</configLocation>
                        <suppressionsLocation>/tools/maven/suppressions.xml</suppressionsLocation>
                        <consoleOutput>true</consoleOutput>
                        <failsOnError>true</failsOnError>
                        <includeTestSourceDirectory>true</includeTestSourceDirectory>
                    </configuration>
                    <executions>
                        <execution>
                            <id>validate</id>
                            <phase>validate</phase>
                            <goals>
                                <goal>check</goal>
                            </goals>
                        </execution>
                    </executions>
>>>>>>> c17e8ca6
                </plugin>
            </plugins>
        </pluginManagement>

        <plugins>
            <plugin>
                <groupId>org.apache.maven.plugins</groupId>
                <artifactId>maven-jar-plugin</artifactId>
            </plugin>
            <plugin>
                <groupId>org.jacoco</groupId>
                <artifactId>jacoco-maven-plugin</artifactId>
            </plugin>
            <plugin>
                <groupId>com.diffplug.spotless</groupId>
                <artifactId>spotless-maven-plugin</artifactId>
            </plugin>
            <plugin>
                <groupId>org.apache.rat</groupId>
                <artifactId>apache-rat-plugin</artifactId>
            </plugin>
            <plugin>
                <groupId>org.apache.maven.plugins</groupId>
                <artifactId>maven-checkstyle-plugin</artifactId>
            </plugin>
        </plugins>
    </build>

    <profiles>
        <profile>
            <id>hadoop2</id>
            <activation>
                <property>
                    <name>hadoop</name>
                    <value>v2</value>
                </property>
            </activation>
            <properties>
                <guava.version>14.0.1</guava.version>
                <hive.version>2.3.9</hive.version>
                <hadoop.version>2.10.2</hadoop.version>
                <terminal.spark.version>3.2.2</terminal.spark.version>
                <terminal.spark.major.version>3.2</terminal.spark.major.version>
            </properties>
        </profile>
        <profile>
            <id>hadoop3</id>
            <activation>
                <property>
                    <name>!hadoop</name>
                </property>
            </activation>
            <properties>
                <guava.version>32.1.1-jre</guava.version>
                <hive.version>3.1.1</hive.version>
                <hadoop.version>3.2.4</hadoop.version>
                <terminal.spark.version>3.3.2</terminal.spark.version>
                <terminal.spark.major.version>3.3</terminal.spark.major.version>
            </properties>
        </profile>
        <profile>
            <id>deploy-maven-central</id>
            <distributionManagement>
                <repository>
                    <id>ossrh</id>
                    <url>https://oss.sonatype.org/service/local/staging/deploy/maven2/</url>
                </repository>
                <snapshotRepository>
                    <id>ossrh</id>
                    <url>https://oss.sonatype.org/content/repositories/snapshots</url>
                </snapshotRepository>
            </distributionManagement>
            <build>
                <plugins>
                    <plugin>
                        <groupId>org.apache.maven.plugins</groupId>
                        <artifactId>maven-source-plugin</artifactId>
                        <version>${maven-source-plugin-version}</version>
                        <executions>
                            <execution>
                                <id>attach-sources</id>
                                <goals>
                                    <goal>jar</goal>
                                </goals>
                            </execution>
                        </executions>
                    </plugin>
                    <plugin>
                        <groupId>org.apache.maven.plugins</groupId>
                        <artifactId>maven-gpg-plugin</artifactId>
                        <version>${maven-gpg-plugin.version}</version>
                        <executions>
                            <execution>
                                <id>sign-release-artifacts</id>
                                <goals>
                                    <goal>sign</goal>
                                </goals>
                                <phase>verify</phase>
                            </execution>
                        </executions>
                    </plugin>
                    <plugin>
                        <groupId>org.apache.maven.plugins</groupId>
                        <artifactId>maven-javadoc-plugin</artifactId>
                        <version>${maven-javadoc-plugin.version}</version>
                        <configuration>
                            <quiet>true</quiet>
                            <doclint>none</doclint>
                        </configuration>
                        <executions>
                            <execution>
                                <id>attach-javadocs</id>
                                <goals>
                                    <goal>jar</goal>
                                </goals>
                            </execution>
                        </executions>
                    </plugin>
                </plugins>
            </build>
        </profile>
    </profiles>
</project><|MERGE_RESOLUTION|>--- conflicted
+++ resolved
@@ -83,11 +83,8 @@
         <maven-thrift-plugin.version>0.1.11</maven-thrift-plugin.version>
         <maven-build-helper-plugin.version>3.2.0</maven-build-helper-plugin.version>
         <maven-apache-rat-plugin.version>0.15</maven-apache-rat-plugin.version>
-<<<<<<< HEAD
         <maven-clean-plugin.version>3.3.2</maven-clean-plugin.version>
-=======
         <maven-checkstyle-plugin.version>3.3.1</maven-checkstyle-plugin.version>
->>>>>>> c17e8ca6
 
         <iceberg.version>1.4.3</iceberg.version>
         <paimon.version>0.7.0-incubating</paimon.version>
@@ -1046,11 +1043,6 @@
                     </executions>
                 </plugin>
                 <plugin>
-                    <groupId>org.apache.maven.plugins</groupId>
-<<<<<<< HEAD
-                    <artifactId>maven-clean-plugin</artifactId>
-                    <version>${maven-clean-plugin.version}</version>
-=======
                     <artifactId>maven-checkstyle-plugin</artifactId>
                     <version>${maven-checkstyle-plugin.version}</version>
                     <configuration>
@@ -1069,7 +1061,11 @@
                             </goals>
                         </execution>
                     </executions>
->>>>>>> c17e8ca6
+                </plugin>
+                <plugin>
+                    <groupId>org.apache.maven.plugins</groupId>
+                    <artifactId>maven-clean-plugin</artifactId>
+                    <version>${maven-clean-plugin.version}</version>
                 </plugin>
             </plugins>
         </pluginManagement>
