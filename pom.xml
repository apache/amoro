--- conflicted
+++ resolved
@@ -124,12 +124,8 @@
         <kryo.version>4.0.3</kryo.version>
         <trino.version>406</trino.version>
         <lucene.version>8.11.2</lucene.version>
-<<<<<<< HEAD
-        <bitmap.version>0.9.44</bitmap.version>
+        <bitmap.version>1.0.1</bitmap.version>
         <prometheus.version>0.16.0</prometheus.version>
-=======
-        <bitmap.version>1.0.1</bitmap.version>
->>>>>>> 77163f0a
     </properties>
 
     <dependencies>
