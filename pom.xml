--- conflicted
+++ resolved
@@ -132,16 +132,13 @@
         <prometheus.version>0.16.0</prometheus.version>
         <flink.version>1.18.1</flink.version>
         <fabric8-kubernetes-client.version.version>6.12.1</fabric8-kubernetes-client.version.version>
-<<<<<<< HEAD
-        <hudi.version>0.14.1</hudi.version>
-=======
         <amoro-shade.version>0.7-SNAPSHOT</amoro-shade.version>
         <amoro-shade-guava.version>32.1.1-jre</amoro-shade-guava.version>
         <amoro-shade-jackson.version>2.14.2</amoro-shade-jackson.version>
         <amoro-shade-zookeeper.version>3.9.1</amoro-shade-zookeeper.version>
         <amoro-shade-thrift.version>0.20.0</amoro-shade-thrift.version>
         <annotation-api.version>1.3.2</annotation-api.version>
->>>>>>> e584c5cf
+        <hudi.version>0.14.1</hudi.version>
     </properties>
 
     <dependencies>
@@ -779,18 +776,17 @@
                 <version>${fabric8-kubernetes-client.version.version}</version>
             </dependency>
 
-<<<<<<< HEAD
+            <dependency>
+                <groupId>javax.annotation</groupId>
+                <artifactId>javax.annotation-api</artifactId>
+                <version>${annotation-api.version}</version>
+            </dependency>
+
             <!--  apache hudi dependencies management -->
             <dependency>
                 <groupId>org.apache.hudi</groupId>
                 <artifactId>hudi-java-client</artifactId>
                 <version>${hudi.version}</version>
-=======
-            <dependency>
-                <groupId>javax.annotation</groupId>
-                <artifactId>javax.annotation-api</artifactId>
-                <version>${annotation-api.version}</version>
->>>>>>> e584c5cf
             </dependency>
 
             <dependency>
