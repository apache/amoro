<?xml version="1.0" encoding="UTF-8"?>
<!--
  ~ Licensed to the Apache Software Foundation (ASF) under one
  ~ or more contributor license agreements.  See the NOTICE file
  ~ distributed with this work for additional information
  ~ regarding copyright ownership.  The ASF licenses this file
  ~ to you under the Apache License, Version 2.0 (the
  ~ "License"); you may not use this file except in compliance
  ~ with the License.  You may obtain a copy of the License at
  ~
  ~     http://www.apache.org/licenses/LICENSE-2.0
  ~
  ~ Unless required by applicable law or agreed to in writing, software
  ~ distributed under the License is distributed on an "AS IS" BASIS,
  ~ WITHOUT WARRANTIES OR CONDITIONS OF ANY KIND, either express or implied.
  ~ See the License for the specific language governing permissions and
  ~ limitations under the License.
  -->
<project xmlns="http://maven.apache.org/POM/4.0.0" xmlns:xsi="http://www.w3.org/2001/XMLSchema-instance"
         xsi:schemaLocation="http://maven.apache.org/POM/4.0.0 http://maven.apache.org/xsd/maven-4.0.0.xsd">
    <modelVersion>4.0.0</modelVersion>

<<<<<<< HEAD
    <groupId>com.netease.arctic</groupId>
    <artifactId>arctic-parent</artifactId>
    <version>0.5.1-SNAPSHOT</version>
=======
    <groupId>com.netease.amoro</groupId>
    <artifactId>amoro-parent</artifactId>
    <version>0.5.0-SNAPSHOT</version>
>>>>>>> f66d287d
    <packaging>pom</packaging>

    <name>Amoro Project Parent</name>
    <description>Amoro is a Lakehouse management system built on open data formats.</description>
    <url>https://amoro.netease.com</url>

    <licenses>
        <license>
            <name>The Apache Software License, Version 2.0</name>
            <url>https://www.apache.org/licenses/LICENSE-2.0.txt</url>
            <distribution>manual</distribution>
        </license>
    </licenses>

    <modules>
        <module>core</module>
        <module>hive</module>
        <module>flink</module>
        <module>spark</module>
        <module>trino</module>
        <module>ams</module>
        <module>dist</module>
    </modules>

    <scm>
        <connection>scm:git:git@github.com:NetEase/amoro.git</connection>
        <developerConnection>scm:git:git@github.com:NetEase/amoro.git</developerConnection>
        <tag>HEAD</tag>
        <url>scm:git:git@github.com:NetEase/amoro.git</url>
    </scm>

    <issueManagement>
        <system>GitHub Issues</system>
        <url>https://github.com/NetEase/amoro/issues</url>
    </issueManagement>

    <properties>
        <maven.compiler.source>8</maven.compiler.source>
        <maven.compiler.target>8</maven.compiler.target>

        <project.build.sourceEncoding>UTF-8</project.build.sourceEncoding>
        <java.version>1.8</java.version>
        <root.dir>${project.basedir}</root.dir>
        <maven.scalastyle.skip>false</maven.scalastyle.skip>
        <jacoco.flink.skip>false</jacoco.flink.skip>

        <maven-assembly-plugin.version>3.3.0</maven-assembly-plugin.version>
        <maven-checkstyle-plugin.version>3.2.1</maven-checkstyle-plugin.version>
        <maven-jar-plugin-version>3.0.2</maven-jar-plugin-version>
        <maven-source-plugin-version>2.2.1</maven-source-plugin-version>
        <maven-javadoc-plugin.version>3.3.0</maven-javadoc-plugin.version>
        <maven-gpg-plugin.version>3.0.1</maven-gpg-plugin.version>
        <maven-deploy-plugin.version>3.0.0-M1</maven-deploy-plugin.version>
        <maven-shade-plugin.version>3.2.4</maven-shade-plugin.version>
        <maven-scala-plugin.version>4.8.1</maven-scala-plugin.version>
        <maven-antlr4-plugin.version>4.3</maven-antlr4-plugin.version>
        <maven-surefire-plugin.version>3.0.0-M7</maven-surefire-plugin.version>
        <maven-compiler-plugin.version>3.8.1</maven-compiler-plugin.version>
        <maven-dependency-plugin.version>3.3.0</maven-dependency-plugin.version>
        <maven-antrun-plugin.version>3.0.0</maven-antrun-plugin.version>
        <maven-jacoco-plugin.version>0.8.7</maven-jacoco-plugin.version>
        <maven-spotless-plugin.version>2.27.2</maven-spotless-plugin.version>
        <maven-scalastyle-plugin.version>1.0.0</maven-scalastyle-plugin.version>

        <iceberg.version>1.3.0</iceberg.version>
        <hadoop.version>3.1.1</hadoop.version>
        <hadoop.version>3.2.2</hadoop.version>
        <scala.binary.version>2.12</scala.binary.version>
        <args4j.version>2.33</args4j.version>
        <mysql-jdbc.version>8.0.30</mysql-jdbc.version>
        <slf4j.version>1.7.30</slf4j.version>
        <log4j.version>2.20.0</log4j.version>
        <junit4.version>4.13</junit4.version>
        <junit5.jupiter.version>5.9.1</junit5.jupiter.version>
        <junit5.vintage.version>5.9.1</junit5.vintage.version>
        <junit5.platform.version>1.9.1</junit5.platform.version>
        <commons-pool2.version>2.10.0</commons-pool2.version>
        <commons-lang3.version>3.12.0</commons-lang3.version>
        <cglib.version>2.2.2</cglib.version>
        <mockito.version>3.12.4</mockito.version>
        <parquet-hadoop.version>1.12.0</parquet-hadoop.version>
        <curator.version>5.2.1</curator.version>
        <zookeeper.version>3.7.1</zookeeper.version>
        <fastjson.version>1.2.75</fastjson.version>
        <parquet-avro.version>1.12.2</parquet-avro.version>
        <orc-core.version>1.7.2</orc-core.version>
        <awssdk.version>2.20.5</awssdk.version>
        <!--        <guava.version>32.1.1-jre</guava.version>-->
        <terminal.spark.version>3.3.2</terminal.spark.version>
        <terminal.spark.major.version>3.3</terminal.spark.major.version>
    </properties>

    <dependencyManagement>
        <dependencies>
            <dependency>
                <groupId>com.netease.amoro</groupId>
                <artifactId>amoro-ams-api</artifactId>
                <version>${project.version}</version>
            </dependency>

            <dependency>
                <groupId>com.netease.amoro</groupId>
                <artifactId>amoro-core</artifactId>
                <version>${project.version}</version>
            </dependency>

            <dependency>
                <groupId>com.netease.amoro</groupId>
                <artifactId>amoro-hive</artifactId>
                <version>${project.version}</version>
            </dependency>

            <dependency>
                <groupId>org.apache.commons</groupId>
                <artifactId>commons-pool2</artifactId>
                <version>${commons-pool2.version}</version>
            </dependency>

            <dependency>
                <groupId>org.apache.commons</groupId>
                <artifactId>commons-lang3</artifactId>
                <version>${commons-lang3.version}</version>
            </dependency>

            <dependency>
                <groupId>org.apache.iceberg</groupId>
                <artifactId>iceberg-core</artifactId>
                <version>${iceberg.version}</version>
            </dependency>

            <dependency>
                <groupId>org.apache.iceberg</groupId>
                <artifactId>iceberg-data</artifactId>
                <version>${iceberg.version}</version>
            </dependency>

            <dependency>
                <groupId>org.apache.iceberg</groupId>
                <artifactId>iceberg-orc</artifactId>
                <version>${iceberg.version}</version>
            </dependency>

            <dependency>
                <groupId>org.apache.iceberg</groupId>
                <artifactId>iceberg-common</artifactId>
                <version>${iceberg.version}</version>
            </dependency>

            <dependency>
                <groupId>org.apache.iceberg</groupId>
                <artifactId>iceberg-parquet</artifactId>
                <version>${iceberg.version}</version>
            </dependency>

            <dependency>
                <groupId>org.apache.iceberg</groupId>
                <artifactId>iceberg-flink</artifactId>
                <version>${iceberg.version}</version>
            </dependency>

            <dependency>
                <groupId>org.apache.iceberg</groupId>
                <artifactId>iceberg-hive-metastore</artifactId>
                <version>${iceberg.version}</version>
            </dependency>

            <dependency>
                <groupId>org.apache.iceberg</groupId>
                <artifactId>iceberg-bundled-guava</artifactId>
                <version>${iceberg.version}</version>
            </dependency>

            <dependency>
                <groupId>org.apache.iceberg</groupId>
                <artifactId>iceberg-aws</artifactId>
                <version>${iceberg.version}</version>
            </dependency>

            <dependency>
                <groupId>org.apache.parquet</groupId>
                <artifactId>parquet-avro</artifactId>
                <version>${parquet-avro.version}</version>
                <exclusions>
                    <exclusion>
                        <groupId>org.apache.parquet</groupId>
                        <artifactId>parquet-hadoop</artifactId>
                    </exclusion>

                </exclusions>
            </dependency>

            <dependency>
                <groupId>org.apache.hadoop</groupId>
                <artifactId>hadoop-common</artifactId>
                <version>${hadoop.version}</version>
            </dependency>

            <dependency>
                <groupId>org.apache.hadoop</groupId>
                <artifactId>hadoop-auth</artifactId>
                <version>${hadoop.version}</version>
            </dependency>

            <dependency>
                <groupId>org.apache.hadoop</groupId>
                <artifactId>hadoop-mapreduce-client-common</artifactId>
                <version>${hadoop.version}</version>
            </dependency>

            <dependency>
                <groupId>org.apache.hadoop</groupId>
                <artifactId>hadoop-client</artifactId>
                <version>${hadoop.version}</version>
                <exclusions>
                    <exclusion>
                        <groupId>com.google.code.gson</groupId>
                        <artifactId>gson</artifactId>
                    </exclusion>
                    <exclusion>
                        <groupId>org.apache.parquet</groupId>
                        <artifactId>parquet-hadoop-bundle</artifactId>
                    </exclusion>
                    <exclusion>
                        <groupId>javax.servlet</groupId>
                        <artifactId>servlet-api</artifactId>
                    </exclusion>
                    <exclusion>
                        <groupId>org.apache.logging.log4j</groupId>
                        <artifactId>*</artifactId>
                    </exclusion>
                    <exclusion>
                        <groupId>org.slf4j</groupId>
                        <artifactId>*</artifactId>
                    </exclusion>
                </exclusions>
            </dependency>

            <dependency>
                <groupId>org.slf4j</groupId>
                <artifactId>slf4j-api</artifactId>
                <version>${slf4j.version}</version>
            </dependency>

            <dependency>
                <groupId>org.apache.logging.log4j</groupId>
                <artifactId>log4j-slf4j-impl</artifactId>
                <version>${log4j.version}</version>
            </dependency>

            <dependency>
                <groupId>org.apache.logging.log4j</groupId>
                <artifactId>log4j-api</artifactId>
                <version>${log4j.version}</version>
            </dependency>

            <dependency>
                <groupId>org.apache.logging.log4j</groupId>
                <artifactId>log4j-core</artifactId>
                <version>${log4j.version}</version>
            </dependency>

            <dependency>
                <!-- API bridge between log4j 1 and 2 -->
                <groupId>org.apache.logging.log4j</groupId>
                <artifactId>log4j-1.2-api</artifactId>
                <version>${log4j.version}</version>
            </dependency>

            <dependency>
                <groupId>args4j</groupId>
                <artifactId>args4j</artifactId>
                <version>${args4j.version}</version>
            </dependency>

            <dependency>
                <groupId>mysql</groupId>
                <artifactId>mysql-connector-java</artifactId>
                <version>${mysql-jdbc.version}</version>
            </dependency>

            <dependency>
                <groupId>org.apache.orc</groupId>
                <artifactId>orc-core</artifactId>
                <version>${orc-core.version}</version>
                <classifier>nohive</classifier>
            </dependency>

            <dependency>
                <groupId>cglib</groupId>
                <artifactId>cglib</artifactId>
                <version>${cglib.version}</version>
            </dependency>

            <dependency>
                <groupId>software.amazon.awssdk</groupId>
                <artifactId>s3</artifactId>
                <version>${awssdk.version}</version>
            </dependency>

            <dependency>
                <groupId>software.amazon.awssdk</groupId>
                <artifactId>glue</artifactId>
                <version>${awssdk.version}</version>
            </dependency>

            <dependency>
                <groupId>software.amazon.awssdk</groupId>
                <artifactId>kms</artifactId>
                <version>${awssdk.version}</version>
            </dependency>

            <dependency>
                <groupId>software.amazon.awssdk</groupId>
                <artifactId>dynamodb</artifactId>
                <version>${awssdk.version}</version>
            </dependency>

            <dependency>
                <groupId>software.amazon.awssdk</groupId>
                <artifactId>sts</artifactId>
                <version>${awssdk.version}</version>
            </dependency>

            <dependency>
                <groupId>software.amazon.awssdk</groupId>
                <artifactId>url-connection-client</artifactId>
                <version>${awssdk.version}</version>
            </dependency>

            <dependency>
                <groupId>junit</groupId>
                <artifactId>junit</artifactId>
                <version>${junit4.version}</version>
                <scope>test</scope>
            </dependency>

            <dependency>
                <groupId>org.junit.jupiter</groupId>
                <artifactId>junit-jupiter-api</artifactId>
                <version>${junit5.jupiter.version}</version>
                <scope>test</scope>
            </dependency>

            <dependency>
                <groupId>org.junit.jupiter</groupId>
                <artifactId>junit-jupiter</artifactId>
                <version>${junit5.jupiter.version}</version>
                <scope>test</scope>
            </dependency>

            <dependency>
                <groupId>org.junit.jupiter</groupId>
                <artifactId>junit-jupiter-engine</artifactId>
                <version>${junit5.jupiter.version}</version>
                <scope>test</scope>
            </dependency>

            <dependency>
                <groupId>org.junit.vintage</groupId>
                <artifactId>junit-vintage-engine</artifactId>
                <version>${junit5.vintage.version}</version>
                <scope>test</scope>
            </dependency>

            <dependency>
                <groupId>org.junit.platform</groupId>
                <artifactId>junit-platform-launcher</artifactId>
                <version>${junit5.platform.version}</version>
                <scope>test</scope>
            </dependency>

            <dependency>
                <groupId>org.junit.platform</groupId>
                <artifactId>junit-platform-suite-engine</artifactId>
                <version>${junit5.platform.version}</version>
                <scope>test</scope>
            </dependency>

            <dependency>
                <groupId>org.mockito</groupId>
                <artifactId>mockito-core</artifactId>
                <version>${mockito.version}</version>
                <scope>test</scope>
            </dependency>
        </dependencies>
    </dependencyManagement>

    <repositories>
        <repository>
            <releases>
                <enabled>true</enabled>
            </releases>
            <snapshots>
                <enabled>false</enabled>
            </snapshots>
            <id>central</id>
            <name>Maven Repository</name>
            <url>https://repo.maven.apache.org/maven2</url>
        </repository>

        <repository>
            <releases>
                <enabled>true</enabled>
            </releases>
            <snapshots>
                <enabled>false</enabled>
            </snapshots>
            <id>gcs-maven-central-mirror</id>
            <name>GCS Maven Central mirror Asia Pacific</name>
            <url>https://maven-central-asia.storage-download.googleapis.com/maven2/</url>
        </repository>
    </repositories>

    <pluginRepositories>
        <pluginRepository>
            <releases>
                <enabled>true</enabled>
            </releases>
            <snapshots>
                <enabled>false</enabled>
            </snapshots>
            <id>central</id>
            <url>https://repo.maven.apache.org/maven2</url>
        </pluginRepository>

        <pluginRepository>
            <releases>
                <enabled>true</enabled>
            </releases>
            <snapshots>
                <enabled>false</enabled>
            </snapshots>
            <id>gcs-maven-central-mirror</id>
            <name>GCS Maven Central mirror Asia Pacific</name>
            <url>https://maven-central-asia.storage-download.googleapis.com/maven2/</url>
        </pluginRepository>
    </pluginRepositories>

    <build>
        <pluginManagement>
            <plugins>
                <plugin>
                    <groupId>org.antlr</groupId>
                    <artifactId>antlr4-maven-plugin</artifactId>
                    <version>${maven-antlr4-plugin.version}</version>
                </plugin>
                <plugin>
                    <groupId>net.alchim31.maven</groupId>
                    <artifactId>scala-maven-plugin</artifactId>
                    <version>${maven-scala-plugin.version}</version>
                    <executions>
                        <execution>
                            <id>scala-compile-first</id>
                            <goals>
                                <goal>add-source</goal>
                                <goal>compile</goal>
                            </goals>
                            <phase>process-resources</phase>
                        </execution>
                        <execution>
                            <id>scala-test-compile</id>
                            <goals>
                                <goal>add-source</goal>
                                <goal>testCompile</goal>
                            </goals>
                            <phase>process-test-resources</phase>
                        </execution>
                    </executions>
                </plugin>
                <plugin>
                    <groupId>org.apache.maven.plugins</groupId>
                    <artifactId>maven-surefire-plugin</artifactId>
                    <version>${maven-surefire-plugin.version}</version>
                </plugin>
                <plugin>
                    <groupId>org.apache.maven.plugins</groupId>
                    <artifactId>maven-shade-plugin</artifactId>
                    <version>${maven-shade-plugin.version}</version>
                </plugin>
                <plugin>
                    <groupId>org.apache.maven.plugins</groupId>
                    <artifactId>maven-deploy-plugin</artifactId>
                    <version>${maven-deploy-plugin.version}</version>
                </plugin>
                <plugin>
                    <groupId>org.apache.maven.plugins</groupId>
                    <artifactId>maven-compiler-plugin</artifactId>
                    <version>${maven-compiler-plugin.version}</version>
                </plugin>
                <plugin>
                    <groupId>org.apache.maven.plugins</groupId>
                    <artifactId>maven-checkstyle-plugin</artifactId>
                    <version>${maven-checkstyle-plugin.version}</version>
                    <configuration>
                        <configLocation>style/arctic-checkstyle.xml</configLocation>
                        <suppressionsLocation>style/suppressions.xml</suppressionsLocation>
                        <consoleOutput>true</consoleOutput>
                        <failsOnError>true</failsOnError>
                        <violationSeverity>warning</violationSeverity>
                        <sourceDirectories>
                            <sourceDirectory>${project.build.sourceDirectory}</sourceDirectory>
                        </sourceDirectories>
                        <excludes>**\/gen-antlr\/</excludes>
                    </configuration>
                    <executions>
                        <execution>
                            <id>validate</id>
                            <goals>
                                <goal>check</goal>
                            </goals>
                            <phase>validate</phase>
                        </execution>
                    </executions>
                </plugin>
                <plugin>
                    <groupId>org.apache.maven.plugins</groupId>
                    <artifactId>maven-dependency-plugin</artifactId>
                    <version>${maven-dependency-plugin.version}</version>
                </plugin>
                <plugin>
                    <artifactId>maven-antrun-plugin</artifactId>
                    <version>${maven-antrun-plugin.version}</version>
                </plugin>
                <plugin>
                    <groupId>org.jacoco</groupId>
                    <artifactId>jacoco-maven-plugin</artifactId>
                    <version>${maven-jacoco-plugin.version}</version>
                    <executions>
                        <execution>
                            <id>pre-test</id>
                            <goals>
                                <goal>prepare-agent</goal>
                            </goals>
                        </execution>
                        <execution>
                            <id>report</id>
                            <goals>
                                <goal>report</goal>
                            </goals>
                            <phase>test</phase>
                            <configuration>
                                <outputDirectory>${project.build.directory}/codecov</outputDirectory>
                            </configuration>
                        </execution>
                    </executions>
                </plugin>
                <plugin>
                    <groupId>org.apache.maven.plugins</groupId>
                    <artifactId>maven-jar-plugin</artifactId>
                    <version>${maven-jar-plugin-version}</version>
                    <executions>
                        <execution>
                            <goals>
                                <goal>test-jar</goal>
                            </goals>
                        </execution>
                    </executions>
                </plugin>
                <plugin>
                    <groupId>org.scalastyle</groupId>
                    <artifactId>scalastyle-maven-plugin</artifactId>
                    <version>${maven-scalastyle-plugin.version}</version>
                    <configuration>
                        <verbose>false</verbose>
                        <failOnViolation>true</failOnViolation>
                        <includeTestSourceDirectory>true</includeTestSourceDirectory>
                        <failOnWarning>false</failOnWarning>
                        <sourceDirectory>${project.basedir}/src/main/scala</sourceDirectory>
                        <testSourceDirectory>${project.basedir}/src/test/scala</testSourceDirectory>
                        <configLocation>style/scalastyle-config.xml</configLocation>
                        <outputFile>${project.build.directory}/scalastyle-output.xml</outputFile>
                        <outputEncoding>UTF-8</outputEncoding>
                        <skip>${maven.scalastyle.skip}</skip>
                    </configuration>
                    <executions>
                        <execution>
                            <id>validate</id>
                            <goals>
                                <goal>check</goal>
                            </goals>
                            <phase>validate</phase>
                        </execution>
                    </executions>
                </plugin>
                <plugin>
                    <groupId>com.diffplug.spotless</groupId>
                    <artifactId>spotless-maven-plugin</artifactId>
                    <version>${maven-spotless-plugin.version}</version>
                </plugin>
            </plugins>
        </pluginManagement>

        <plugins>
            <plugin>
                <groupId>org.apache.maven.plugins</groupId>
                <artifactId>maven-checkstyle-plugin</artifactId>
            </plugin>
            <plugin>
                <groupId>org.apache.maven.plugins</groupId>
                <artifactId>maven-jar-plugin</artifactId>
            </plugin>
            <plugin>
                <groupId>org.jacoco</groupId>
                <artifactId>jacoco-maven-plugin</artifactId>
            </plugin>
        </plugins>
    </build>

    <profiles>
        <profile>
            <id>hadoop2</id>
            <activation>
                <property>
                    <name>hadoop</name>
                    <value>v2</value>
                </property>
            </activation>
            <properties>
                <guava.version>14.0.1</guava.version>
                <hive.version>2.1.1</hive.version>
                <hadoop.version>2.9.2</hadoop.version>
                <terminal.spark.version>3.1.2</terminal.spark.version>
                <terminal.spark.major.version>3.1</terminal.spark.major.version>
            </properties>
        </profile>
        <profile>
            <id>hadoop3</id>
            <activation>
                <property>
                    <name>!hadoop</name>
                </property>
            </activation>
            <properties>
                <guava.version>32.1.1-jre</guava.version>
                <hive.version>3.1.1</hive.version>
                <hadoop.version>3.2.2</hadoop.version>
                <terminal.spark.version>3.3.2</terminal.spark.version>
                <terminal.spark.major.version>3.3</terminal.spark.major.version>
            </properties>
        </profile>
        <profile>
            <id>deploy-maven-central</id>
            <distributionManagement>
                <repository>
                    <id>ossrh</id>
                    <url>https://oss.sonatype.org/service/local/staging/deploy/maven2/</url>
                </repository>
                <snapshotRepository>
                    <id>ossrh</id>
                    <url>https://oss.sonatype.org/content/repositories/snapshots</url>
                </snapshotRepository>
            </distributionManagement>
            <build>
                <plugins>
                    <plugin>
                        <groupId>org.apache.maven.plugins</groupId>
                        <artifactId>maven-source-plugin</artifactId>
                        <version>${maven-source-plugin-version}</version>
                        <executions>
                            <execution>
                                <id>attach-sources</id>
                                <goals>
                                    <goal>jar</goal>
                                </goals>
                            </execution>
                        </executions>
                    </plugin>
                    <plugin>
                        <groupId>org.apache.maven.plugins</groupId>
                        <artifactId>maven-gpg-plugin</artifactId>
                        <version>${maven-gpg-plugin.version}</version>
                        <executions>
                            <execution>
                                <id>sign-release-artifacts</id>
                                <goals>
                                    <goal>sign</goal>
                                </goals>
                                <phase>verify</phase>
                            </execution>
                        </executions>
                    </plugin>
                    <plugin>
                        <groupId>org.apache.maven.plugins</groupId>
                        <artifactId>maven-javadoc-plugin</artifactId>
                        <version>${maven-javadoc-plugin.version}</version>
                        <configuration>
                            <quiet>true</quiet>
                            <doclint>none</doclint>
                        </configuration>
                        <executions>
                            <execution>
                                <id>attach-javadocs</id>
                                <goals>
                                    <goal>jar</goal>
                                </goals>
                            </execution>
                        </executions>
                    </plugin>
                </plugins>
            </build>
        </profile>
    </profiles>
</project><|MERGE_RESOLUTION|>--- conflicted
+++ resolved
@@ -20,15 +20,9 @@
          xsi:schemaLocation="http://maven.apache.org/POM/4.0.0 http://maven.apache.org/xsd/maven-4.0.0.xsd">
     <modelVersion>4.0.0</modelVersion>
 
-<<<<<<< HEAD
-    <groupId>com.netease.arctic</groupId>
-    <artifactId>arctic-parent</artifactId>
-    <version>0.5.1-SNAPSHOT</version>
-=======
     <groupId>com.netease.amoro</groupId>
     <artifactId>amoro-parent</artifactId>
-    <version>0.5.0-SNAPSHOT</version>
->>>>>>> f66d287d
+    <version>0.5.1-SNAPSHOT</version>
     <packaging>pom</packaging>
 
     <name>Amoro Project Parent</name>
