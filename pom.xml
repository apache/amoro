--- conflicted
+++ resolved
@@ -87,14 +87,9 @@
         <maven-spotless-plugin.version>2.27.2</maven-spotless-plugin.version>
         <maven-scalastyle-plugin.version>1.0.0</maven-scalastyle-plugin.version>
 
-<<<<<<< HEAD
         <iceberg.version>1.3.0</iceberg.version>
-        <hadoop.version>2.9.2</hadoop.version>
-=======
-        <iceberg.version>1.1.0</iceberg.version>
-        <hive.version>3.1.1</hive.version>
+        <hadoop.version>3.1.1</hadoop.version>
         <hadoop.version>3.2.2</hadoop.version>
->>>>>>> 6b5b0db7
         <scala.binary.version>2.12</scala.binary.version>
         <args4j.version>2.33</args4j.version>
         <mysql-jdbc.version>8.0.30</mysql-jdbc.version>
