--- conflicted
+++ resolved
@@ -24,11 +24,7 @@
 
     <groupId>com.netease.arctic</groupId>
     <artifactId>arctic-parent</artifactId>
-<<<<<<< HEAD
-    <version>0.4.0</version>
-=======
-    <version>0.5.0-SNAPSHOT</version>
->>>>>>> f7ce44e1
+    <version>0.4.1</version>
     <packaging>pom</packaging>
 
     <name>Arctic Project Parent</name>
