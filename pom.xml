<?xml version="1.0" encoding="UTF-8"?>
<!--
  ~ Licensed to the Apache Software Foundation (ASF) under one
  ~ or more contributor license agreements.  See the NOTICE file
  ~ distributed with this work for additional information
  ~ regarding copyright ownership.  The ASF licenses this file
  ~ to you under the Apache License, Version 2.0 (the
  ~ "License"); you may not use this file except in compliance
  ~ with the License.  You may obtain a copy of the License at
  ~
  ~     http://www.apache.org/licenses/LICENSE-2.0
  ~
  ~ Unless required by applicable law or agreed to in writing, software
  ~ distributed under the License is distributed on an "AS IS" BASIS,
  ~ WITHOUT WARRANTIES OR CONDITIONS OF ANY KIND, either express or implied.
  ~ See the License for the specific language governing permissions and
  ~ limitations under the License.
  -->
<project xmlns="http://maven.apache.org/POM/4.0.0"
         xmlns:xsi="http://www.w3.org/2001/XMLSchema-instance"
         xsi:schemaLocation="http://maven.apache.org/POM/4.0.0 http://maven.apache.org/xsd/maven-4.0.0.xsd">
    <modelVersion>4.0.0</modelVersion>

    <parent>
        <groupId>org.apache</groupId>
        <artifactId>apache</artifactId>
        <version>23</version>
    </parent>

    <groupId>org.apache.amoro</groupId>
    <artifactId>amoro-parent</artifactId>
    <version>0.7.0-incubating</version>
    <packaging>pom</packaging>

    <name>Amoro Project Parent</name>
    <description>Amoro is a Lakehouse management system built on open data formats.</description>
    <url>https://amoro.apache.org</url>
    <inceptionYear>2024</inceptionYear>

    <licenses>
        <license>
            <name>The Apache Software License, Version 2.0</name>
            <url>https://www.apache.org/licenses/LICENSE-2.0.txt</url>
            <distribution>manual</distribution>
        </license>
    </licenses>

    <modules>
        <module>amoro-core</module>
        <module>amoro-ams</module>
        <module>amoro-mixed-format</module>
    </modules>

    <scm>
        <url>scm:git:https://github.com/apache/amoro</url>
        <connection>scm:git:git@github.com:apache/amoro.git</connection>
        <developerConnection>scm:git:https://gitbox.apache.org/repos/asf/amoro.git</developerConnection>
        <tag>HEAD</tag>
    </scm>

    <issueManagement>
        <system>GitHub Issues</system>
        <url>https://github.com/apache/amoro/issues</url>
    </issueManagement>

    <properties>
        <maven.compiler.source>8</maven.compiler.source>
        <maven.compiler.target>8</maven.compiler.target>

        <project.build.sourceEncoding>UTF-8</project.build.sourceEncoding>
        <project.build.outputTimestamp>2024-06-27T08:00:00Z</project.build.outputTimestamp>
        <java.version>1.8</java.version>
        <root.dir>${project.basedir}</root.dir>
        <jacoco.flink.skip>false</jacoco.flink.skip>

        <maven-assembly-plugin.version>3.3.0</maven-assembly-plugin.version>
        <maven-jar-plugin-version>3.0.2</maven-jar-plugin-version>
        <maven-source-plugin-version>2.2.1</maven-source-plugin-version>
        <maven-javadoc-plugin.version>3.3.0</maven-javadoc-plugin.version>
        <maven-gpg-plugin.version>3.0.1</maven-gpg-plugin.version>
        <maven-deploy-plugin.version>3.0.0-M1</maven-deploy-plugin.version>
        <maven-shade-plugin.version>3.2.4</maven-shade-plugin.version>
        <maven-scala-plugin.version>4.8.1</maven-scala-plugin.version>
        <maven-antlr4-plugin.version>4.3</maven-antlr4-plugin.version>
        <maven-surefire-plugin.version>3.0.0-M7</maven-surefire-plugin.version>
        <maven-compiler-plugin.version>3.8.1</maven-compiler-plugin.version>
        <maven-dependency-plugin.version>3.3.0</maven-dependency-plugin.version>
        <maven-antrun-plugin.version>3.0.0</maven-antrun-plugin.version>
        <maven-jacoco-plugin.version>0.8.7</maven-jacoco-plugin.version>
        <maven-spotless-plugin.version>2.27.2</maven-spotless-plugin.version>
        <maven-thrift-plugin.version>0.1.11</maven-thrift-plugin.version>
        <maven-build-helper-plugin.version>3.2.0</maven-build-helper-plugin.version>
        <maven-apache-rat-plugin.version>0.15</maven-apache-rat-plugin.version>
        <maven-clean-plugin.version>3.3.2</maven-clean-plugin.version>
        <maven-checkstyle-plugin.version>3.3.1</maven-checkstyle-plugin.version>

        <iceberg.version>1.4.3</iceberg.version>
        <paimon.version>0.8.0</paimon.version>
        <hive.version>3.1.1</hive.version>
        <hadoop.version>3.4.0</hadoop.version>
        <kerby.version>2.0.3</kerby.version>
        <scala.binary.version>2.12</scala.binary.version>
        <args4j.version>2.33</args4j.version>
        <slf4j.version>1.7.30</slf4j.version>
        <log4j.version>2.20.0</log4j.version>
        <junit4.version>4.13.2</junit4.version>
        <junit5.version>5.9.1</junit5.version>
        <commons-pool2.version>2.12.0</commons-pool2.version>
        <commons-lang3.version>3.14.0</commons-lang3.version>
        <cglib.version>2.2.2</cglib.version>
        <curator.version>5.6.0</curator.version>
        <mockito.version>4.11.0</mockito.version>
        <parquet-avro.version>1.13.1</parquet-avro.version>
        <orc-core.version>1.8.3</orc-core.version>
        <awssdk.version>2.24.12</awssdk.version>
        <terminal.spark.version>3.3.2</terminal.spark.version>
        <terminal.spark.major.version>3.3</terminal.spark.major.version>
        <dropwizard.metrics.version>4.2.19</dropwizard.metrics.version>
        <caffeine.version>2.9.3</caffeine.version>
        <snakeyaml.version>2.2</snakeyaml.version>
        <mybatis.version>3.5.15</mybatis.version>
        <postgres-jdbc.version>42.7.2</postgres-jdbc.version>
        <derby-jdbc.version>10.14.2.0</derby-jdbc.version>
        <commons-dbcp2.version>2.9.0</commons-dbcp2.version>
        <netty.version>4.1.86.Final</netty.version>
        <javalin.version>4.6.8</javalin.version>
        <kyuubi-hive-jdbc-shaded.version>1.6.0-incubating</kyuubi-hive-jdbc-shaded.version>
        <rocksdb.version>7.10.2</rocksdb.version>
        <kryo.version>4.0.3</kryo.version>
        <trino.version>406</trino.version>
        <lucene.version>8.11.2</lucene.version>
        <bitmap.version>1.0.1</bitmap.version>
        <prometheus.version>0.16.0</prometheus.version>
        <flink.version>1.18.1</flink.version>
        <fabric8-kubernetes-client.version.version>6.12.1</fabric8-kubernetes-client.version.version>
        <amoro-shade.version>0.7-SNAPSHOT</amoro-shade.version>
        <amoro-shade-guava.version>32.1.1-jre</amoro-shade-guava.version>
        <amoro-shade-jackson.version>2.14.2</amoro-shade-jackson.version>
        <amoro-shade-zookeeper.version>3.9.1</amoro-shade-zookeeper.version>
        <amoro-shade-thrift.version>0.20.0</amoro-shade-thrift.version>
        <annotation-api.version>1.3.2</annotation-api.version>
        <guava.version>32.1.1-jre</guava.version>
<<<<<<< HEAD
=======

        <rocksdb-dependency-scope>compile</rocksdb-dependency-scope>
        <lucene-dependency-scope>compile</lucene-dependency-scope>
>>>>>>> dcfbc364
    </properties>

    <dependencies>
        <!-- Root dependencies for all projects -->
        <!-- Logging API -->
        <dependency>
            <groupId>org.slf4j</groupId>
            <artifactId>slf4j-api</artifactId>
        </dependency>

        <!-- test dependencies -->
        <dependency>
            <groupId>junit</groupId>
            <artifactId>junit</artifactId>
            <scope>test</scope>
        </dependency>

        <dependency>
            <groupId>org.junit.jupiter</groupId>
            <artifactId>junit-jupiter</artifactId>
            <scope>test</scope>
        </dependency>

        <dependency>
            <groupId>org.junit.jupiter</groupId>
            <artifactId>junit-jupiter-api</artifactId>
            <scope>test</scope>
        </dependency>

        <dependency>
            <groupId>org.junit.vintage</groupId>
            <artifactId>junit-vintage-engine</artifactId>
            <scope>test</scope>
        </dependency>

        <dependency>
            <groupId>org.junit.jupiter</groupId>
            <artifactId>junit-jupiter-engine</artifactId>
            <scope>test</scope>
        </dependency>

        <dependency>
            <groupId>org.mockito</groupId>
            <artifactId>mockito-core</artifactId>
            <scope>test</scope>
        </dependency>

        <dependency>
            <groupId>org.mockito</groupId>
            <artifactId>mockito-junit-jupiter</artifactId>
            <scope>test</scope>
        </dependency>

        <!-- tests will have log4j as the default logging framework available -->
        <dependency>
            <groupId>org.apache.logging.log4j</groupId>
            <artifactId>log4j-slf4j-impl</artifactId>
            <scope>test</scope>
        </dependency>

        <dependency>
            <groupId>org.apache.logging.log4j</groupId>
            <artifactId>log4j-api</artifactId>
            <scope>test</scope>
        </dependency>

        <dependency>
            <groupId>org.apache.logging.log4j</groupId>
            <artifactId>log4j-core</artifactId>
            <scope>test</scope>
        </dependency>

        <dependency>
            <!-- API bridge between log4j 1 and 2 -->
            <groupId>org.apache.logging.log4j</groupId>
            <artifactId>log4j-1.2-api</artifactId>
            <scope>test</scope>
        </dependency>
    </dependencies>


    <dependencyManagement>
        <dependencies>
            <dependency>
                <groupId>org.apache.amoro</groupId>
                <artifactId>amoro-ams-api</artifactId>
                <version>${project.version}</version>
            </dependency>

            <dependency>
                <groupId>org.apache.amoro</groupId>
                <artifactId>amoro-core</artifactId>
                <version>${project.version}</version>
            </dependency>

            <dependency>
                <groupId>org.apache.amoro</groupId>
                <artifactId>amoro-mixed-format-hive</artifactId>
                <version>${project.version}</version>
            </dependency>

            <dependency>
                <groupId>org.apache.amoro</groupId>
                <artifactId>amoro-shade-jackson-2</artifactId>
                <version>${amoro-shade-jackson.version}-${amoro-shade.version}</version>
            </dependency>

            <dependency>
                <groupId>org.apache.amoro</groupId>
                <artifactId>amoro-shade-guava-32</artifactId>
                <version>${amoro-shade-guava.version}-${amoro-shade.version}</version>
            </dependency>

            <dependency>
                <groupId>org.apache.amoro</groupId>
                <artifactId>amoro-shade-zookeeper-3</artifactId>
                <version>${amoro-shade-zookeeper.version}-${amoro-shade.version}</version>
            </dependency>

            <dependency>
                <groupId>org.apache.amoro</groupId>
                <artifactId>amoro-shade-thrift</artifactId>
                <version>${amoro-shade-thrift.version}-${amoro-shade.version}</version>
            </dependency>

            <dependency>
                <groupId>org.apache.commons</groupId>
                <artifactId>commons-pool2</artifactId>
                <version>${commons-pool2.version}</version>
            </dependency>

            <dependency>
                <groupId>org.apache.commons</groupId>
                <artifactId>commons-lang3</artifactId>
                <version>${commons-lang3.version}</version>
            </dependency>

            <dependency>
                <groupId>org.apache.iceberg</groupId>
                <artifactId>iceberg-core</artifactId>
                <version>${iceberg.version}</version>
            </dependency>

            <dependency>
                <groupId>org.apache.iceberg</groupId>
                <artifactId>iceberg-data</artifactId>
                <version>${iceberg.version}</version>
            </dependency>

            <dependency>
                <groupId>org.apache.iceberg</groupId>
                <artifactId>iceberg-orc</artifactId>
                <version>${iceberg.version}</version>
            </dependency>

            <dependency>
                <groupId>org.apache.iceberg</groupId>
                <artifactId>iceberg-common</artifactId>
                <version>${iceberg.version}</version>
            </dependency>

            <dependency>
                <groupId>org.apache.iceberg</groupId>
                <artifactId>iceberg-parquet</artifactId>
                <version>${iceberg.version}</version>
            </dependency>

            <dependency>
                <groupId>org.apache.iceberg</groupId>
                <artifactId>iceberg-flink</artifactId>
                <version>${iceberg.version}</version>
            </dependency>

            <dependency>
                <groupId>org.apache.iceberg</groupId>
                <artifactId>iceberg-hive-metastore</artifactId>
                <version>${iceberg.version}</version>
            </dependency>

            <dependency>
                <groupId>org.apache.iceberg</groupId>
                <artifactId>iceberg-aws</artifactId>
                <version>${iceberg.version}</version>
            </dependency>

            <dependency>
                <groupId>org.apache.parquet</groupId>
                <artifactId>parquet-avro</artifactId>
                <version>${parquet-avro.version}</version>
            </dependency>

            <dependency>
                <groupId>org.apache.hadoop</groupId>
                <artifactId>hadoop-auth</artifactId>
                <version>${hadoop.version}</version>
                <exclusions>
                    <exclusion>
                        <groupId>org.slf4j</groupId>
                        <artifactId>*</artifactId>
                    </exclusion>
                    <exclusion>
                        <groupId>log4j</groupId>
                        <artifactId>log4j</artifactId>
                    </exclusion>
                    <exclusion>
                        <groupId>org.apache.kerby</groupId>
                        <artifactId>kerb-simplekdc</artifactId>
                    </exclusion>
                </exclusions>
            </dependency>

            <dependency>
                <groupId>org.apache.hadoop</groupId>
                <artifactId>hadoop-client</artifactId>
                <version>${hadoop.version}</version>
                <exclusions>
                    <exclusion>
                        <groupId>com.google.code.gson</groupId>
                        <artifactId>gson</artifactId>
                    </exclusion>
                    <exclusion>
                        <groupId>org.apache.parquet</groupId>
                        <artifactId>parquet-hadoop-bundle</artifactId>
                    </exclusion>
                    <exclusion>
                        <groupId>org.apache.logging.log4j</groupId>
                        <artifactId>*</artifactId>
                    </exclusion>
                    <exclusion>
                        <groupId>org.slf4j</groupId>
                        <artifactId>*</artifactId>
                    </exclusion>
                    <exclusion>
                        <groupId>org.eclipse.jetty</groupId>
                        <artifactId>*</artifactId>
                    </exclusion>
                    <exclusion>
                        <groupId>javax.servlet</groupId>
                        <artifactId>*</artifactId>
                    </exclusion>
                    <exclusion>
                        <groupId>org.eclipse.jetty.orbit</groupId>
                        <artifactId>javax.servlet</artifactId>
                    </exclusion>
                    <exclusion>
                        <groupId>com.sun.jersey</groupId>
                        <artifactId>*</artifactId>
                    </exclusion>
                    <exclusion>
                        <groupId>log4j</groupId>
                        <artifactId>log4j</artifactId>
                    </exclusion>
                    <exclusion>
                        <groupId>org.apache.kerby</groupId>
                        <artifactId>kerb-simplekdc</artifactId>
                    </exclusion>
                </exclusions>
            </dependency>

            <dependency>
                <groupId>org.apache.kerby</groupId>
                <artifactId>kerb-simplekdc</artifactId>
                <version>${kerby.version}</version>
            </dependency>

            <dependency>
                <groupId>org.apache.hadoop</groupId>
                <artifactId>hadoop-aws</artifactId>
                <version>${hadoop.version}</version>
                <!-- Exclude aws bundles, we have declared the dependencies of AWS separately. -->
                <exclusions>
                    <exclusion>
                        <groupId>software.amazon.awssdk</groupId>
                        <artifactId>bundle</artifactId>
                    </exclusion>
                    <exclusion>
                        <groupId>com.amazonaws</groupId>
                        <artifactId>aws-java-sdk-bundle</artifactId>
                    </exclusion>
                </exclusions>
            </dependency>

            <dependency>
                <groupId>org.slf4j</groupId>
                <artifactId>slf4j-api</artifactId>
                <version>${slf4j.version}</version>
            </dependency>

            <dependency>
                <groupId>org.apache.logging.log4j</groupId>
                <artifactId>log4j-slf4j-impl</artifactId>
                <version>${log4j.version}</version>
            </dependency>

            <dependency>
                <groupId>org.apache.logging.log4j</groupId>
                <artifactId>log4j-api</artifactId>
                <version>${log4j.version}</version>
            </dependency>

            <dependency>
                <groupId>org.apache.logging.log4j</groupId>
                <artifactId>log4j-core</artifactId>
                <version>${log4j.version}</version>
            </dependency>

            <dependency>
                <!-- API bridge between log4j 1 and 2 -->
                <groupId>org.apache.logging.log4j</groupId>
                <artifactId>log4j-1.2-api</artifactId>
                <version>${log4j.version}</version>
            </dependency>

            <dependency>
                <groupId>args4j</groupId>
                <artifactId>args4j</artifactId>
                <version>${args4j.version}</version>
            </dependency>

            <dependency>
                <groupId>org.apache.orc</groupId>
                <artifactId>orc-core</artifactId>
                <version>${orc-core.version}</version>
                <classifier>nohive</classifier>
            </dependency>

            <dependency>
                <groupId>cglib</groupId>
                <artifactId>cglib</artifactId>
                <version>${cglib.version}</version>
            </dependency>

            <dependency>
                <groupId>software.amazon.awssdk</groupId>
                <artifactId>s3</artifactId>
                <version>${awssdk.version}</version>
            </dependency>

            <dependency>
                <groupId>software.amazon.awssdk</groupId>
                <artifactId>glue</artifactId>
                <version>${awssdk.version}</version>
            </dependency>

            <dependency>
                <groupId>software.amazon.awssdk</groupId>
                <artifactId>kms</artifactId>
                <version>${awssdk.version}</version>
            </dependency>

            <dependency>
                <groupId>software.amazon.awssdk</groupId>
                <artifactId>dynamodb</artifactId>
                <version>${awssdk.version}</version>
            </dependency>

            <dependency>
                <groupId>software.amazon.awssdk</groupId>
                <artifactId>sts</artifactId>
                <version>${awssdk.version}</version>
            </dependency>

            <dependency>
                <groupId>software.amazon.awssdk</groupId>
                <artifactId>url-connection-client</artifactId>
                <version>${awssdk.version}</version>
            </dependency>

            <dependency>
                <groupId>io.prometheus</groupId>
                <artifactId>simpleclient</artifactId>
                <version>${prometheus.version}</version>
            </dependency>

            <dependency>
                <groupId>io.prometheus</groupId>
                <artifactId>simpleclient_httpserver</artifactId>
                <version>${prometheus.version}</version>
            </dependency>

            <dependency>
                <groupId>io.dropwizard.metrics</groupId>
                <artifactId>metrics-core</artifactId>
                <version>${dropwizard.metrics.version}</version>
            </dependency>

            <dependency>
                <groupId>org.apache.paimon</groupId>
                <artifactId>paimon-bundle</artifactId>
                <version>${paimon.version}</version>
            </dependency>

            <dependency>
                <groupId>org.apache.paimon</groupId>
                <artifactId>paimon-s3</artifactId>
                <version>${paimon.version}</version>
            </dependency>

            <dependency>
                <groupId>org.roaringbitmap</groupId>
                <artifactId>RoaringBitmap</artifactId>
                <version>${bitmap.version}</version>
            </dependency>

            <dependency>
                <groupId>com.github.ben-manes.caffeine</groupId>
                <artifactId>caffeine</artifactId>
                <version>${caffeine.version}</version>
            </dependency>

            <dependency>
                <groupId>org.yaml</groupId>
                <artifactId>snakeyaml</artifactId>
                <version>${snakeyaml.version}</version>
            </dependency>

            <dependency>
                <groupId>org.mybatis</groupId>
                <artifactId>mybatis</artifactId>
                <version>${mybatis.version}</version>
            </dependency>

            <dependency>
                <groupId>org.postgresql</groupId>
                <artifactId>postgresql</artifactId>
                <version>${postgres-jdbc.version}</version>
            </dependency>

            <dependency>
                <groupId>org.apache.derby</groupId>
                <artifactId>derby</artifactId>
                <version>${derby-jdbc.version}</version>
            </dependency>

            <dependency>
                <groupId>org.apache.commons</groupId>
                <artifactId>commons-dbcp2</artifactId>
                <version>${commons-dbcp2.version}</version>
            </dependency>

            <dependency>
                <groupId>io.javalin</groupId>
                <artifactId>javalin</artifactId>
                <version>${javalin.version}</version>
                <exclusions>
                    <exclusion>
                        <groupId>org.slf4j</groupId>
                        <artifactId>slf4j-api</artifactId>
                    </exclusion>
                </exclusions>
            </dependency>

            <dependency>
                <groupId>io.netty</groupId>
                <artifactId>netty-all</artifactId>
                <version>${netty.version}</version>
            </dependency>

            <dependency>
                <groupId>io.netty</groupId>
                <artifactId>netty-buffer</artifactId>
                <version>${netty.version}</version>
            </dependency>

            <dependency>
                <groupId>org.apache.kyuubi</groupId>
                <artifactId>kyuubi-hive-jdbc-shaded</artifactId>
                <version>${kyuubi-hive-jdbc-shaded.version}</version>
            </dependency>

            <dependency>
                <groupId>org.rocksdb</groupId>
                <artifactId>rocksdbjni</artifactId>
                <version>${rocksdb.version}</version>
                <scope>${rocksdb-dependency-scope}</scope>
            </dependency>

            <dependency>
                <groupId>com.esotericsoftware</groupId>
                <artifactId>kryo</artifactId>
                <version>${kryo.version}</version>
            </dependency>

            <dependency>
                <groupId>org.apache.hive</groupId>
                <artifactId>hive-metastore</artifactId>
                <version>${hive.version}</version>
                <exclusions>
                    <exclusion>
                        <groupId>org.apache.hadoop</groupId>
                        <artifactId>hadoop-hdfs</artifactId>
                    </exclusion>
                    <exclusion>
                        <groupId>com.google.guava</groupId>
                        <artifactId>guava</artifactId>
                    </exclusion>
                    <exclusion>
                        <groupId>org.apache.logging.log4j</groupId>
                        <artifactId>*</artifactId>
                    </exclusion>
                    <exclusion>
                        <groupId>org.eclipse.jetty.aggregate</groupId>
                        <artifactId>jetty-all</artifactId>
                    </exclusion>
                    <exclusion>
                        <groupId>org.apache.hadoop</groupId>
                        <artifactId>hadoop-yarn-server-web-proxy</artifactId>
                    </exclusion>
                    <exclusion>
                        <groupId>org.mortbay.jetty</groupId>
                        <artifactId>jetty-util</artifactId>
                    </exclusion>
                    <exclusion>
                        <groupId>org.mortbay.jetty</groupId>
                        <artifactId>jetty-sslengine</artifactId>
                    </exclusion>
                    <exclusion>
                        <groupId>org.eclipse.jetty</groupId>
                        <artifactId>*</artifactId>
                    </exclusion>
                    <exclusion>
                        <groupId>javax.servlet</groupId>
                        <artifactId>*</artifactId>
                    </exclusion>
                    <exclusion>
                        <groupId>com.sun.jersey</groupId>
                        <artifactId>jersey-servlet</artifactId>
                    </exclusion>
                    <exclusion>
                        <groupId>jdk.tools</groupId>
                        <artifactId>jdk.tools</artifactId>
                    </exclusion>
                    <exclusion>
                        <groupId>org.apache.parquet</groupId>
                        <artifactId>parquet-hadoop-bundle</artifactId>
                    </exclusion>
                    <exclusion>
                        <groupId>log4j</groupId>
                        <artifactId>log4j</artifactId>
                    </exclusion>
                    <exclusion>
                        <groupId>org.apache.orc</groupId>
                        <artifactId>orc-core</artifactId>
                    </exclusion>
                    <exclusion>
                        <groupId>org.apache.hive</groupId>
                        <artifactId>hive-orc</artifactId>
                    </exclusion>
                    <exclusion>
                        <groupId>org.apache.hadoop</groupId>
                        <artifactId>hadoop-yarn-server-resourcemanager</artifactId>
                    </exclusion>
                    <exclusion>
                        <groupId>org.apache.hadoop</groupId>
                        <artifactId>hadoop-yarn-server-applicationhistoryservice</artifactId>
                    </exclusion>
                    <exclusion>
                        <groupId>org.apache.hadoop</groupId>
                        <artifactId>hadoop-yarn-registry</artifactId>
                    </exclusion>
                    <exclusion>
                        <groupId>io.netty</groupId>
                        <artifactId>netty-common</artifactId>
                    </exclusion>
                    <exclusion>
                        <groupId>org.apache.hbase</groupId>
                        <artifactId>*</artifactId>
                    </exclusion>
                    <exclusion>
                        <groupId>co.cask.tephra</groupId>
                        <artifactId>*</artifactId>
                    </exclusion>
                </exclusions>
            </dependency>

            <dependency>
                <groupId>io.trino</groupId>
                <artifactId>trino-memory-context</artifactId>
                <version>${trino.version}</version>
            </dependency>

            <dependency>
                <groupId>io.trino</groupId>
                <artifactId>trino-plugin-toolkit</artifactId>
                <version>${trino.version}</version>
            </dependency>

            <dependency>
                <groupId>io.trino</groupId>
                <artifactId>trino-hive</artifactId>
                <version>${trino.version}</version>
                <exclusions>
                    <exclusion>
                        <groupId>io.trino.hive</groupId>
                        <artifactId>hive-apache</artifactId>
                    </exclusion>
                </exclusions>
            </dependency>

            <dependency>
                <groupId>io.trino</groupId>
                <artifactId>trino-parquet</artifactId>
                <version>${trino.version}</version>
                <exclusions>
                    <exclusion>
                        <groupId>org.apache.parquet</groupId>
                        <artifactId>parquet-format</artifactId>
                    </exclusion>
                    <exclusion>
                        <groupId>io.trino.hive</groupId>
                        <artifactId>hive-apache</artifactId>
                    </exclusion>
                </exclusions>
            </dependency>

            <dependency>
                <groupId>io.trino</groupId>
                <artifactId>trino-iceberg</artifactId>
                <version>${trino.version}</version>
                <exclusions>
                    <exclusion>
                        <groupId>org.apache.iceberg</groupId>
                        <artifactId>*</artifactId>
                    </exclusion>
                    <exclusion>
                        <groupId>io.trino.hive</groupId>
                        <artifactId>hive-apache</artifactId>
                    </exclusion>
                </exclusions>
            </dependency>

            <dependency>
                <groupId>io.trino</groupId>
                <artifactId>trino-spi</artifactId>
                <version>${trino.version}</version>
            </dependency>

            <dependency>
                <groupId>org.apache.lucene</groupId>
                <artifactId>lucene-core</artifactId>
                <version>${lucene.version}</version>
                <scope>${lucene-dependency-scope}</scope>
            </dependency>

            <!-- flink dependencies -->
            <dependency>
                <groupId>org.apache.flink</groupId>
                <artifactId>flink-clients</artifactId>
                <version>${flink.version}</version>
            </dependency>

            <dependency>
                <groupId>org.apache.flink</groupId>
                <artifactId>flink-runtime-web</artifactId>
                <version>${flink.version}</version>
            </dependency>

            <dependency>
                <groupId>io.fabric8</groupId>
                <artifactId>kubernetes-client</artifactId>
                <version>${fabric8-kubernetes-client.version.version}</version>
            </dependency>

            <dependency>
                <groupId>javax.annotation</groupId>
                <artifactId>javax.annotation-api</artifactId>
                <version>${annotation-api.version}</version>
            </dependency>

            <dependency>
                <groupId>junit</groupId>
                <artifactId>junit</artifactId>
                <version>${junit4.version}</version>
                <scope>test</scope>
            </dependency>

            <dependency>
                <groupId>org.junit</groupId>
                <artifactId>junit-bom</artifactId>
                <version>${junit5.version}</version>
                <type>pom</type>
                <scope>import</scope>
            </dependency>

            <dependency>
                <groupId>org.mockito</groupId>
                <artifactId>mockito-core</artifactId>
                <version>${mockito.version}</version>
                <scope>test</scope>
            </dependency>

            <dependency>
                <groupId>org.mockito</groupId>
                <artifactId>mockito-junit-jupiter</artifactId>
                <version>${mockito.version}</version>
                <scope>test</scope>
            </dependency>
        </dependencies>
    </dependencyManagement>

    <repositories>
        <repository>
            <releases>
                <enabled>true</enabled>
            </releases>
            <snapshots>
                <enabled>false</enabled>
            </snapshots>
            <id>central</id>
            <name>Maven Repository</name>
            <url>https://repo.maven.apache.org/maven2</url>
        </repository>

        <repository>
            <releases>
                <enabled>true</enabled>
            </releases>
            <snapshots>
                <enabled>false</enabled>
            </snapshots>
            <id>gcs-maven-central-mirror</id>
            <name>GCS Maven Central mirror Asia Pacific</name>
            <url>https://maven-central-asia.storage-download.googleapis.com/maven2/</url>
        </repository>

        <repository>
            <releases>
                <enabled>true</enabled>
            </releases>
            <snapshots>
                <enabled>false</enabled>
            </snapshots>
            <id>apache-releases</id>
            <name>apache releases</name>
            <url>https://repository.apache.org/content/repositories/releases/</url>
        </repository>

        <repository>
            <releases>
                <enabled>false</enabled>
            </releases>
            <snapshots>
                <enabled>true</enabled>
            </snapshots>
            <id>apache-snapshots</id>
            <name>apache snapshots</name>
            <url>https://repository.apache.org/content/repositories/snapshots/</url>
        </repository>
    </repositories>

    <pluginRepositories>
        <pluginRepository>
            <releases>
                <enabled>true</enabled>
            </releases>
            <snapshots>
                <enabled>false</enabled>
            </snapshots>
            <id>central</id>
            <url>https://repo.maven.apache.org/maven2</url>
        </pluginRepository>

        <pluginRepository>
            <releases>
                <enabled>true</enabled>
            </releases>
            <snapshots>
                <enabled>false</enabled>
            </snapshots>
            <id>gcs-maven-central-mirror</id>
            <name>GCS Maven Central mirror Asia Pacific</name>
            <url>https://maven-central-asia.storage-download.googleapis.com/maven2/</url>
        </pluginRepository>
    </pluginRepositories>

    <build>
        <pluginManagement>
            <plugins>
                <plugin>
                    <groupId>org.antlr</groupId>
                    <artifactId>antlr4-maven-plugin</artifactId>
                    <version>${maven-antlr4-plugin.version}</version>
                </plugin>
                <plugin>
                    <groupId>net.alchim31.maven</groupId>
                    <artifactId>scala-maven-plugin</artifactId>
                    <version>${maven-scala-plugin.version}</version>
                    <executions>
                        <execution>
                            <id>scala-compile-first</id>
                            <goals>
                                <goal>add-source</goal>
                                <goal>compile</goal>
                            </goals>
                            <phase>process-resources</phase>
                        </execution>
                        <execution>
                            <id>scala-test-compile</id>
                            <goals>
                                <goal>add-source</goal>
                                <goal>testCompile</goal>
                            </goals>
                            <phase>process-test-resources</phase>
                        </execution>
                    </executions>
                </plugin>
                <plugin>
                    <groupId>org.apache.maven.plugins</groupId>
                    <artifactId>maven-surefire-plugin</artifactId>
                    <version>${maven-surefire-plugin.version}</version>
                </plugin>
                <plugin>
                    <groupId>org.apache.maven.plugins</groupId>
                    <artifactId>maven-deploy-plugin</artifactId>
                    <version>${maven-deploy-plugin.version}</version>
                </plugin>
                <plugin>
                    <groupId>org.apache.maven.plugins</groupId>
                    <artifactId>maven-compiler-plugin</artifactId>
                    <version>${maven-compiler-plugin.version}</version>
                </plugin>
                <plugin>
                    <groupId>org.apache.maven.plugins</groupId>
                    <artifactId>maven-dependency-plugin</artifactId>
                    <version>${maven-dependency-plugin.version}</version>
                </plugin>
                <plugin>
                    <artifactId>maven-antrun-plugin</artifactId>
                    <version>${maven-antrun-plugin.version}</version>
                </plugin>
                <plugin>
                    <groupId>org.jacoco</groupId>
                    <artifactId>jacoco-maven-plugin</artifactId>
                    <version>${maven-jacoco-plugin.version}</version>
                    <executions>
                        <execution>
                            <id>pre-test</id>
                            <goals>
                                <goal>prepare-agent</goal>
                            </goals>
                        </execution>
                        <execution>
                            <id>report</id>
                            <goals>
                                <goal>report</goal>
                            </goals>
                            <phase>test</phase>
                            <configuration>
                                <outputDirectory>${project.build.directory}/codecov
                                </outputDirectory>
                            </configuration>
                        </execution>
                    </executions>
                </plugin>
                <plugin>
                    <groupId>com.diffplug.spotless</groupId>
                    <artifactId>spotless-maven-plugin</artifactId>
                    <version>${maven-spotless-plugin.version}</version>
                    <executions>
                        <execution>
                            <id>spotless-check</id>
                            <phase>validate</phase>
                            <goals>
                                <goal>check</goal>
                            </goals>
                        </execution>
                    </executions>
                    <configuration>
                        <java>
                            <googleJavaFormat>
                                <version>1.7</version>
                            </googleJavaFormat>
                            <removeUnusedImports/>
                            <importOrder>
                                <order>,javax,java,\\#</order>
                            </importOrder>
                            <licenseHeader>
                                <file>tools/maven/copyright.txt</file>
                            </licenseHeader>
                        </java>
                        <scala>
                            <scalafmt>
                                <scalaMajorVersion>2.12</scalaMajorVersion>
                                <file>tools/maven/scalafmt.conf</file>
                            </scalafmt>
                            <licenseHeader>
                                <file>tools/maven/copyright.txt</file>
                            </licenseHeader>
                        </scala>
                    </configuration>
                </plugin>
                <plugin>
                    <groupId>org.apache.rat</groupId>
                    <artifactId>apache-rat-plugin</artifactId>
                    <version>${maven-apache-rat-plugin.version}</version>
                    <inherited>true</inherited>
                    <configuration>
                        <excludeSubProjects>false</excludeSubProjects>
                        <numUnapprovedLicenses>0</numUnapprovedLicenses>
                        <licenseFamilies>
                            <licenseFamily
                                    implementation="org.apache.rat.license.SimpleLicenseFamily">
                                <familyName>Apache License 2.0</familyName>
                            </licenseFamily>
                        </licenseFamilies>
                        <excludes>
                            <!-- Additional files like .gitignore etc.-->
                            <exclude>**/.*/**</exclude>
                            <exclude>**/*.prefs</exclude>
                            <exclude>**/*.log</exclude>
                            <exclude>tools/maven/scalafmt.conf</exclude>
                            <exclude>**/licenses/**</exclude>
                            <exclude>**/licenses-binary/**</exclude>
                            <!-- Administrative files in the main trunk. -->
                            <exclude>**/README.md</exclude>
                            <exclude>**/CODE_OF_CONDUCT.md</exclude>
                            <exclude>.github/**</exclude>
                            <exclude>**/NOTICE-binary*</exclude>
                            <!-- IDE files. -->
                            <exclude>**/*.iml</exclude>
                            <exclude>**/.idea/**</exclude>
                            <!-- Generated content -->
                            <exclude>**/target/**</exclude>
                            <exclude>**/scalastyle-output.xml</exclude>
                            <exclude>docs/resources/**</exclude>
                            <exclude>docs/public/**</exclude>
                            <exclude>docs/themes/book/**</exclude>
                            <exclude>docs/assets/github.css</exclude>
                            <exclude>docs/static/js/anchor.min.js</exclude>
                            <exclude>**/*.svg</exclude>
                            <exclude>**/dependency-reduced-pom.xml</exclude>
                            <exclude>**/gen-antlr/**</exclude>
                            <exclude>**/node_modules/**</exclude>
                            <exclude>**/src/main/resources/static/**</exclude>
                            <exclude>**/amoro_krb_conf/**</exclude>
                            <exclude>**/metastore_db/**</exclude>
                            <exclude>**/unit_test_base_tmp/**</exclude>
                            <exclude>**/pnpm-lock.yaml</exclude>
                            <exclude>**/components.d.ts</exclude>
                            <exclude>**/Chart.lock</exclude>
                            <!-- artifacts created during release process -->
                            <exclude>release/**</exclude>
                        </excludes>
                    </configuration>
                    <executions>
                        <execution>
                            <goals>
                                <goal>check</goal>
                            </goals>
                            <phase>verify</phase>
                        </execution>
                    </executions>
                </plugin>
                <plugin>
                    <groupId>org.apache.maven.plugins</groupId>
                    <artifactId>maven-checkstyle-plugin</artifactId>
                    <version>${maven-checkstyle-plugin.version}</version>
                    <configuration>
                        <configLocation>/tools/maven/checkstyle.xml</configLocation>
                        <suppressionsLocation>/tools/maven/suppressions.xml</suppressionsLocation>
                        <consoleOutput>true</consoleOutput>
                        <failsOnError>true</failsOnError>
                        <includeTestSourceDirectory>true</includeTestSourceDirectory>
                    </configuration>
                    <executions>
                        <execution>
                            <id>validate</id>
                            <phase>validate</phase>
                            <goals>
                                <goal>check</goal>
                            </goals>
                        </execution>
                    </executions>
                </plugin>
                <plugin>
                    <groupId>org.apache.maven.plugins</groupId>
                    <artifactId>maven-clean-plugin</artifactId>
                    <version>${maven-clean-plugin.version}</version>
                    <configuration>
                        <filesets>
                            <fileset>
                                <directory>${project.basedir}</directory>
                                <includes>
                                    <include>dependency-reduced-pom.xml</include>
                                </includes>
                            </fileset>
                        </filesets>
                    </configuration>
                </plugin>
                <plugin>
                    <groupId>org.apache.maven.plugins</groupId>
                    <artifactId>maven-shade-plugin</artifactId>
                    <version>${maven-shade-plugin.version}</version>
                    <configuration>
                        <filters combine.children="append">
                            <filter>
                                <artifact>*</artifact>
                                <excludes>
                                    <exclude>META-INF/maven/**</exclude>
                                    <exclude>log4j.properties</exclude>
                                    <exclude>log4j2.properties</exclude>
                                    <exclude>log4j-test.properties</exclude>
                                    <exclude>log4j2-test.properties</exclude>
                                    <!-- Do not copy the signatures in the META-INF folder.
                            Otherwise, this might cause SecurityExceptions when using the JAR. -->
                                    <exclude>META-INF/*.SF</exclude>
                                    <exclude>META-INF/*.DSA</exclude>
                                    <exclude>META-INF/*.RSA</exclude>
                                    <exclude>META-INF/services/javax.*</exclude>
                                    <exclude>**/*.proto</exclude>
                                    <exclude>hbase-webapps/**</exclude>
                                    <exclude>org/codehaus/mojo/animal_sniffer/**</exclude>
                                    <exclude>
                                        org/apache/hadoop/hive/ql/optimizer/ppr/PartitionExpressionForMetastore**
                                    </exclude>
                                    <exclude>
                                        org/apache/hadoop/hive/ql/security/authorization/AuthorizationPreEventListener**
                                    </exclude>
                                </excludes>
                            </filter>
                        </filters>
                        <transformers>
                            <!-- The service transformer is needed to merge META-INF/services files -->
                            <transformer implementation="org.apache.maven.plugins.shade.resource.ServicesResourceTransformer"/>
                            <!-- The ApacheNoticeResourceTransformer collects and aggregates NOTICE files -->
                            <transformer implementation="org.apache.maven.plugins.shade.resource.ApacheNoticeResourceTransformer">
                                <projectName>Apache Amoro (incubating)</projectName>
                                <inceptionYear>${project.inceptionYear}</inceptionYear>
                                <encoding>UTF-8</encoding>
                            </transformer>
                        </transformers>
                    </configuration>
                </plugin>
                <plugin>
                    <groupId>org.apache.maven.plugins</groupId>
                    <artifactId>maven-javadoc-plugin</artifactId>
                    <configuration>
                        <quiet>true</quiet>
                        <doclint>none</doclint>
                    </configuration>
                    <executions>
                        <execution>
                            <id>attach-javadocs</id>
                            <goals>
                                <goal>jar</goal>
                            </goals>
                        </execution>
                    </executions>
                </plugin>
                <plugin>
                    <groupId>org.apache.maven.plugins</groupId>
                    <artifactId>maven-remote-resources-plugin</artifactId>
                    <version>1.7.0</version>
                    <executions>
                        <execution>
                            <goals>
                                <goal>process</goal>
                            </goals>
                            <configuration>
                                <resourceBundles>
                                    <resourceBundle>org.apache.apache.resources:apache-incubator-disclaimer-resource-bundle:1.5</resourceBundle>
                                </resourceBundles>
                            </configuration>
                        </execution>
                    </executions>
                </plugin>
            </plugins>
        </pluginManagement>

        <plugins>
            <plugin>
                <groupId>org.apache.maven.plugins</groupId>
                <artifactId>maven-jar-plugin</artifactId>
            </plugin>
            <plugin>
                <groupId>org.jacoco</groupId>
                <artifactId>jacoco-maven-plugin</artifactId>
            </plugin>
            <plugin>
                <groupId>com.diffplug.spotless</groupId>
                <artifactId>spotless-maven-plugin</artifactId>
            </plugin>
            <plugin>
                <groupId>org.apache.rat</groupId>
                <artifactId>apache-rat-plugin</artifactId>
            </plugin>
            <plugin>
                <groupId>org.apache.maven.plugins</groupId>
                <artifactId>maven-checkstyle-plugin</artifactId>
            </plugin>
            <plugin>
                <groupId>org.apache.maven.plugins</groupId>
                <artifactId>maven-clean-plugin</artifactId>
            </plugin>
        </plugins>
    </build>

    <profiles>
        <!--
          We're reusing the apache-release build profile defined in the Apache Parent POM,
          with one exclusion: do not run the source-release-assembly execution goal.
          We have our own scripts to create the source release, which correctly excludes
          binaries from distribution tarball.
          The script can be found under tools/releasing/create_source_release.sh.
        -->
        <profile>
            <id>apache-release</id>
            <build>
                <plugins>
                    <plugin>
                        <groupId>org.apache.maven.plugins</groupId>
                        <artifactId>maven-assembly-plugin</artifactId>
                        <dependencies>
                            <dependency>
                                <groupId>org.apache.apache.resources</groupId>
                                <artifactId>apache-source-release-assembly-descriptor</artifactId>
                                <version>1.0.6</version>
                            </dependency>
                        </dependencies>
                        <executions>
                            <execution>
                                <id>source-release-assembly</id>
                                <!-- disable the execution -->
                                <phase>none</phase>
                            </execution>
                        </executions>
                    </plugin>

                    <plugin>
                        <groupId>org.apache.maven.plugins</groupId>
                        <artifactId>maven-javadoc-plugin</artifactId>
                    </plugin>
                </plugins>
            </build>
        </profile>
        <profile>
            <id>hadoop2</id>
            <properties>
                <guava.version>14.0.1</guava.version>
                <hive.version>2.3.9</hive.version>
                <hadoop.version>2.10.2</hadoop.version>
                <terminal.spark.version>3.2.4</terminal.spark.version>
                <terminal.spark.major.version>3.2</terminal.spark.major.version>
            </properties>
        </profile>
<<<<<<< HEAD
=======
        <profile>
            <id>no-extended-disk-storage</id>
            <properties>
                <rocksdb-dependency-scope>provided</rocksdb-dependency-scope>
                <lucene-dependency-scope>provided</lucene-dependency-scope>
            </properties>
        </profile>
>>>>>>> dcfbc364
    </profiles>
</project><|MERGE_RESOLUTION|>--- conflicted
+++ resolved
@@ -140,12 +140,9 @@
         <amoro-shade-thrift.version>0.20.0</amoro-shade-thrift.version>
         <annotation-api.version>1.3.2</annotation-api.version>
         <guava.version>32.1.1-jre</guava.version>
-<<<<<<< HEAD
-=======
 
         <rocksdb-dependency-scope>compile</rocksdb-dependency-scope>
         <lucene-dependency-scope>compile</lucene-dependency-scope>
->>>>>>> dcfbc364
     </properties>
 
     <dependencies>
@@ -1291,8 +1288,6 @@
                 <terminal.spark.major.version>3.2</terminal.spark.major.version>
             </properties>
         </profile>
-<<<<<<< HEAD
-=======
         <profile>
             <id>no-extended-disk-storage</id>
             <properties>
@@ -1300,6 +1295,5 @@
                 <lucene-dependency-scope>provided</lucene-dependency-scope>
             </properties>
         </profile>
->>>>>>> dcfbc364
     </profiles>
 </project>