--- conflicted
+++ resolved
@@ -1283,23 +1283,6 @@
                 <terminal.spark.major.version>3.2</terminal.spark.major.version>
             </properties>
         </profile>
-<<<<<<< HEAD
-        <profile>
-            <id>hadoop3</id>
-            <activation>
-                <property>
-                    <name>!hadoop</name>
-                </property>
-            </activation>
-            <properties>
-                <guava.version>32.1.1-jre</guava.version>
-                <hive.version>3.1.1</hive.version>
-                <hadoop.version>3.4.0</hadoop.version>
-                <terminal.spark.version>3.3.2</terminal.spark.version>
-                <terminal.spark.major.version>3.3</terminal.spark.major.version>
-            </properties>
-        </profile>
-
         <profile>
             <id>tencent-dlc</id>
             <repositories>
@@ -1318,7 +1301,5 @@
                 <hadoop.version>3.2.0</hadoop.version>
             </properties>
         </profile>
-=======
->>>>>>> 5a40884f
     </profiles>
 </project>