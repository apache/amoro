--- conflicted
+++ resolved
@@ -1296,7 +1296,6 @@
             </properties>
         </profile>
         <profile>
-<<<<<<< HEAD
             <id>tencent-dlc</id>
             <repositories>
                 <repository>
@@ -1312,12 +1311,13 @@
 
             <properties>
                 <hadoop.version>3.2.0</hadoop.version>
-=======
+            </properties>
+        </profile>
+        <profile>
             <id>no-extended-disk-storage</id>
             <properties>
                 <rocksdb-dependency-scope>provided</rocksdb-dependency-scope>
                 <lucene-dependency-scope>provided</lucene-dependency-scope>
->>>>>>> 49cacc1d
             </properties>
         </profile>
     </profiles>
