--- conflicted
+++ resolved
@@ -32,16 +32,6 @@
     <name>Amoro Project Core</name>
     <url>https://amoro.netease.com</url>
 
-<<<<<<< HEAD
-    <properties>
-        <rocksdb.version>7.10.2</rocksdb.version>
-        <kryo.version>2.24.0</kryo.version>
-        <jol.version>0.16</jol.version>
-        <kerby.version>2.0.3</kerby.version>
-    </properties>
-
-=======
->>>>>>> af8a4577
     <dependencies>
         <dependency>
             <groupId>com.netease.amoro</groupId>
@@ -111,44 +101,6 @@
         <dependency>
             <groupId>org.apache.hadoop</groupId>
             <artifactId>hadoop-client</artifactId>
-<<<<<<< HEAD
-            <exclusions>
-                <exclusion>
-                    <groupId>org.slf4j</groupId>
-                    <artifactId>slf4j-api</artifactId>
-                </exclusion>
-                <exclusion>
-                    <groupId>org.eclipse.jetty</groupId>
-                    <artifactId>*</artifactId>
-                </exclusion>
-                <exclusion>
-                    <groupId>javax.servlet</groupId>
-                    <artifactId>*</artifactId>
-                </exclusion>
-                <exclusion>
-                    <groupId>org.eclipse.jetty.orbit</groupId>
-                    <artifactId>javax.servlet</artifactId>
-                </exclusion>
-                <exclusion>
-                    <groupId>com.sun.jersey</groupId>
-                    <artifactId>jersey-servlet</artifactId>
-                </exclusion>
-                <exclusion>
-                    <groupId>com.fasterxml.jackson.core</groupId>
-                    <artifactId>jackson-databind</artifactId>
-                </exclusion>
-                <exclusion>
-                    <groupId>org.apache.kerby</groupId>
-                    <artifactId>kerb-simplekdc</artifactId>
-                </exclusion>
-            </exclusions>
-=======
->>>>>>> af8a4577
-        </dependency>
-        <dependency>
-            <groupId>org.apache.kerby</groupId>
-            <artifactId>kerb-simplekdc</artifactId>
-            <version>${kerby.version}</version>
         </dependency>
 
         <dependency>
