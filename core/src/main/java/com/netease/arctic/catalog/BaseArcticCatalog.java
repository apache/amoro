/*
 * Licensed to the Apache Software Foundation (ASF) under one
 * or more contributor license agreements.  See the NOTICE file
 * distributed with this work for additional information
 * regarding copyright ownership.  The ASF licenses this file
 * to you under the Apache License, Version 2.0 (the
 * "License"); you may not use this file except in compliance
 * with the License.  You may obtain a copy of the License at
 *
 *     http://www.apache.org/licenses/LICENSE-2.0
 *
 * Unless required by applicable law or agreed to in writing, software
 * distributed under the License is distributed on an "AS IS" BASIS,
 * WITHOUT WARRANTIES OR CONDITIONS OF ANY KIND, either express or implied.
 * See the License for the specific language governing permissions and
 * limitations under the License.
 */

package com.netease.arctic.catalog;

import com.netease.arctic.AmsClient;
import com.netease.arctic.NoSuchDatabaseException;
import com.netease.arctic.ams.api.AlreadyExistsException;
import com.netease.arctic.ams.api.CatalogMeta;
import com.netease.arctic.ams.api.NoSuchObjectException;
import com.netease.arctic.ams.api.TableMeta;
import com.netease.arctic.ams.api.properties.CatalogMetaProperties;
import com.netease.arctic.ams.api.properties.MetaTableProperties;
import com.netease.arctic.io.ArcticFileIO;
import com.netease.arctic.io.ArcticHadoopFileIO;
import com.netease.arctic.op.ArcticHadoopTableOperations;
import com.netease.arctic.table.ArcticTable;
import com.netease.arctic.table.BaseKeyedTable;
import com.netease.arctic.table.BaseTable;
import com.netease.arctic.table.BaseUnkeyedTable;
import com.netease.arctic.table.ChangeTable;
import com.netease.arctic.table.KeyedTable;
import com.netease.arctic.table.PrimaryKeySpec;
import com.netease.arctic.table.TableBuilder;
import com.netease.arctic.table.TableIdentifier;
import com.netease.arctic.table.TableMetaStore;
import com.netease.arctic.table.TableProperties;
import com.netease.arctic.table.UnkeyedTable;
import com.netease.arctic.trace.CreateTableTransaction;
import com.netease.arctic.utils.ConvertStructUtil;
import org.apache.commons.lang3.StringUtils;
import org.apache.hadoop.conf.Configuration;
import org.apache.hadoop.fs.Path;
import org.apache.iceberg.PartitionSpec;
import org.apache.iceberg.Schema;
import org.apache.iceberg.SortOrder;
import org.apache.iceberg.Table;
import org.apache.iceberg.TableMetadata;
import org.apache.iceberg.TableOperations;
import org.apache.iceberg.Tables;
import org.apache.iceberg.Transaction;
import org.apache.iceberg.Transactions;
import org.apache.iceberg.exceptions.NoSuchTableException;
import org.apache.iceberg.hadoop.HadoopTableOperations;
import org.apache.iceberg.hadoop.HadoopTables;
import org.apache.iceberg.relocated.com.google.common.base.Preconditions;
import org.apache.iceberg.relocated.com.google.common.collect.ImmutableMap;
import org.apache.iceberg.util.PropertyUtil;
import org.apache.thrift.TException;
import org.slf4j.Logger;
import org.slf4j.LoggerFactory;

import java.util.HashMap;
import java.util.List;
import java.util.Map;
import java.util.Objects;
import java.util.stream.Collectors;

/**
 * Base {@link ArcticCatalog} implementation.
 */
public class BaseArcticCatalog implements ArcticCatalog {
  private static final Logger LOG = LoggerFactory.getLogger(BaseArcticCatalog.class);

  protected AmsClient client;
  protected CatalogMeta catalogMeta;
  protected transient Tables tables;
  protected transient TableMetaStore tableMetaStore;
  private String catalogName;

  @Override
  public String name() {
    return catalogName;
  }

  @Override
  public void initialize(
      AmsClient client,
      CatalogMeta meta,
      Map<String, String> properties) {
    this.client = client;
    this.catalogMeta = meta;
    this.catalogName = meta.getCatalogName();
    if (meta.getStorageConfigs() != null &&
        CatalogMetaProperties.STORAGE_CONFIGS_VALUE_TYPE_HDFS.equalsIgnoreCase(
            meta.getStorageConfigs().get(CatalogMetaProperties.STORAGE_CONFIGS_KEY_TYPE))) {
      if (!meta.getStorageConfigs().containsKey(CatalogMetaProperties.STORAGE_CONFIGS_KEY_HDFS_SITE)) {
        throw new IllegalStateException("lack hdfs.site config");
      }
      if (!meta.getStorageConfigs().containsKey(CatalogMetaProperties.STORAGE_CONFIGS_KEY_CORE_SITE)) {
        throw new IllegalStateException("lack core.site config");
      }
    }

    TableMetaStore.Builder builder = getMetaStoreBuilder();
    tableMetaStore = builder.build();
    tables = new HadoopTables(tableMetaStore.getConfiguration());
  }

  @Override
  public List<String> listDatabases() {
    try {
      return client.getDatabases(this.catalogName);
    } catch (TException e) {
      throw new IllegalStateException("failed load database", e);
    }
  }

  @Override
  public void createDatabase(String databaseName) {
    try {
      client.createDatabase(this.catalogName, databaseName);
    } catch (AlreadyExistsException e) {
      throw new org.apache.iceberg.exceptions.AlreadyExistsException("Database already exists, %s", databaseName);
    } catch (TException e) {
      throw new IllegalStateException("failed create database", e);
    }
  }

  @Override
  public void dropDatabase(String databaseName) {
    try {
      client.dropDatabase(this.catalogName, databaseName);
    } catch (NoSuchObjectException e0) {
      throw new NoSuchDatabaseException(e0, databaseName);
    } catch (TException e) {
      throw new IllegalStateException("failed drop database", e);
    }
  }

  @Override
  public List<TableIdentifier> listTables(String database) {
    try {
      return client.listTables(this.catalogName, database)
          .stream()
          .map(t -> TableIdentifier.of(
              catalogName, database,
              t.getTableIdentifier().getTableName()))
          .collect(Collectors.toList());
    } catch (TException e) {
      throw new IllegalStateException("failed load tables", e);
    }
  }

  @Override
  public ArcticTable loadTable(TableIdentifier identifier) {
    if (!this.catalogName.equals(identifier.getCatalog())) {
      throw new IllegalArgumentException("catalog name miss match");
    }
    TableMeta meta = getArcticTableMeta(identifier);
    if (meta.getLocations() == null) {
      throw new IllegalStateException("load table failed, lack locations info");
    }
    return loadTableByMeta(meta);
  }

  protected ArcticTable loadTableByMeta(TableMeta meta) {
    if (meta.getKeySpec() != null &&
        meta.getKeySpec().getFields() != null &&
        meta.getKeySpec().getFields().size() > 0) {
      return loadKeyedTable(meta);
    } else {
      return loadUnKeyedTable(meta);
    }
  }

  protected KeyedTable loadKeyedTable(TableMeta tableMeta) {
    TableIdentifier tableIdentifier = TableIdentifier.of(tableMeta.getTableIdentifier());
    String tableLocation = checkLocation(tableMeta, MetaTableProperties.LOCATION_KEY_TABLE);
    String baseLocation = checkLocation(tableMeta, MetaTableProperties.LOCATION_KEY_BASE);
    String changeLocation = checkLocation(tableMeta, MetaTableProperties.LOCATION_KEY_CHANGE);

    ArcticFileIO fileIO = new ArcticHadoopFileIO(tableMetaStore);
    Table baseIcebergTable = tableMetaStore.doAs(() -> tables.load(baseLocation));
    BaseTable baseTable = new BaseKeyedTable.BaseInternalTable(tableIdentifier,
        useArcticTableOperations(baseIcebergTable, baseLocation, fileIO, tableMetaStore.getConfiguration()),
        fileIO, client);

    Table changeIcebergTable = tableMetaStore.doAs(() -> tables.load(changeLocation));
    ChangeTable changeTable = new BaseKeyedTable.ChangeInternalTable(tableIdentifier,
        useArcticTableOperations(changeIcebergTable, changeLocation, fileIO, tableMetaStore.getConfiguration()),
        fileIO, client);
    return new BaseKeyedTable(tableMeta, tableLocation,
        buildPrimaryKeySpec(baseTable.schema(), tableMeta), client, baseTable, changeTable);
  }

  protected PrimaryKeySpec buildPrimaryKeySpec(Schema schema, TableMeta tableMeta) {
    PrimaryKeySpec.Builder builder = PrimaryKeySpec.builderFor(schema);
    if (tableMeta.getKeySpec() != null &&
        tableMeta.getKeySpec().getFields() != null &&
        tableMeta.getKeySpec().getFields().size() > 0) {
      for (String field : tableMeta.getKeySpec().getFields()) {
        builder.addColumn(field);
      }
    }
    return builder.build();
  }

  protected UnkeyedTable loadUnKeyedTable(TableMeta tableMeta) {
    TableIdentifier tableIdentifier = TableIdentifier.of(tableMeta.getTableIdentifier());
    String baseLocation = checkLocation(tableMeta, MetaTableProperties.LOCATION_KEY_BASE);
    Table table = tableMetaStore.doAs(() -> tables.load(baseLocation));
    ArcticFileIO arcticFileIO = new ArcticHadoopFileIO(tableMetaStore);
    return new BaseUnkeyedTable(tableIdentifier, useArcticTableOperations(table, baseLocation,
        arcticFileIO, tableMetaStore.getConfiguration()), arcticFileIO, client);
  }

  protected String checkLocation(TableMeta meta, String locationKey) {
    String location = meta.getLocations().get(locationKey);
    Preconditions.checkArgument(StringUtils.isNotBlank(location), "table location can't found");
    return location;
  }

  protected Table useArcticTableOperations(
      Table table, String tableLocation,
      ArcticFileIO arcticFileIO, Configuration configuration) {
    if (table instanceof org.apache.iceberg.BaseTable) {
      org.apache.iceberg.BaseTable baseTable = (org.apache.iceberg.BaseTable) table;
      if (baseTable.operations() instanceof HadoopTableOperations) {
        return new org.apache.iceberg.BaseTable(new ArcticHadoopTableOperations(new Path(tableLocation),
            arcticFileIO, configuration), table.name());
      }
    }
    return table;
  }

  @Override
  public void renameTable(TableIdentifier from, String newTableName) {
    throw new UnsupportedOperationException("unsupported rename arctic table for now.");
  }

  @Override
  public boolean dropTable(TableIdentifier identifier, boolean purge) {
    TableMeta meta;
    try {
      meta = getArcticTableMeta(identifier);
    } catch (NoSuchTableException e) {
      return false;
    }

    doDropTable(meta, purge);
    return true;
  }

  protected void doDropTable(TableMeta meta, boolean purge) {

    try {
      client.removeTable(meta.getTableIdentifier(), purge);
    } catch (TException e) {
      throw new IllegalStateException("error when delete table metadata from metastore");
    }

    String baseLocation = meta.getLocations().get(MetaTableProperties.LOCATION_KEY_BASE);
    String changeLocation = meta.getLocations().get(MetaTableProperties.LOCATION_KEY_CHANGE);

    try {
      if (StringUtils.isNotBlank(baseLocation)) {
        dropInternalTable(tableMetaStore, baseLocation, purge);
      }
      if (StringUtils.isNotBlank(changeLocation)) {
        dropInternalTable(tableMetaStore, changeLocation, purge);
      }
    } catch (Exception e) {
      LOG.warn("drop base/change iceberg table fail ", e);
    }
  }

  @Override
  public TableBuilder newTableBuilder(TableIdentifier identifier, Schema schema) {
    return new BaseArcticTableBuilder(identifier, schema);
  }

  public TableMetaStore getTableMetaStore() {
    return tableMetaStore;
  }

  private TableMeta getArcticTableMeta(TableIdentifier identifier) {
    TableMeta meta;
    try {
      meta = client.getTable(identifier.buildTableIdentifier());
      return meta;
    } catch (NoSuchObjectException e) {
      throw new NoSuchTableException(e, "load table failed %s.", identifier);
    } catch (TException e) {
      throw new IllegalStateException(String.format("failed load table %s.", identifier), e);
    }
  }

  protected TableMetaStore.Builder getMetaStoreBuilder() {
    TableMetaStore.Builder builder = TableMetaStore.builder();
    if (this.catalogMeta.getStorageConfigs() != null) {
      Map<String, String> storageConfigs = this.catalogMeta.getStorageConfigs();
      if (CatalogMetaProperties.STORAGE_CONFIGS_VALUE_TYPE_HDFS
          .equalsIgnoreCase(
              storageConfigs.get(CatalogMetaProperties.STORAGE_CONFIGS_KEY_TYPE))) {
        String coreSite = storageConfigs.get(CatalogMetaProperties.STORAGE_CONFIGS_KEY_CORE_SITE);
        String hdfsSite = storageConfigs.get(CatalogMetaProperties.STORAGE_CONFIGS_KEY_HDFS_SITE);
        builder.withBase64CoreSite(coreSite)
            .withBase64HdfsSite(hdfsSite);
      }
    }
    if (this.catalogMeta.getAuthConfigs() != null) {
      Map<String, String> authConfigs = this.catalogMeta.getAuthConfigs();
      String authType = authConfigs.get(CatalogMetaProperties.AUTH_CONFIGS_KEY_TYPE);
      if (CatalogMetaProperties.AUTH_CONFIGS_VALUE_TYPE_SIMPLE.equalsIgnoreCase(authType)) {
        String hadoopUsername = authConfigs.get(CatalogMetaProperties.AUTH_CONFIGS_KEY_HADOOP_USERNAME);
        builder.withSimpleAuth(hadoopUsername);
      } else if (CatalogMetaProperties.AUTH_CONFIGS_VALUE_TYPE_KERBEROS.equalsIgnoreCase(authType)) {
        String krb5 = authConfigs.get(CatalogMetaProperties.AUTH_CONFIGS_KEY_KRB5);
        String keytab = authConfigs.get(CatalogMetaProperties.AUTH_CONFIGS_KEY_KEYTAB);
        String principal = authConfigs.get(CatalogMetaProperties.AUTH_CONFIGS_KEY_PRINCIPAL);
        builder.withBase64KrbAuth(keytab, krb5, principal);
      }
    }
    return builder;
  }

  private void dropInternalTable(TableMetaStore tableMetaStore, String internalTableLocation, boolean purge) {
    final HadoopTables internalTables = new HadoopTables(tableMetaStore.getConfiguration());
    tableMetaStore.doAs(() -> {
      internalTables.dropTable(internalTableLocation, purge);
      return null;
    });
  }

  protected class BaseArcticTableBuilder implements TableBuilder {
    protected TableIdentifier identifier;
    protected Schema schema;
    protected PartitionSpec partitionSpec;
    protected SortOrder sortOrder;
    protected Map<String, String> properties = new HashMap<>();
    protected PrimaryKeySpec primaryKeySpec = PrimaryKeySpec.noPrimaryKey();
    protected String location;

    public BaseArcticTableBuilder(TableIdentifier identifier, Schema schema) {
      Preconditions.checkArgument(identifier.getCatalog().equals(catalogMeta.getCatalogName()),
          "Illegal table id:%s for catalog:%s", identifier.toString(), catalogMeta.getCatalogName());
      this.identifier = identifier;
      this.schema = schema;
      this.partitionSpec = PartitionSpec.unpartitioned();
      this.sortOrder = SortOrder.unsorted();
    }

    @Override
    public TableBuilder withPartitionSpec(PartitionSpec partitionSpec) {
      this.partitionSpec = partitionSpec;
      return this;
    }

    @Override
    public TableBuilder withSortOrder(SortOrder sortOrder) {
      this.sortOrder = sortOrder;
      return this;
    }

    @Override
    public TableBuilder withProperties(Map<String, String> properties) {
      this.properties.putAll(properties);
      return this;
    }

    @Override
    public TableBuilder withProperty(String key, String value) {
      this.properties.put(key, value);
      return this;
    }

    @Override
    public TableBuilder withPrimaryKeySpec(PrimaryKeySpec primaryKeySpec) {
      this.primaryKeySpec = primaryKeySpec;
      return this;
    }

    @Override
    public ArcticTable create() {
      doCreateCheck();
      ConvertStructUtil.TableMetaBuilder builder = createTableMataBuilder();
      TableMeta meta = builder.build();
      ArcticTable table = doCreateTable(meta);
      createTableMeta(meta);
      return table;
    }

    public Transaction newCreateTableTransaction() {
      ArcticFileIO arcticFileIO = new ArcticHadoopFileIO(tableMetaStore);
      ConvertStructUtil.TableMetaBuilder builder = createTableMataBuilder();
      TableMeta meta = builder.build();
      String location = getTableLocationForCreate();
      TableOperations tableOperations = new ArcticHadoopTableOperations(new Path(location),
          arcticFileIO, tableMetaStore.getConfiguration());
      TableMetadata tableMetadata = tableMetadata(schema, partitionSpec, sortOrder, properties, location);
      Transaction transaction =
          Transactions.createTableTransaction(identifier.getTableName(), tableOperations, tableMetadata);
      return new CreateTableTransaction(
          transaction,
          this::create,
          () -> {
            doRollbackCreateTable(meta);
            try {
              client.removeTable(
                  identifier.buildTableIdentifier(),
                  true);
            } catch (TException e) {
              throw new RuntimeException(e);
            }
          }
      );
    }

    protected void doCreateCheck() {
      listDatabases().stream()
          .filter(d -> d.equals(identifier.getDatabase()))
          .findFirst()
          .orElseThrow(() -> new NoSuchDatabaseException(identifier.getDatabase()));

      try {
        client.getTable(identifier.buildTableIdentifier());
        throw new org.apache.iceberg.exceptions.AlreadyExistsException("table already exist");
      } catch (NoSuchObjectException e) {
        checkProperties();
      } catch (TException e) {
        throw new IllegalStateException("failed when load table", e);
      }
    }

    protected void checkProperties() {
      boolean enableStream = PropertyUtil.propertyAsBoolean(properties,
          TableProperties.ENABLE_LOG_STORE, TableProperties.ENABLE_LOG_STORE_DEFAULT);
      if (enableStream) {
        Preconditions.checkArgument(properties.containsKey(TableProperties.LOG_STORE_MESSAGE_TOPIC),
            "log-store.topic must not be null when log-store.enable is true.");
        Preconditions.checkArgument(properties.containsKey(TableProperties.LOG_STORE_ADDRESS),
            "log-store.address must not be null when log-store.enable is true.");
        String logStoreType = properties.get(TableProperties.LOG_STORE_TYPE);
        Preconditions.checkArgument(logStoreType == null ||
                logStoreType.equals(TableProperties.LOG_STORE_STORAGE_TYPE_DEFAULT),
            "log-store.type support only kafka.");
        properties.putIfAbsent(TableProperties.LOG_STORE_DATA_FORMAT, TableProperties.LOG_STORE_DATA_FORMAT_DEFAULT);
      }
    }

    protected ArcticTable doCreateTable(TableMeta meta) {
      ArcticTable table;
      if (primaryKeySpec.primaryKeyExisted()) {
        table = createKeyedTable(meta);
      } else {
        table = createUnKeyedTable(meta);
      }
      return table;
    }

    protected void createTableMeta(TableMeta meta) {
      boolean tableCreated = false;
      try {
        client.createTableMeta(meta);
        tableCreated = true;
      } catch (AlreadyExistsException e) {
        throw new org.apache.iceberg.exceptions.AlreadyExistsException("table already exist", e);
      } catch (TException e) {
        throw new IllegalStateException("update table meta failed", e);
      } finally {
        if (!tableCreated) {
          doRollbackCreateTable(meta);
        }
      }
    }

    protected void doRollbackCreateTable(TableMeta meta) {
      final String baseLocation = meta.getLocations().get(MetaTableProperties.LOCATION_KEY_BASE);
      final String changeLocation = meta.getLocations().get(MetaTableProperties.LOCATION_KEY_CHANGE);
      if (StringUtils.isNotBlank(baseLocation)) {
        try {
          dropInternalTable(tableMetaStore, baseLocation, true);
        } catch (Exception e) {
          LOG.warn("error when rollback internal table", e);
        }
      }
      if (StringUtils.isNotBlank(changeLocation)) {
        try {
          dropInternalTable(tableMetaStore, changeLocation, true);
        } catch (Exception e) {
          LOG.warn("error when rollback internal table", e);
        }
      }
    }

    protected ConvertStructUtil.TableMetaBuilder createTableMataBuilder() {
      ConvertStructUtil.TableMetaBuilder builder = ConvertStructUtil.newTableMetaBuilder(
          this.identifier, this.schema);
      String tableLocation = getTableLocationForCreate();
      builder.withTableLocation(tableLocation)
          .withProperties(this.properties)
          .withPrimaryKeySpec(this.primaryKeySpec);

      if (this.primaryKeySpec.primaryKeyExisted()) {
        builder = builder
            .withBaseLocation(tableLocation + "/base")
            .withChangeLocation(tableLocation + "/change");
      } else {
        builder = builder.withBaseLocation(tableLocation + "/base");
      }
      return builder;
    }

    protected KeyedTable createKeyedTable(TableMeta meta) {
      TableIdentifier tableIdentifier = TableIdentifier.of(meta.getTableIdentifier());
      String tableLocation = checkLocation(meta, MetaTableProperties.LOCATION_KEY_TABLE);
      String baseLocation = checkLocation(meta, MetaTableProperties.LOCATION_KEY_BASE);
      String changeLocation = checkLocation(meta, MetaTableProperties.LOCATION_KEY_CHANGE);

<<<<<<< HEAD
      Map<String, String> tableProperties = meta.getProperties();
      tableProperties.put(TableProperties.TABLE_CREATE_TIME, String.valueOf(System.currentTimeMillis()));
      tableProperties.put(org.apache.iceberg.TableProperties.FORMAT_VERSION, "2");
      tableProperties.put(TableProperties.WRITE_OUTPUT_FILE_FACTORY, TableProperties.BASE_FILE_FORMAT_DEFAULT);
=======
      //Map<String, String> tableProperties = meta.getProperties();
      meta.putToProperties(TableProperties.TABLE_CREATE_TIME, String.valueOf(System.currentTimeMillis()));
      meta.putToProperties(org.apache.iceberg.TableProperties.FORMAT_VERSION, "2");

>>>>>>> 03365f9f
      ArcticFileIO fileIO = new ArcticHadoopFileIO(tableMetaStore);
      Table baseIcebergTable = tableMetaStore.doAs(() -> {
        try {
          return tables.create(schema, partitionSpec, meta.getProperties(), baseLocation);
        } catch (Exception e) {
          throw new IllegalStateException("create base table failed", e);
        }
      });

      BaseTable baseTable = new BaseKeyedTable.BaseInternalTable(tableIdentifier,
          useArcticTableOperations(baseIcebergTable, baseLocation, fileIO, tableMetaStore.getConfiguration()),
          fileIO, client);

      Table changeIcebergTable = tableMetaStore.doAs(() -> {
        try {
          return tables.create(schema, partitionSpec, meta.getProperties(), changeLocation);
        } catch (Exception e) {
          throw new IllegalStateException("create change table failed", e);
        }
      });
      ChangeTable changeTable = new BaseKeyedTable.ChangeInternalTable(tableIdentifier,
          useArcticTableOperations(changeIcebergTable, changeLocation, fileIO, tableMetaStore.getConfiguration()),
          fileIO, client);
      return new BaseKeyedTable(meta, tableLocation,
          primaryKeySpec, client, baseTable, changeTable);
    }


    protected UnkeyedTable createUnKeyedTable(TableMeta meta) {
      TableIdentifier tableIdentifier = TableIdentifier.of(meta.getTableIdentifier());
      String baseLocation = checkLocation(meta, MetaTableProperties.LOCATION_KEY_BASE);

<<<<<<< HEAD
      Map<String, String> tableProperties = meta.getProperties();
      tableProperties.put(TableProperties.TABLE_CREATE_TIME, String.valueOf(System.currentTimeMillis()));
      tableProperties.put(TableProperties.WRITE_OUTPUT_FILE_FACTORY, TableProperties.BASE_FILE_FORMAT_DEFAULT);
=======
      meta.putToProperties(TableProperties.TABLE_CREATE_TIME, String.valueOf(System.currentTimeMillis()));
>>>>>>> 03365f9f
      Table table = tableMetaStore.doAs(() -> {
        try {
          return tables.create(schema, partitionSpec, meta.getProperties(), baseLocation);
        } catch (Exception e) {
          throw new IllegalStateException("create table failed", e);
        }
      });
      ArcticFileIO fileIO = new ArcticHadoopFileIO(tableMetaStore);
      return new BaseUnkeyedTable(tableIdentifier, useArcticTableOperations(table, baseLocation, fileIO,
          tableMetaStore.getConfiguration()), fileIO, client);
    }

    private String getTableLocationForCreate() {
      if (StringUtils.isNotBlank(location)) {
        return location;
      }

      if (properties.containsKey(TableProperties.LOCATION)) {
        String tableLocation = properties.get(TableProperties.LOCATION);
        if (!Objects.equals("/", tableLocation) && tableLocation.endsWith("/")) {
          tableLocation = tableLocation.substring(
              0, tableLocation.length() - 1);
        }
        if (StringUtils.isNotBlank(tableLocation)) {
          return tableLocation;
        }
      }

      String databaseLocation = getDatabaseLocation();

      if (StringUtils.isNotBlank(databaseLocation)) {
        return databaseLocation + '/' + identifier.getTableName();
      } else {
        throw new IllegalStateException(
            "either `location` in table properties or " +
                "`warehouse.dir` in catalog properties is specified");
      }
    }

    protected String getDatabaseLocation() {
      if (catalogMeta.getCatalogProperties() != null) {
        String catalogWarehouseDir = catalogMeta.getCatalogProperties().getOrDefault(
            CatalogMetaProperties.KEY_WAREHOUSE_DIR,
            null
        );
        if (!Objects.equals("/", catalogWarehouseDir) && catalogWarehouseDir.endsWith("/")) {
          catalogWarehouseDir = catalogWarehouseDir.substring(
              0, catalogWarehouseDir.length() - 1);
        }
        if (StringUtils.isNotBlank(catalogWarehouseDir)) {
          return catalogWarehouseDir + '/' + identifier.getDatabase();
        }
      }
      return null;
    }

    protected TableMetadata tableMetadata(
        Schema schema, PartitionSpec spec, SortOrder order,
        Map<String, String> properties, String location) {
      Preconditions.checkNotNull(schema, "A table schema is required");

      Map<String, String> tableProps = properties == null ? ImmutableMap.of() : properties;
      PartitionSpec partitionSpec = spec == null ? PartitionSpec.unpartitioned() : spec;
      SortOrder sortOrder = order == null ? SortOrder.unsorted() : order;
      return TableMetadata.newTableMetadata(schema, partitionSpec, sortOrder, location, tableProps);
    }
  }
}<|MERGE_RESOLUTION|>--- conflicted
+++ resolved
@@ -523,17 +523,10 @@
       String baseLocation = checkLocation(meta, MetaTableProperties.LOCATION_KEY_BASE);
       String changeLocation = checkLocation(meta, MetaTableProperties.LOCATION_KEY_CHANGE);
 
-<<<<<<< HEAD
-      Map<String, String> tableProperties = meta.getProperties();
-      tableProperties.put(TableProperties.TABLE_CREATE_TIME, String.valueOf(System.currentTimeMillis()));
-      tableProperties.put(org.apache.iceberg.TableProperties.FORMAT_VERSION, "2");
-      tableProperties.put(TableProperties.WRITE_OUTPUT_FILE_FACTORY, TableProperties.BASE_FILE_FORMAT_DEFAULT);
-=======
       //Map<String, String> tableProperties = meta.getProperties();
       meta.putToProperties(TableProperties.TABLE_CREATE_TIME, String.valueOf(System.currentTimeMillis()));
       meta.putToProperties(org.apache.iceberg.TableProperties.FORMAT_VERSION, "2");
 
->>>>>>> 03365f9f
       ArcticFileIO fileIO = new ArcticHadoopFileIO(tableMetaStore);
       Table baseIcebergTable = tableMetaStore.doAs(() -> {
         try {
@@ -566,13 +559,7 @@
       TableIdentifier tableIdentifier = TableIdentifier.of(meta.getTableIdentifier());
       String baseLocation = checkLocation(meta, MetaTableProperties.LOCATION_KEY_BASE);
 
-<<<<<<< HEAD
-      Map<String, String> tableProperties = meta.getProperties();
-      tableProperties.put(TableProperties.TABLE_CREATE_TIME, String.valueOf(System.currentTimeMillis()));
-      tableProperties.put(TableProperties.WRITE_OUTPUT_FILE_FACTORY, TableProperties.BASE_FILE_FORMAT_DEFAULT);
-=======
       meta.putToProperties(TableProperties.TABLE_CREATE_TIME, String.valueOf(System.currentTimeMillis()));
->>>>>>> 03365f9f
       Table table = tableMetaStore.doAs(() -> {
         try {
           return tables.create(schema, partitionSpec, meta.getProperties(), baseLocation);
