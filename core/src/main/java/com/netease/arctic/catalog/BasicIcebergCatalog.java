/*
 * Licensed to the Apache Software Foundation (ASF) under one
 * or more contributor license agreements.  See the NOTICE file
 * distributed with this work for additional information
 * regarding copyright ownership.  The ASF licenses this file
 * to you under the Apache License, Version 2.0 (the
 * "License"); you may not use this file except in compliance
 * with the License.  You may obtain a copy of the License at
 *
 *     http://www.apache.org/licenses/LICENSE-2.0
 *
 * Unless required by applicable law or agreed to in writing, software
 * distributed under the License is distributed on an "AS IS" BASIS,
 * WITHOUT WARRANTIES OR CONDITIONS OF ANY KIND, either express or implied.
 * See the License for the specific language governing permissions and
 * limitations under the License.
 */

package com.netease.arctic.catalog;

import com.netease.arctic.AmsClient;
import com.netease.arctic.ams.api.CatalogMeta;
<<<<<<< HEAD
import com.netease.arctic.table.ArcticTable;
=======
import com.netease.arctic.ams.api.properties.CatalogMetaProperties;
import com.netease.arctic.ams.api.properties.TableFormat;
import com.netease.arctic.io.ArcticFileIO;
import com.netease.arctic.io.ArcticFileIOs;
import com.netease.arctic.table.ArcticTable;
import com.netease.arctic.table.BasicUnkeyedTable;
import com.netease.arctic.table.PrimaryKeySpec;
>>>>>>> d72c47d6
import com.netease.arctic.table.TableBuilder;
import com.netease.arctic.table.TableIdentifier;
import com.netease.arctic.table.blocker.BasicTableBlockerManager;
import com.netease.arctic.table.blocker.TableBlockerManager;
<<<<<<< HEAD
import org.apache.iceberg.Schema;
import org.apache.iceberg.catalog.Catalog;
=======
import com.netease.arctic.trace.CreateTableTransaction;
import com.netease.arctic.utils.CatalogUtil;
import org.apache.curator.shaded.com.google.common.collect.Maps;
import org.apache.iceberg.CatalogProperties;
import org.apache.iceberg.PartitionSpec;
import org.apache.iceberg.Schema;
import org.apache.iceberg.SortOrder;
import org.apache.iceberg.Table;
import org.apache.iceberg.Transaction;
import org.apache.iceberg.catalog.Catalog;
import org.apache.iceberg.catalog.Namespace;
import org.apache.iceberg.catalog.SupportsNamespaces;
import org.apache.iceberg.io.FileIO;
import org.apache.iceberg.relocated.com.google.common.base.Preconditions;
>>>>>>> d72c47d6
import org.apache.thrift.TException;

import java.util.List;
import java.util.Map;

/**
 * A wrapper class around {@link Catalog} and implement {@link ArcticCatalog}.
 */
public class BasicIcebergCatalog implements ArcticCatalog {

  private AmsClient client;
  private IcebergCatalogWrapper catalogWrapper;

  @Override
  public String name() {
    return catalogWrapper.name();
  }

  @Override
  public void initialize(
      AmsClient client, CatalogMeta meta, Map<String, String> properties) {
    this.client = client;
    this.catalogWrapper = new IcebergCatalogWrapper(meta, properties);
  }

  @Override
  public List<String> listDatabases() {
    return catalogWrapper.listDatabases();
  }

  @Override
  public void createDatabase(String databaseName) {
    catalogWrapper.createDatabase(databaseName);
  }

  @Override
  public void dropDatabase(String databaseName) {
    catalogWrapper.dropDatabase(databaseName);
  }

  @Override
  public List<TableIdentifier> listTables(String database) {
    return catalogWrapper.listTables(database);
  }

  @Override
  public ArcticTable loadTable(TableIdentifier tableIdentifier) {
    return catalogWrapper.loadTable(tableIdentifier);
  }

  @Override
  public void renameTable(TableIdentifier from, String newTableName) {
    catalogWrapper.renameTable(from, newTableName);
  }

  @Override
  public boolean dropTable(TableIdentifier tableIdentifier, boolean purge) {
    return catalogWrapper.dropTable(tableIdentifier, purge);
  }

  @Override
  public TableBuilder newTableBuilder(
      TableIdentifier identifier, Schema schema) {
<<<<<<< HEAD
    return catalogWrapper.newTableBuilder(identifier, schema);
=======
    return this.newTableBuilder(identifier, schema, TableFormat.ICEBERG);
  }

  @Override
  public TableBuilder newTableBuilder(TableIdentifier identifier, Schema schema, TableFormat format) {
    Preconditions.checkArgument(TableFormat.ICEBERG.equals(format),
        "Catalog {0} only supports Iceberg tables.", this.name());
    return new IcebergTableBuilder(identifier, schema);
>>>>>>> d72c47d6
  }

  @Override
  public void refresh() {
    try {
      catalogWrapper.refreshCatalogMeta(client.getCatalog(catalogWrapper.name()));
    } catch (TException e) {
      throw new IllegalStateException(String.format("failed load catalog %s.", catalogWrapper.name()), e);
    }
  }

  @Override
  public TableBlockerManager getTableBlockerManager(TableIdentifier tableIdentifier) {
    return BasicTableBlockerManager.build(tableIdentifier, client);
  }

  @Override
  public Map<String, String> properties() {
<<<<<<< HEAD
    return catalogWrapper.properties();
=======
    return meta.getCatalogProperties();
  }

  private org.apache.iceberg.catalog.TableIdentifier toIcebergTableIdentifier(TableIdentifier tableIdentifier) {
    return org.apache.iceberg.catalog.TableIdentifier.of(
        Namespace.of(tableIdentifier.getDatabase()),
        tableIdentifier.getTableName());
  }


  protected class IcebergTableBuilder implements TableBuilder {
    Catalog.TableBuilder icebergTableBuilder;
    final TableIdentifier identifier;

    public IcebergTableBuilder(TableIdentifier identifier, Schema schema) {
      this.icebergTableBuilder = icebergCatalog.buildTable(
          toIcebergTableIdentifier(identifier),
          schema
      );
      this.identifier = identifier;
    }

    @Override
    public TableBuilder withPartitionSpec(PartitionSpec partitionSpec) {
      this.icebergTableBuilder.withPartitionSpec(partitionSpec);
      return this;
    }

    @Override
    public TableBuilder withSortOrder(SortOrder sortOrder) {
      this.icebergTableBuilder.withSortOrder(sortOrder);
      return this;
    }

    @Override
    public TableBuilder withProperties(Map<String, String> properties) {
      this.icebergTableBuilder.withProperties(properties);
      return this;
    }

    @Override
    public TableBuilder withProperty(String key, String value) {
      this.icebergTableBuilder.withProperty(key, value);
      return this;
    }

    @Override
    public TableBuilder withPrimaryKeySpec(PrimaryKeySpec primaryKeySpec) {
      throw new UnsupportedOperationException("Iceberg does not support primary keys.");
    }

    @Override
    public ArcticTable create() {
      Table icebergTable = this.icebergTableBuilder.create();
      ArcticFileIO arcticFileIO = ArcticFileIOs.buildHadoopFileIO(tableMetaStore);
      return new BasicIcebergTable(identifier, icebergTable, arcticFileIO,meta.getCatalogProperties());
    }

    @Override
    public Transaction newCreateTableTransaction() {
      return this.icebergTableBuilder.createTransaction();
    }
  }


  public static class BasicIcebergTable extends BasicUnkeyedTable {

    @Override
    public TableFormat format() {
      return TableFormat.ICEBERG;
    }

    public BasicIcebergTable(
        TableIdentifier tableIdentifier,
        Table icebergTable,
        ArcticFileIO arcticFileIO,
        Map<String, String> catalogProperties) {
      super(tableIdentifier, icebergTable, arcticFileIO, null, catalogProperties);
    }
>>>>>>> d72c47d6
  }
}<|MERGE_RESOLUTION|>--- conflicted
+++ resolved
@@ -20,40 +20,14 @@
 
 import com.netease.arctic.AmsClient;
 import com.netease.arctic.ams.api.CatalogMeta;
-<<<<<<< HEAD
+import com.netease.arctic.ams.api.TableFormat;
 import com.netease.arctic.table.ArcticTable;
-=======
-import com.netease.arctic.ams.api.properties.CatalogMetaProperties;
-import com.netease.arctic.ams.api.properties.TableFormat;
-import com.netease.arctic.io.ArcticFileIO;
-import com.netease.arctic.io.ArcticFileIOs;
-import com.netease.arctic.table.ArcticTable;
-import com.netease.arctic.table.BasicUnkeyedTable;
-import com.netease.arctic.table.PrimaryKeySpec;
->>>>>>> d72c47d6
 import com.netease.arctic.table.TableBuilder;
 import com.netease.arctic.table.TableIdentifier;
 import com.netease.arctic.table.blocker.BasicTableBlockerManager;
 import com.netease.arctic.table.blocker.TableBlockerManager;
-<<<<<<< HEAD
 import org.apache.iceberg.Schema;
 import org.apache.iceberg.catalog.Catalog;
-=======
-import com.netease.arctic.trace.CreateTableTransaction;
-import com.netease.arctic.utils.CatalogUtil;
-import org.apache.curator.shaded.com.google.common.collect.Maps;
-import org.apache.iceberg.CatalogProperties;
-import org.apache.iceberg.PartitionSpec;
-import org.apache.iceberg.Schema;
-import org.apache.iceberg.SortOrder;
-import org.apache.iceberg.Table;
-import org.apache.iceberg.Transaction;
-import org.apache.iceberg.catalog.Catalog;
-import org.apache.iceberg.catalog.Namespace;
-import org.apache.iceberg.catalog.SupportsNamespaces;
-import org.apache.iceberg.io.FileIO;
-import org.apache.iceberg.relocated.com.google.common.base.Preconditions;
->>>>>>> d72c47d6
 import org.apache.thrift.TException;
 
 import java.util.List;
@@ -105,6 +79,11 @@
   }
 
   @Override
+  public boolean tableExists(TableIdentifier tableIdentifier) {
+    return catalogWrapper.tableExists(tableIdentifier);
+  }
+
+  @Override
   public void renameTable(TableIdentifier from, String newTableName) {
     catalogWrapper.renameTable(from, newTableName);
   }
@@ -117,18 +96,12 @@
   @Override
   public TableBuilder newTableBuilder(
       TableIdentifier identifier, Schema schema) {
-<<<<<<< HEAD
     return catalogWrapper.newTableBuilder(identifier, schema);
-=======
-    return this.newTableBuilder(identifier, schema, TableFormat.ICEBERG);
   }
 
   @Override
   public TableBuilder newTableBuilder(TableIdentifier identifier, Schema schema, TableFormat format) {
-    Preconditions.checkArgument(TableFormat.ICEBERG.equals(format),
-        "Catalog {0} only supports Iceberg tables.", this.name());
-    return new IcebergTableBuilder(identifier, schema);
->>>>>>> d72c47d6
+    return catalogWrapper.newTableBuilder(identifier, schema, format);
   }
 
   @Override
@@ -147,88 +120,6 @@
 
   @Override
   public Map<String, String> properties() {
-<<<<<<< HEAD
     return catalogWrapper.properties();
-=======
-    return meta.getCatalogProperties();
-  }
-
-  private org.apache.iceberg.catalog.TableIdentifier toIcebergTableIdentifier(TableIdentifier tableIdentifier) {
-    return org.apache.iceberg.catalog.TableIdentifier.of(
-        Namespace.of(tableIdentifier.getDatabase()),
-        tableIdentifier.getTableName());
-  }
-
-
-  protected class IcebergTableBuilder implements TableBuilder {
-    Catalog.TableBuilder icebergTableBuilder;
-    final TableIdentifier identifier;
-
-    public IcebergTableBuilder(TableIdentifier identifier, Schema schema) {
-      this.icebergTableBuilder = icebergCatalog.buildTable(
-          toIcebergTableIdentifier(identifier),
-          schema
-      );
-      this.identifier = identifier;
-    }
-
-    @Override
-    public TableBuilder withPartitionSpec(PartitionSpec partitionSpec) {
-      this.icebergTableBuilder.withPartitionSpec(partitionSpec);
-      return this;
-    }
-
-    @Override
-    public TableBuilder withSortOrder(SortOrder sortOrder) {
-      this.icebergTableBuilder.withSortOrder(sortOrder);
-      return this;
-    }
-
-    @Override
-    public TableBuilder withProperties(Map<String, String> properties) {
-      this.icebergTableBuilder.withProperties(properties);
-      return this;
-    }
-
-    @Override
-    public TableBuilder withProperty(String key, String value) {
-      this.icebergTableBuilder.withProperty(key, value);
-      return this;
-    }
-
-    @Override
-    public TableBuilder withPrimaryKeySpec(PrimaryKeySpec primaryKeySpec) {
-      throw new UnsupportedOperationException("Iceberg does not support primary keys.");
-    }
-
-    @Override
-    public ArcticTable create() {
-      Table icebergTable = this.icebergTableBuilder.create();
-      ArcticFileIO arcticFileIO = ArcticFileIOs.buildHadoopFileIO(tableMetaStore);
-      return new BasicIcebergTable(identifier, icebergTable, arcticFileIO,meta.getCatalogProperties());
-    }
-
-    @Override
-    public Transaction newCreateTableTransaction() {
-      return this.icebergTableBuilder.createTransaction();
-    }
-  }
-
-
-  public static class BasicIcebergTable extends BasicUnkeyedTable {
-
-    @Override
-    public TableFormat format() {
-      return TableFormat.ICEBERG;
-    }
-
-    public BasicIcebergTable(
-        TableIdentifier tableIdentifier,
-        Table icebergTable,
-        ArcticFileIO arcticFileIO,
-        Map<String, String> catalogProperties) {
-      super(tableIdentifier, icebergTable, arcticFileIO, null, catalogProperties);
-    }
->>>>>>> d72c47d6
   }
 }