--- conflicted
+++ resolved
@@ -150,79 +150,7 @@
     if (meta.getLocations() == null) {
       throw new IllegalStateException("load table failed, lack locations info");
     }
-<<<<<<< HEAD
-    return loadTableByMeta(meta);
-  }
-
-  protected ArcticTable loadTableByMeta(TableMeta meta) {
-    if (isKeyedTable(meta)) {
-      return loadKeyedTable(meta);
-    } else {
-      return loadUnKeyedTable(meta);
-    }
-  }
-
-  protected boolean isKeyedTable(TableMeta meta) {
-    return meta.getKeySpec() != null &&
-        meta.getKeySpec().getFields() != null &&
-        meta.getKeySpec().getFields().size() > 0;
-  }
-
-  protected KeyedTable loadKeyedTable(TableMeta tableMeta) {
-    TableIdentifier tableIdentifier = TableIdentifier.of(tableMeta.getTableIdentifier());
-    String tableLocation = checkLocation(tableMeta, MetaTableProperties.LOCATION_KEY_TABLE);
-    String baseLocation = checkLocation(tableMeta, MetaTableProperties.LOCATION_KEY_BASE);
-    String changeLocation = checkLocation(tableMeta, MetaTableProperties.LOCATION_KEY_CHANGE);
-
-    ArcticFileIO fileIO =
-        ArcticFileIOs.buildRecoverableHadoopFileIO(tableIdentifier, tableLocation, tableMeta.getProperties(),
-            tableMetaStore, catalogMeta.getCatalogProperties());
-    Table baseIcebergTable = tableMetaStore.doAs(() -> tables.load(baseLocation));
-    BaseTable baseTable = new BasicKeyedTable.BaseInternalTable(tableIdentifier,
-        CatalogUtil.useArcticTableOperations(baseIcebergTable, baseLocation, fileIO, tableMetaStore.getConfiguration()),
-        fileIO, client, catalogMeta.getCatalogProperties());
-
-    Table changeIcebergTable = tableMetaStore.doAs(() -> tables.load(changeLocation));
-    ChangeTable changeTable = new BasicKeyedTable.ChangeInternalTable(tableIdentifier,
-        CatalogUtil.useArcticTableOperations(changeIcebergTable, changeLocation, fileIO,
-            tableMetaStore.getConfiguration()),
-        fileIO, client, catalogMeta.getCatalogProperties());
-    return new BasicKeyedTable(tableMeta, tableLocation,
-        buildPrimaryKeySpec(baseTable.schema(), tableMeta), client, baseTable, changeTable);
-  }
-
-  protected PrimaryKeySpec buildPrimaryKeySpec(Schema schema, TableMeta tableMeta) {
-    PrimaryKeySpec.Builder builder = PrimaryKeySpec.builderFor(schema);
-    if (tableMeta.getKeySpec() != null &&
-        tableMeta.getKeySpec().getFields() != null &&
-        tableMeta.getKeySpec().getFields().size() > 0) {
-      for (String field : tableMeta.getKeySpec().getFields()) {
-        builder.addColumn(field);
-      }
-    }
-    return builder.build();
-  }
-
-  protected UnkeyedTable loadUnKeyedTable(TableMeta tableMeta) {
-    TableIdentifier tableIdentifier = TableIdentifier.of(tableMeta.getTableIdentifier());
-    String tableLocation = checkLocation(tableMeta, MetaTableProperties.LOCATION_KEY_TABLE);
-    String baseLocation = checkLocation(tableMeta, MetaTableProperties.LOCATION_KEY_BASE);
-    Table table = tableMetaStore.doAs(() -> tables.load(baseLocation));
-
-    ArcticFileIO fileIO =
-        ArcticFileIOs.buildRecoverableHadoopFileIO(tableIdentifier, tableLocation, tableMeta.getProperties(),
-            tableMetaStore, catalogMeta.getCatalogProperties());
-    return new BasicUnkeyedTable(tableIdentifier, CatalogUtil.useArcticTableOperations(table, baseLocation,
-        fileIO, tableMetaStore.getConfiguration()), fileIO, client, catalogMeta.getCatalogProperties());
-  }
-
-  protected String checkLocation(TableMeta meta, String locationKey) {
-    String location = meta.getLocations().get(locationKey);
-    Preconditions.checkArgument(StringUtils.isNotBlank(location), "table location can't found");
-    return location;
-=======
     return tables.loadTableByMeta(meta);
->>>>>>> 23b4651c
   }
 
   @Override
@@ -251,50 +179,7 @@
       throw new IllegalStateException("error when delete table metadata from metastore");
     }
 
-<<<<<<< HEAD
-    try {
-      ArcticFileIO fileIO = ArcticFileIOs.buildHadoopFileIO(tableMetaStore);
-
-      // If purge is true, all manifest/data files must be located under the table directory.
-      if (!purge) {
-        String baseLocation = meta.getLocations().get(MetaTableProperties.LOCATION_KEY_BASE);
-        String changeLocation = meta.getLocations().get(MetaTableProperties.LOCATION_KEY_CHANGE);
-
-        try {
-          if (StringUtils.isNotBlank(baseLocation)) {
-            dropInternalTable(tableMetaStore, baseLocation, purge);
-          }
-          if (StringUtils.isNotBlank(changeLocation)) {
-            dropInternalTable(tableMetaStore, changeLocation, purge);
-          }
-        } catch (Exception e) {
-          LOG.warn("drop base/change iceberg table fail ", e);
-        }
-      } else {
-        String tableLocation = meta.getLocations().get(MetaTableProperties.LOCATION_KEY_TABLE);
-        if (fileIO.exists(tableLocation)) {
-          LOG.info("try to delete table directory location is " + tableLocation);
-          fileIO.asPrefixFileIO().deletePrefix(tableLocation);
-        }
-      }
-
-      // delete custom trash location
-      Map<String, String> mergedProperties =
-          CatalogUtil.mergeCatalogPropertiesToTable(meta.properties, catalogMeta.getCatalogProperties());
-      String customTrashLocation = mergedProperties.get(TableProperties.TABLE_TRASH_CUSTOM_ROOT_LOCATION);
-      if (customTrashLocation != null) {
-        TableIdentifier tableId = TableIdentifier.of(meta.getTableIdentifier());
-        String trashParentLocation = TableTrashManagers.getTrashParentLocation(tableId, customTrashLocation);
-        if (fileIO.exists(trashParentLocation) && fileIO.supportPrefixOperation()) {
-          fileIO.asPrefixFileIO().deletePrefix(trashParentLocation);
-        }
-      }
-    } catch (Exception e) {
-      LOG.warn("drop table directory fail ", e);
-    }
-=======
     tables.dropTableByMeta(meta, purge);
->>>>>>> 23b4651c
   }
 
   @Override
@@ -465,15 +350,12 @@
       boolean enableStream = CompatiblePropertyUtil.propertyAsBoolean(properties,
           TableProperties.ENABLE_LOG_STORE, TableProperties.ENABLE_LOG_STORE_DEFAULT);
       if (enableStream) {
-        Preconditions.checkArgument(
-            properties.containsKey(TableProperties.LOG_STORE_MESSAGE_TOPIC),
+        Preconditions.checkArgument(properties.containsKey(TableProperties.LOG_STORE_MESSAGE_TOPIC),
             "log-store.topic must not be null when log-store.enabled is true.");
-        Preconditions.checkArgument(
-            properties.containsKey(TableProperties.LOG_STORE_ADDRESS),
+        Preconditions.checkArgument(properties.containsKey(TableProperties.LOG_STORE_ADDRESS),
             "log-store.address must not be null when log-store.enabled is true.");
         String logStoreType = properties.get(LOG_STORE_TYPE);
-        Preconditions.checkArgument(
-            logStoreType == null ||
+        Preconditions.checkArgument(logStoreType == null ||
                 logStoreType.equals(LOG_STORE_STORAGE_TYPE_KAFKA) ||
                 logStoreType.equals(LOG_STORE_STORAGE_TYPE_PULSAR),
             String.format(
@@ -525,67 +407,6 @@
       return builder;
     }
 
-<<<<<<< HEAD
-    protected KeyedTable createKeyedTable(TableMeta meta) {
-      TableIdentifier tableIdentifier = TableIdentifier.of(meta.getTableIdentifier());
-      String tableLocation = checkLocation(meta, MetaTableProperties.LOCATION_KEY_TABLE);
-      String baseLocation = checkLocation(meta, MetaTableProperties.LOCATION_KEY_BASE);
-      String changeLocation = checkLocation(meta, MetaTableProperties.LOCATION_KEY_CHANGE);
-
-      fillTableProperties(meta);
-      ArcticFileIO fileIO =
-          ArcticFileIOs.buildRecoverableHadoopFileIO(tableIdentifier, tableLocation, meta.getProperties(),
-              tableMetaStore, catalogMeta.getCatalogProperties());
-      Table baseIcebergTable = tableMetaStore.doAs(() -> {
-        try {
-          return tables.create(schema, partitionSpec, meta.getProperties(), baseLocation);
-        } catch (Exception e) {
-          throw new IllegalStateException("create base table failed", e);
-        }
-      });
-
-      BaseTable baseTable = new BasicKeyedTable.BaseInternalTable(tableIdentifier,
-          CatalogUtil.useArcticTableOperations(baseIcebergTable, baseLocation, fileIO,
-              tableMetaStore.getConfiguration()),
-          fileIO, client, catalogMeta.getCatalogProperties());
-
-      Table changeIcebergTable = tableMetaStore.doAs(() -> {
-        try {
-          return tables.create(schema, partitionSpec, meta.getProperties(), changeLocation);
-        } catch (Exception e) {
-          throw new IllegalStateException("create change table failed", e);
-        }
-      });
-      ChangeTable changeTable = new BasicKeyedTable.ChangeInternalTable(tableIdentifier,
-          CatalogUtil.useArcticTableOperations(changeIcebergTable, changeLocation, fileIO,
-              tableMetaStore.getConfiguration()),
-          fileIO, client, catalogMeta.getCatalogProperties());
-      return new BasicKeyedTable(meta, tableLocation,
-          primaryKeySpec, client, baseTable, changeTable);
-    }
-
-    protected UnkeyedTable createUnKeyedTable(TableMeta meta) {
-      TableIdentifier tableIdentifier = TableIdentifier.of(meta.getTableIdentifier());
-      String tableLocation = checkLocation(meta, MetaTableProperties.LOCATION_KEY_TABLE);
-      String baseLocation = checkLocation(meta, MetaTableProperties.LOCATION_KEY_BASE);
-
-      fillTableProperties(meta);
-      Table table = tableMetaStore.doAs(() -> {
-        try {
-          return tables.create(schema, partitionSpec, meta.getProperties(), baseLocation);
-        } catch (Exception e) {
-          throw new IllegalStateException("create table failed", e);
-        }
-      });
-      ArcticFileIO fileIO =
-          ArcticFileIOs.buildRecoverableHadoopFileIO(tableIdentifier, tableLocation, meta.getProperties(),
-              tableMetaStore, catalogMeta.getCatalogProperties());
-      return new BasicUnkeyedTable(tableIdentifier, CatalogUtil.useArcticTableOperations(table, baseLocation, fileIO,
-          tableMetaStore.getConfiguration()), fileIO, client, catalogMeta.getCatalogProperties());
-    }
-
-=======
->>>>>>> 23b4651c
     private String getTableLocationForCreate() {
       if (StringUtils.isNotBlank(location)) {
         return location;
