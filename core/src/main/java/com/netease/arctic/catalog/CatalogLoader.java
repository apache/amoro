--- conflicted
+++ resolved
@@ -35,11 +35,8 @@
 import com.netease.arctic.ams.api.client.ArcticThriftUrl;
 import com.netease.arctic.ams.api.properties.CatalogMetaProperties;
 import com.netease.arctic.mixed.BasicMixedIcebergCatalog;
-<<<<<<< HEAD
+import com.netease.arctic.table.TableMetaStore;
 import com.netease.arctic.mixed.MixedIcebergAmoroCatalog;
-=======
-import com.netease.arctic.table.TableMetaStore;
->>>>>>> 023be514
 import com.netease.arctic.utils.CatalogUtil;
 import org.apache.iceberg.aws.glue.GlueCatalog;
 import org.apache.iceberg.common.DynConstructors;
@@ -55,24 +52,15 @@
 /** Catalogs, create catalog from arctic metastore thrift url. */
 public class CatalogLoader {
 
-<<<<<<< HEAD
-  public static final String ICEBERG_CATALOG_IMPL = BasicIcebergCatalog.class.getName();
-=======
   public static final String AMS_CATALOG_IMPL = BasicArcticCatalog.class.getName();
->>>>>>> 023be514
   public static final String HIVE_CATALOG_IMPL =
       "com.netease.arctic.hive.catalog.ArcticHiveCatalog";
   public static final String GLUE_CATALOG_IMPL = GlueCatalog.class.getName();
   public static final String MIXED_ICEBERG_CATALOG_IMP = BasicMixedIcebergCatalog.class.getName();
 
-<<<<<<< HEAD
   public static final String MIXED_ICEBERG_AMORO_CATALOG_IMPL =
       MixedIcebergAmoroCatalog.class.getName();
 
-  public static final String ICEBERG_REST_CATALOG = RESTCatalog.class.getName();
-
-=======
->>>>>>> 023be514
   /**
    * Entrypoint for loading Catalog.
    *
@@ -106,89 +94,6 @@
    * @param catalogProperties - catalog properties
    * @return class name for catalog
    */
-<<<<<<< HEAD
-  public static ArcticCatalog load(
-      AmsClient client, String catalogName, Map<String, String> props) {
-    try {
-      CatalogMeta catalogMeta = client.getCatalog(catalogName);
-      String type = catalogMeta.getCatalogType();
-      CatalogUtil.mergeCatalogProperties(catalogMeta, props);
-      String catalogImpl;
-      Set<TableFormat> tableFormats = CatalogUtil.tableFormats(catalogMeta);
-      Preconditions.checkArgument(
-          tableFormats.size() == 1, "Catalog support only one table format now.");
-      TableFormat tableFormat = tableFormats.iterator().next();
-      switch (type) {
-        case CATALOG_TYPE_HADOOP:
-          Preconditions.checkArgument(
-              TableFormat.ICEBERG == tableFormat || TableFormat.MIXED_ICEBERG == tableFormat,
-              "Hadoop catalog support iceberg/mixed-iceberg table only.");
-          if (TableFormat.ICEBERG == tableFormat) {
-            catalogImpl = ICEBERG_CATALOG_IMPL;
-          } else {
-            catalogImpl = MIXED_ICEBERG_CATALOG_IMP;
-          }
-          break;
-        case CATALOG_TYPE_HIVE:
-          if (TableFormat.ICEBERG == tableFormat) {
-            catalogImpl = ICEBERG_CATALOG_IMPL;
-          } else if (TableFormat.MIXED_HIVE == tableFormat) {
-            catalogImpl = HIVE_CATALOG_IMPL;
-          } else if (TableFormat.MIXED_ICEBERG == tableFormat) {
-            catalogImpl = MIXED_ICEBERG_CATALOG_IMP;
-          } else {
-            throw new IllegalArgumentException(
-                "Hive Catalog support iceberg/mixed-iceberg/mixed-hive table only");
-          }
-          break;
-        case CATALOG_TYPE_AMS:
-          if (TableFormat.MIXED_ICEBERG == tableFormat) {
-            catalogImpl = MIXED_ICEBERG_AMORO_CATALOG_IMPL;
-          } else if (TableFormat.ICEBERG == tableFormat) {
-            catalogMeta.putToCatalogProperties(CatalogProperties.WAREHOUSE_LOCATION, catalogName);
-            catalogMeta.putToCatalogProperties(
-                CatalogProperties.CATALOG_IMPL, ICEBERG_REST_CATALOG);
-            catalogImpl = ICEBERG_CATALOG_IMPL;
-          } else {
-            throw new IllegalArgumentException(
-                "Internal Catalog support iceberg or mixed-iceberg table only");
-          }
-
-          break;
-        case CATALOG_TYPE_GLUE:
-          if (TableFormat.ICEBERG == tableFormat) {
-            catalogImpl = GLUE_CATALOG_IMPL;
-          } else if (TableFormat.MIXED_ICEBERG == tableFormat) {
-            catalogImpl = MIXED_ICEBERG_CATALOG_IMP;
-          } else {
-            throw new IllegalArgumentException(
-                "Glue Catalog support iceberg/mixed-iceberg table only");
-          }
-          break;
-        case CATALOG_TYPE_CUSTOM:
-          Preconditions.checkArgument(
-              TableFormat.ICEBERG == tableFormat || TableFormat.MIXED_ICEBERG == tableFormat,
-              "Custom catalog support iceberg/mixed-iceberg table only.");
-          Preconditions.checkArgument(
-              catalogMeta.getCatalogProperties().containsKey(CatalogProperties.CATALOG_IMPL),
-              "Custom catalog properties must contains " + CatalogProperties.CATALOG_IMPL);
-          if (TableFormat.ICEBERG == tableFormat) {
-            catalogImpl = ICEBERG_CATALOG_IMPL;
-          } else {
-            catalogImpl = MIXED_ICEBERG_CATALOG_IMP;
-          }
-          break;
-        default:
-          throw new IllegalStateException("unsupported catalog type:" + type);
-      }
-      ArcticCatalog catalog = buildCatalog(catalogImpl);
-      catalog.initialize(client, catalogMeta, props);
-      return catalog;
-    } catch (NoSuchObjectException e1) {
-      throw new IllegalArgumentException("catalog not found, please check catalog name", e1);
-    } catch (Exception e) {
-      throw new IllegalStateException("failed when load catalog " + catalogName, e);
-=======
   private static String catalogImpl(String metastoreType, Map<String, String> catalogProperties) {
     Set<TableFormat> tableFormats = CatalogUtil.tableFormats(metastoreType, catalogProperties);
     Preconditions.checkArgument(
@@ -226,7 +131,6 @@
         break;
       default:
         throw new IllegalStateException("unsupported metastore type:" + metastoreType);
->>>>>>> 023be514
     }
     return catalogImpl;
   }
