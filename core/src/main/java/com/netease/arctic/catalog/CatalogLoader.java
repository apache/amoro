/*
 * Licensed to the Apache Software Foundation (ASF) under one
 * or more contributor license agreements.  See the NOTICE file
 * distributed with this work for additional information
 * regarding copyright ownership.  The ASF licenses this file
 * to you under the Apache License, Version 2.0 (the
 * "License"); you may not use this file except in compliance
 * with the License.  You may obtain a copy of the License at
 *
 *     http://www.apache.org/licenses/LICENSE-2.0
 *
 * Unless required by applicable law or agreed to in writing, software
 * distributed under the License is distributed on an "AS IS" BASIS,
 * WITHOUT WARRANTIES OR CONDITIONS OF ANY KIND, either express or implied.
 * See the License for the specific language governing permissions and
 * limitations under the License.
 */

package com.netease.arctic.catalog;

import com.google.common.collect.Sets;
import com.netease.arctic.AmsClient;
import com.netease.arctic.PooledAmsClient;
import com.netease.arctic.ams.api.ArcticTableMetastore;
import com.netease.arctic.ams.api.CatalogMeta;
import com.netease.arctic.ams.api.Constants;
import com.netease.arctic.ams.api.NoSuchObjectException;
import com.netease.arctic.ams.api.TableFormat;
import com.netease.arctic.ams.api.client.AmsClientPools;
import com.netease.arctic.ams.api.client.ArcticThriftUrl;
import com.netease.arctic.utils.CatalogUtil;
import org.apache.iceberg.CatalogProperties;
import org.apache.iceberg.common.DynConstructors;
import org.apache.iceberg.relocated.com.google.common.base.Preconditions;
import org.apache.iceberg.relocated.com.google.common.collect.Maps;
import org.apache.iceberg.rest.RESTCatalog;
import org.apache.thrift.TException;

import java.util.Arrays;
import java.util.List;
import java.util.Map;
import java.util.Set;
import java.util.stream.Collectors;

import static com.netease.arctic.ams.api.properties.CatalogMetaProperties.CATALOG_TYPE_AMS;
import static com.netease.arctic.ams.api.properties.CatalogMetaProperties.CATALOG_TYPE_CUSTOM;
import static com.netease.arctic.ams.api.properties.CatalogMetaProperties.CATALOG_TYPE_HADOOP;
import static com.netease.arctic.ams.api.properties.CatalogMetaProperties.CATALOG_TYPE_HIVE;

/**
 * Catalogs, create catalog from arctic metastore thrift url.
 */
public class CatalogLoader {

  static final String AMS_CATALOG_IMPL = BasicArcticCatalog.class.getName();
  static final String EXTERNAL_CATALOG_IMPL = BasicExternalCatalog.class.getName();
  static final String HIVE_CATALOG_IMPL = "com.netease.arctic.hive.catalog.ArcticHiveCatalog";

  public static final String ICEBERG_REST_CATALOG = RESTCatalog.class.getName();

  /**
   * Entrypoint for loading Catalog.
   *
   * @param catalogUrl arctic catalog url, thrift://arctic-ams-host:port/catalog_name
   * @param properties client side catalog configs
   * @return arctic catalog object
   */
  public static ArcticCatalog load(String catalogUrl, Map<String, String> properties) {
    ArcticThriftUrl url = ArcticThriftUrl.parse(catalogUrl, Constants.THRIFT_TABLE_SERVICE_NAME);
    if (url.catalogName() == null || url.catalogName().contains("/")) {
      throw new IllegalArgumentException("invalid catalog name " + url.catalogName());
    }

    return loadCatalog(catalogUrl, url.catalogName(), properties);
  }

  /**
   * Entrypoint for loading catalog.
   *
   * @param catalogUrl arctic catalog url, thrift://arctic-ams-host:port/catalog_name
   * @return arctic catalog object
   */
  public static ArcticCatalog load(String catalogUrl) {
    return load(catalogUrl, Maps.newHashMap());
  }

<<<<<<< HEAD
=======
  /**
   * Entrypoint for loading catalog.
   *
   * @param client      arctic metastore client
   * @param catalogName arctic catalog name
   * @return arctic catalog object
   */
  public static ArcticCatalog load(AmsClient client, String catalogName) {
    return load(client, catalogName, Maps.newHashMap());
  }
>>>>>>> 9fdcaa50

  /**
   * Entrypoint for loading catalog
   *
   * @param client      arctic metastore client
   * @param catalogName arctic catalog name
   * @param props       client side catalog configs
   * @return arctic catalog object
   */
  public static ArcticCatalog load(AmsClient client, String catalogName, Map<String, String> props) {
    try {
      CatalogMeta catalogMeta = client.getCatalog(catalogName);
      String type = catalogMeta.getCatalogType();
      CatalogUtil.mergeCatalogProperties(catalogMeta, props);
      String catalogImpl;
      Set<TableFormat> tableFormats = CatalogUtil.tableFormats(catalogMeta);
<<<<<<< HEAD
=======
      Preconditions.checkArgument(tableFormats.size() == 1,
          "Catalog support only one table format now.");
      TableFormat tableFormat = tableFormats.iterator().next();
>>>>>>> 9fdcaa50
      switch (type) {
        case CATALOG_TYPE_HADOOP:
          Preconditions.checkArgument(
              formatCheck(tableFormats, TableFormat.MIXED_ICEBERG, TableFormat.ICEBERG),
              "Hadoop catalog support iceberg/mixed-iceberg table only.");
          catalogImpl = EXTERNAL_CATALOG_IMPL;
          break;
        case CATALOG_TYPE_HIVE:
          if (formatCheck(tableFormats, TableFormat.MIXED_ICEBERG, TableFormat.ICEBERG)) {
            catalogImpl = EXTERNAL_CATALOG_IMPL;
          } else if (formatCheck(tableFormats, TableFormat.MIXED_HIVE)) {
            catalogImpl = HIVE_CATALOG_IMPL;
          } else {
            throw new IllegalArgumentException("Hive Catalog support iceberg table and mixed hive table only");
          }
          break;
        case CATALOG_TYPE_AMS:
<<<<<<< HEAD
          Preconditions.checkArgument(
              formatCheck(tableFormats, TableFormat.MIXED_ICEBERG),
              "AMS catalog support mixed iceberg table only.");
          catalogImpl = AMS_CATALOG_IMPL;
=======
          if (tableFormat.equals(TableFormat.MIXED_ICEBERG)) {
            catalogImpl = AMS_CATALOG_IMPL;
          } else if (tableFormat.equals(TableFormat.ICEBERG)) {
            catalogMeta.putToCatalogProperties(CatalogProperties.WAREHOUSE_LOCATION, catalogName);
            catalogMeta.putToCatalogProperties(CatalogProperties.CATALOG_IMPL, ICEBERG_REST_CATALOG);
            catalogImpl = ICEBERG_CATALOG_IMPL;
          } else {
            throw new IllegalArgumentException("Internal Catalog support iceberg or mixed-iceberg table only");
          }

>>>>>>> 9fdcaa50
          break;
        case CATALOG_TYPE_CUSTOM:
          Preconditions.checkArgument(
              formatCheck(tableFormats, TableFormat.MIXED_ICEBERG, TableFormat.ICEBERG),
              "Custom catalog support iceberg/mixed-iceberg table only.");
          Preconditions.checkArgument(catalogMeta.getCatalogProperties().containsKey(CatalogProperties.CATALOG_IMPL),
              "Custom catalog properties must contains " + CatalogProperties.CATALOG_IMPL);
          catalogImpl = EXTERNAL_CATALOG_IMPL;
          break;
        default:
          throw new IllegalStateException("unsupported catalog type:" + type);
      }
      ArcticCatalog catalog = buildCatalog(catalogImpl);
      catalog.initialize(client, catalogMeta, props);
      return catalog;
    } catch (NoSuchObjectException e1) {
      throw new IllegalArgumentException("catalog not found, please check catalog name", e1);
    } catch (Exception e) {
      throw new IllegalStateException("failed when load catalog " + catalogName, e);
    }
  }

  private static boolean formatCheck(Set<TableFormat> formats, TableFormat... supported) {
    if (formats.size() <= supported.length) {
      Set<TableFormat> formatSet = Sets.newHashSet(formats);
      Arrays.stream(supported).forEach(formatSet::remove);
      return formatSet.isEmpty();
    }
    return false;
  }

  /**
   * Show catalog list in arctic metastore.
   *
   * @param metastoreUrl url of arctic metastore
   * @return catalog name list
   */
  public static List<String> catalogs(String metastoreUrl) {
    try {
      return ((ArcticTableMetastore.Iface) AmsClientPools.getClientPool(metastoreUrl).iface()).getCatalogs()
          .stream()
          .map(CatalogMeta::getCatalogName)
          .collect(Collectors.toList());
    } catch (TException e) {
      throw new IllegalStateException("failed when load catalogs", e);
    }
  }

  private static ArcticCatalog loadCatalog(
      String metaStoreUrl,
      String catalogName,
      Map<String, String> properties) {
    AmsClient client = new PooledAmsClient(metaStoreUrl);
    return load(client, catalogName, properties);
  }

  private static ArcticCatalog buildCatalog(String impl) {
    DynConstructors.Ctor<ArcticCatalog> ctor;
    try {
      ctor = DynConstructors.builder(ArcticCatalog.class).impl(impl).buildChecked();
    } catch (NoSuchMethodException e) {
      throw new IllegalArgumentException(String.format(
          "Cannot initialize Catalog implementation %s: %s", impl, e.getMessage()), e);
    }
    try {
      return ctor.newInstance();
    } catch (ClassCastException e) {
      throw new IllegalArgumentException(
          String.format("Cannot initialize Catalog, %s does not implement Catalog.", impl), e);
    }
  }
}<|MERGE_RESOLUTION|>--- conflicted
+++ resolved
@@ -84,19 +84,6 @@
     return load(catalogUrl, Maps.newHashMap());
   }
 
-<<<<<<< HEAD
-=======
-  /**
-   * Entrypoint for loading catalog.
-   *
-   * @param client      arctic metastore client
-   * @param catalogName arctic catalog name
-   * @return arctic catalog object
-   */
-  public static ArcticCatalog load(AmsClient client, String catalogName) {
-    return load(client, catalogName, Maps.newHashMap());
-  }
->>>>>>> 9fdcaa50
 
   /**
    * Entrypoint for loading catalog
@@ -113,12 +100,6 @@
       CatalogUtil.mergeCatalogProperties(catalogMeta, props);
       String catalogImpl;
       Set<TableFormat> tableFormats = CatalogUtil.tableFormats(catalogMeta);
-<<<<<<< HEAD
-=======
-      Preconditions.checkArgument(tableFormats.size() == 1,
-          "Catalog support only one table format now.");
-      TableFormat tableFormat = tableFormats.iterator().next();
->>>>>>> 9fdcaa50
       switch (type) {
         case CATALOG_TYPE_HADOOP:
           Preconditions.checkArgument(
@@ -136,12 +117,6 @@
           }
           break;
         case CATALOG_TYPE_AMS:
-<<<<<<< HEAD
-          Preconditions.checkArgument(
-              formatCheck(tableFormats, TableFormat.MIXED_ICEBERG),
-              "AMS catalog support mixed iceberg table only.");
-          catalogImpl = AMS_CATALOG_IMPL;
-=======
           if (tableFormat.equals(TableFormat.MIXED_ICEBERG)) {
             catalogImpl = AMS_CATALOG_IMPL;
           } else if (tableFormat.equals(TableFormat.ICEBERG)) {
@@ -152,7 +127,6 @@
             throw new IllegalArgumentException("Internal Catalog support iceberg or mixed-iceberg table only");
           }
 
->>>>>>> 9fdcaa50
           break;
         case CATALOG_TYPE_CUSTOM:
           Preconditions.checkArgument(
