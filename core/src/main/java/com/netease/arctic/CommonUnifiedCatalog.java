--- conflicted
+++ resolved
@@ -110,11 +110,7 @@
   }
 
   @Override
-<<<<<<< HEAD
-  public List<TableIDWithFormat> listTableMetas(String database) {
-=======
   public List<TableIDWithFormat> listTables(String database) {
->>>>>>> 9bb16e35
     if (!exist(database)) {
       throw new NoSuchDatabaseException("Database: " + database + " does not exist.");
     }
