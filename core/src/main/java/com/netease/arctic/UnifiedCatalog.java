/*
 * Licensed to the Apache Software Foundation (ASF) under one
 * or more contributor license agreements.  See the NOTICE file
 * distributed with this work for additional information
 * regarding copyright ownership.  The ASF licenses this file
 * to you under the Apache License, Version 2.0 (the
 * "License"); you may not use this file except in compliance
 * with the License.  You may obtain a copy of the License at
 *  *
 *     http://www.apache.org/licenses/LICENSE-2.0
 *  *
 * Unless required by applicable law or agreed to in writing, software
 * distributed under the License is distributed on an "AS IS" BASIS,
 * WITHOUT WARRANTIES OR CONDITIONS OF ANY KIND, either express or implied.
 * See the License for the specific language governing permissions and
 * limitations under the License.
 */

package com.netease.arctic;

import java.util.List;

/**
 * UnifiedCatalog is a catalog that can visit tables with all types of formats.
 */
public interface UnifiedCatalog extends AmoroCatalog {

  /**
   * name of this catalog
   */
  String name();

  /**
   * list tables with format
   *
   * @param database given database
   * @return identifier and format list
   */
<<<<<<< HEAD
  List<TableIDWithFormat> listTableMetas(String database);
=======
  List<TableIDWithFormat> listTables(String database);
>>>>>>> 9bb16e35

  /**
   * Refresh catalog meta
   */
  void refresh();
}<|MERGE_RESOLUTION|>--- conflicted
+++ resolved
@@ -36,11 +36,7 @@
    * @param database given database
    * @return identifier and format list
    */
-<<<<<<< HEAD
-  List<TableIDWithFormat> listTableMetas(String database);
-=======
   List<TableIDWithFormat> listTables(String database);
->>>>>>> 9bb16e35
 
   /**
    * Refresh catalog meta
