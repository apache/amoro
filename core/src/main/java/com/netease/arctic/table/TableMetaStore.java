--- conflicted
+++ resolved
@@ -189,136 +189,7 @@
   }
 
   public synchronized UserGroupInformation getUGI() {
-<<<<<<< HEAD
     return getRuntimeContext().getUGI();
-=======
-    if (ugi == null) {
-      try {
-        if (TableMetaStore.AUTH_METHOD_SIMPLE.equals(authMethod)) {
-          UserGroupInformation currentUser = UserGroupInformation.getCurrentUser();
-          if (currentUser == null || !currentUser.getAuthenticationMethod().equals(
-              UserGroupInformation.AuthenticationMethod.valueOf(authMethod)) ||
-              !currentUser.getUserName().equals(hadoopUsername)) {
-            System.setProperty(HADOOP_USER_PROPERTY, hadoopUsername);
-            UserGroupInformation.setConfiguration(getConfiguration());
-            UserGroupInformation.loginUserFromSubject(null);
-            ugi = UserGroupInformation.getLoginUser();
-          } else {
-            ugi = currentUser;
-          }
-        } else if (TableMetaStore.AUTH_METHOD_KERBEROS.equals(authMethod)) {
-          generateKrbConfPath();
-          constructUgi();
-        }
-        LOG.info("Complete to build ugi {}", authInformation());
-      } catch (IOException | KrbException e) {
-        throw new RuntimeException("Fail to init user group information", e);
-      }
-    } else {
-      if (TableMetaStore.AUTH_METHOD_KERBEROS.equals(authMethod)) {
-        // re-construct
-        if (!ugi.getAuthenticationMethod().toString().equals(authMethod) ||
-            (!ugi.getUserName().equals(krbPrincipal) &&
-            !StringUtils.substringBefore(ugi.getUserName(),"@").equals(krbPrincipal))) {
-          try {
-            constructUgi();
-            LOG.info("Complete to re-build ugi {}", authInformation());
-          } catch (Exception e) {
-            throw new RuntimeException("Fail to init user group information", e);
-          }
-        } else {
-          // re-login
-          synchronized (UserGroupInformation.class) {
-            String oldKeytabFile = null;
-            String oldPrincipal = null;
-            if (UGI_REFLECT) {
-              try {
-                // use reflection to set private static field of UserGroupInformation for re-login
-                // to fix static field reuse bug before hadoop-common version 3.1.0
-                oldKeytabFile = (String) UGI_KEYTAB_FIELD.get(null);
-                oldPrincipal = (String) UGI_PRINCIPLE_FIELD.get(null);
-              } catch (IllegalAccessException e) {
-                UGI_REFLECT = false;
-                LOG.warn("Fail to reflect UserGroupInformation", e);
-              }
-            }
-
-            String oldSystemPrincipal = System.getProperty("sun.security.krb5.principal");
-            boolean systemPrincipalChanged = false;
-            try {
-              if (!UserGroupInformation.isSecurityEnabled()) {
-                UserGroupInformation.setConfiguration(getConfiguration());
-                LOG.info(
-                    "Reset authentication method to Kerberos. now security env is \n" +
-                        "isSecurityEnabled {}, AuthenticationMethod {}, isKeytab {}",
-                    UserGroupInformation.isSecurityEnabled(),
-                    ugi.getAuthenticationMethod().toString(),
-                    ugi.isFromKeytab());
-              }
-
-              if (UGI_REFLECT) {
-                try {
-                  UGI_PRINCIPLE_FIELD.set(null, krbPrincipal);
-                  UGI_KEYTAB_FIELD.set(null, getConfPath(confCachePath, KEY_TAB_FILE_NAME));
-                } catch (IllegalAccessException e) {
-                  UGI_REFLECT = false;
-                  LOG.warn("Fail to reflect UserGroupInformation", e);
-                }
-              }
-
-              if (oldSystemPrincipal != null && !oldSystemPrincipal.equals(krbPrincipal)) {
-                System.setProperty("sun.security.krb5.principal", krbPrincipal);
-                systemPrincipalChanged = true;
-              }
-              ugi.checkTGTAndReloginFromKeytab();
-            } catch (Exception e) {
-              throw new RuntimeException("Re-login from keytab failed", e);
-            } finally {
-              if (UGI_REFLECT) {
-                try {
-                  UGI_PRINCIPLE_FIELD.set(null, oldPrincipal);
-                  UGI_KEYTAB_FIELD.set(null, oldKeytabFile);
-                } catch (IllegalAccessException e) {
-                  UGI_REFLECT = false;
-                  LOG.warn("Fail to reflect UserGroupInformation", e);
-                }
-              }
-              if (systemPrincipalChanged) {
-                System.setProperty("sun.security.krb5.principal", oldSystemPrincipal);
-              }
-            }
-          }
-        }
-      }
-    }
-    return ugi;
-  }
-
-  private String authInformation() {
-    if (authInformation == null) {
-      StringBuilder stringBuilder = new StringBuilder();
-      if (disableAuth) {
-        stringBuilder.append("disable authentication");
-      } else if (AUTH_METHOD_KERBEROS.equalsIgnoreCase(authMethod)) {
-        stringBuilder.append(authMethod).append("(").append(krbPrincipal).append(")");
-      } else if (AUTH_METHOD_SIMPLE.equalsIgnoreCase(authMethod)) {
-        stringBuilder.append(authMethod).append("(").append(hadoopUsername).append(")");
-      }
-      authInformation = stringBuilder.toString();
-    }
-    return authInformation;
-  }
-
-  private void constructUgi() throws IOException, KrbException {
-    String krbConfFile = saveConfInPath(confCachePath, KRB_CONF_FILE_NAME, krbConf);
-    String keyTabFile = saveConfInPath(confCachePath, KEY_TAB_FILE_NAME, krbKeyTab);
-    System.clearProperty(HADOOP_USER_PROPERTY);
-    System.setProperty(KRB5_CONF_PROPERTY, krbConfFile);
-    sun.security.krb5.Config.refresh();
-    UserGroupInformation.setConfiguration(getConfiguration());
-    KerberosName.resetDefaultRealm();
-    ugi = UserGroupInformation.loginUserFromKeytabAndReturnUGI(krbPrincipal, keyTabFile);
->>>>>>> 9fbfb370
   }
 
   public <T> T doAs(Callable<T> callable) {
@@ -479,7 +350,8 @@
         if (TableMetaStore.AUTH_METHOD_KERBEROS.equals(authMethod)) {
           // re-construct
           if (!ugi.getAuthenticationMethod().toString().equals(authMethod) ||
-              !ugi.getUserName().equals(krbPrincipal)) {
+              (!ugi.getUserName().equals(krbPrincipal) &&
+                  !StringUtils.substringBefore(ugi.getUserName(),"@").equals(krbPrincipal))) {
             try {
               constructKerberosUgi();
               LOG.info("Completed to re-build ugi {}", authInformation());
