--- conflicted
+++ resolved
@@ -141,30 +141,9 @@
   }
 
   private static GenericRecord genericRecord(PartitionSpec spec) {
-<<<<<<< HEAD
     List<String> collect = spec.fields().stream()
         .map(s -> spec.schema().findColumnName(s.sourceId()))
         .collect(Collectors.toList());
-=======
-    List<String> collect =
-        spec.fields().stream()
-            .map(
-                s -> {
-                  if (s.transform().toString().equals("identity")) {
-                    return s.name();
-                  } else if (s.name().endsWith("_" + s.transform().toString())) {
-                    return s.name()
-                        .substring(0, s.name().lastIndexOf("_" + s.transform().toString()));
-                  } else if (s.transform().toString().contains("bucket")) {
-                    return s.name().substring(0, s.name().lastIndexOf("_bucket"));
-                  } else if (s.transform().toString().contains("truncate")) {
-                    return s.name().substring(0, s.name().lastIndexOf("_trunc"));
-                  } else {
-                    return s.name();
-                  }
-                })
-            .collect(Collectors.toList());
->>>>>>> 1b50d9ad
     return GenericRecord.create(spec.schema().select(collect));
   }
 }