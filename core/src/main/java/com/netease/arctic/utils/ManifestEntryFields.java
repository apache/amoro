/*
 * Licensed to the Apache Software Foundation (ASF) under one
 * or more contributor license agreements.  See the NOTICE file
 * distributed with this work for additional information
 * regarding copyright ownership.  The ASF licenses this file
 * to you under the Apache License, Version 2.0 (the
 * "License"); you may not use this file except in compliance
 * with the License.  You may obtain a copy of the License at
 *
 *     http://www.apache.org/licenses/LICENSE-2.0
 *
 * Unless required by applicable law or agreed to in writing, software
 * distributed under the License is distributed on an "AS IS" BASIS,
 * WITHOUT WARRANTIES OR CONDITIONS OF ANY KIND, either express or implied.
 * See the License for the specific language governing permissions and
 * limitations under the License.
 */

package com.netease.arctic.utils;

import org.apache.iceberg.types.Types;

import static org.apache.iceberg.types.Types.NestedField.optional;
import static org.apache.iceberg.types.Types.NestedField.required;

public class ManifestEntryFields {
  public static final Types.NestedField STATUS = required(0, "status", Types.IntegerType.get());
  public static final Types.NestedField SNAPSHOT_ID = optional(1, "snapshot_id", Types.LongType.get());
  public static final Types.NestedField SEQUENCE_NUMBER = optional(3, "sequence_number", Types.LongType.get());
<<<<<<< HEAD

=======
  public static final int DATA_FILE_ID = 3;
>>>>>>> 5d441e45
  public static final String DATA_FILE_FIELD_NAME = "data_file";

  public enum Status {
    EXISTING(0),
    ADDED(1),
    DELETED(2);

    private final int id;

    Status(int id) {
      this.id = id;
    }

    public int id() {
      return id;
    }

    public static Status of(int id) {
      for (Status status : Status.values()) {
        if (status.id() == id) {
          return status;
        }
      }
      throw new IllegalArgumentException("not support status id " + id);
    }
  }
}<|MERGE_RESOLUTION|>--- conflicted
+++ resolved
@@ -27,11 +27,9 @@
   public static final Types.NestedField STATUS = required(0, "status", Types.IntegerType.get());
   public static final Types.NestedField SNAPSHOT_ID = optional(1, "snapshot_id", Types.LongType.get());
   public static final Types.NestedField SEQUENCE_NUMBER = optional(3, "sequence_number", Types.LongType.get());
-<<<<<<< HEAD
 
-=======
   public static final int DATA_FILE_ID = 3;
->>>>>>> 5d441e45
+
   public static final String DATA_FILE_FIELD_NAME = "data_file";
 
   public enum Status {
