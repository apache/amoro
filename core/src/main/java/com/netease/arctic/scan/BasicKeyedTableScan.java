/*
 * Licensed to the Apache Software Foundation (ASF) under one
 * or more contributor license agreements.  See the NOTICE file
 * distributed with this work for additional information
 * regarding copyright ownership.  The ASF licenses this file
 * to you under the Apache License, Version 2.0 (the
 * "License"); you may not use this file except in compliance
 * with the License.  You may obtain a copy of the License at
 *
 *     http://www.apache.org/licenses/LICENSE-2.0
 *
 * Unless required by applicable law or agreed to in writing, software
 * distributed under the License is distributed on an "AS IS" BASIS,
 * WITHOUT WARRANTIES OR CONDITIONS OF ANY KIND, either express or implied.
 * See the License for the specific language governing permissions and
 * limitations under the License.
 */

package com.netease.arctic.scan;

import com.netease.arctic.data.DataTreeNode;
import com.netease.arctic.data.DefaultKeyedFile;
import com.netease.arctic.scan.expressions.BasicPartitionEvaluator;
import com.netease.arctic.table.BasicKeyedTable;
import com.netease.arctic.table.TableProperties;
import com.netease.arctic.utils.ArcticTableUtil;
import org.apache.iceberg.FileScanTask;
import org.apache.iceberg.PartitionSpec;
import org.apache.iceberg.Snapshot;
import org.apache.iceberg.SnapshotRef;
import org.apache.iceberg.StructLike;
import org.apache.iceberg.TableScan;
import org.apache.iceberg.expressions.Expression;
import org.apache.iceberg.expressions.Expressions;
import org.apache.iceberg.io.CloseableIterable;
import org.apache.iceberg.relocated.com.google.common.base.Preconditions;
import org.apache.iceberg.relocated.com.google.common.collect.Lists;
import org.apache.iceberg.util.BinPacking;
import org.apache.iceberg.util.PropertyUtil;
import org.apache.iceberg.util.StructLikeMap;
import org.slf4j.Logger;
import org.slf4j.LoggerFactory;

import java.io.IOException;
import java.util.ArrayList;
import java.util.Collection;
import java.util.HashMap;
import java.util.HashSet;
import java.util.List;
import java.util.Map;
import java.util.Set;
import java.util.function.Function;
import java.util.stream.Collectors;
import java.util.stream.Stream;

/** Basic implementation of {@link KeyedTableScan}, including the merge-on-read plan logical */
public class BasicKeyedTableScan implements KeyedTableScan {
  private static final Logger LOG = LoggerFactory.getLogger(BasicKeyedTableScan.class);

  private final BasicKeyedTable table;
  List<NodeFileScanTask> splitTasks = new ArrayList<>();
  private final StructLikeMap<List<NodeFileScanTask>> fileScanTasks;
  private final int lookBack;
  private final long openFileCost;
  private final long splitSize;
  private Double splitTaskByDeleteRatio;
  private Expression expression;
  private String ref;

  public BasicKeyedTableScan(BasicKeyedTable table) {
    this.table = table;
    this.openFileCost =
        PropertyUtil.propertyAsLong(
            table.properties(),
            TableProperties.SPLIT_OPEN_FILE_COST,
            TableProperties.SPLIT_OPEN_FILE_COST_DEFAULT);
    this.splitSize =
        PropertyUtil.propertyAsLong(
            table.properties(), TableProperties.SPLIT_SIZE, TableProperties.SPLIT_SIZE_DEFAULT);
    this.lookBack =
        PropertyUtil.propertyAsInt(
            table.properties(),
            TableProperties.SPLIT_LOOKBACK,
            TableProperties.SPLIT_LOOKBACK_DEFAULT);
    this.fileScanTasks = StructLikeMap.create(table.spec().partitionType());
  }

  /**
   * Config this scan with filter by the {@link Expression}. For Change Table, only filters related
   * to partition will take effect.
   *
   * @param expr a filter expression
   * @return scan based on this with results filtered by the expression
   */
  @Override
  public KeyedTableScan filter(Expression expr) {
    if (expression == null) {
      expression = expr;
    } else {
      expression = Expressions.and(expr, expression);
    }
    return this;
  }

  @Override
  public CloseableIterable<CombinedScanTask> planTasks() {
    // base file
    CloseableIterable<ArcticFileScanTask> baseFileList;
    baseFileList = planBaseFiles();

    // change file
    CloseableIterable<ArcticFileScanTask> changeFileList;
    if (table.primaryKeySpec().primaryKeyExisted()) {
      changeFileList = planChangeFiles();
    } else {
      changeFileList = CloseableIterable.empty();
    }

    // 1. group files by partition
    StructLikeMap<Collection<ArcticFileScanTask>> partitionedFiles =
        groupFilesByPartition(table.spec(), changeFileList, baseFileList);
    LOG.info("planning table {} need plan partition size {}", table.id(), partitionedFiles.size());
    partitionedFiles.forEach(this::partitionPlan);
    LOG.info("planning table {} partitionPlan end", table.id());
    // 2.split node task (FileScanTask -> FileScanTask List)
    split();
    LOG.info("planning table {} split end", table.id());
    // 3.combine node task (FileScanTask List -> CombinedScanTask)
    return combineNode(
        CloseableIterable.withNoopClose(splitTasks), splitSize, lookBack, openFileCost);
  }

  @Override
  public KeyedTableScan enableSplitTaskByDeleteRatio(double splitTaskByDeleteRatio) {
    this.splitTaskByDeleteRatio = splitTaskByDeleteRatio;
    return this;
  }

  @Override
  public KeyedTableScan useRef(String ref) {
    if (SnapshotRef.MAIN_BRANCH.equals(ref)) {
      return this;
    }
    Snapshot snapshot = table.baseTable().snapshot(ref);
    Preconditions.checkArgument(snapshot != null, "Cannot find ref %s", ref);
    this.ref = ref;
    return this;
  }

  private CloseableIterable<ArcticFileScanTask> planBaseFiles() {
    TableScan scan = table.baseTable().newScan();
    if (this.expression != null) {
      scan = scan.filter(this.expression);
    }
    if (ref != null) {
      scan = scan.useRef(ref);
    }
    CloseableIterable<FileScanTask> fileScanTasks = scan.planFiles();
    return CloseableIterable.transform(
        fileScanTasks,
        fileScanTask ->
            new BasicArcticFileScanTask(
                DefaultKeyedFile.parseBase(fileScanTask.file()),
                fileScanTask.deletes(),
                fileScanTask.spec(),
                expression));
  }

  private CloseableIterable<ArcticFileScanTask> planChangeFiles() {
    StructLikeMap<Long> partitionOptimizedSequence = ArcticTableUtil.readOptimizedSequence(table);
    Expression partitionExpressions = Expressions.alwaysTrue();
    if (expression != null) {
      // Only push down filters related to partition
      partitionExpressions = new BasicPartitionEvaluator(table.spec()).project(expression);
    }

    ChangeTableIncrementalScan changeTableScan =
        table.changeTable().newScan().fromSequence(partitionOptimizedSequence);

<<<<<<< HEAD
    changeTableScan = (ChangeTableIncrementalScan) changeTableScan.filter(partitionExpressions);
    if (ref != null) {
      if (table.changeTable().refs().containsKey(ref)) {
        changeTableScan = changeTableScan.useRef(ref);
      }
    }
=======
    changeTableScan = changeTableScan.filter(partitionExpressions);
>>>>>>> 908d80be

    return CloseableIterable.transform(changeTableScan.planFiles(), s -> (ArcticFileScanTask) s);
  }

  private void split() {
    fileScanTasks.forEach(
        (structLike, fileScanTasks1) -> {
          for (NodeFileScanTask task : fileScanTasks1) {
            if (task.dataTasks().size() < 2) {
              splitTasks.add(task);
              continue;
            }

            if (splitTaskByDeleteRatio != null) {
              long deleteWeight =
                  task.arcticEquityDeletes().stream()
                      .mapToLong(s -> s.file().fileSizeInBytes())
                      .map(s -> s + openFileCost)
                      .sum();

              long dataWeight =
                  task.dataTasks().stream()
                      .mapToLong(s -> s.file().fileSizeInBytes())
                      .map(s -> s + openFileCost)
                      .sum();
              double deleteRatio = deleteWeight * 1.0 / dataWeight;

              if (deleteRatio < splitTaskByDeleteRatio) {
                long targetSize =
                    Math.min(
                        new Double(deleteWeight / splitTaskByDeleteRatio).longValue(), splitSize);
                split(task, targetSize);
                continue;
              }
            }

            if (task.cost() <= splitSize) {
              splitTasks.add(task);
              continue;
            }
            split(task, splitSize);
          }
        });
  }

  private void split(NodeFileScanTask task, long targetSize) {
    CloseableIterable<NodeFileScanTask> tasksIterable =
        splitNode(
            CloseableIterable.withNoopClose(task.dataTasks()),
            task.arcticEquityDeletes(),
            targetSize,
            lookBack,
            openFileCost);
    splitTasks.addAll(Lists.newArrayList(tasksIterable));
  }

  public CloseableIterable<NodeFileScanTask> splitNode(
      CloseableIterable<ArcticFileScanTask> splitFiles,
      List<ArcticFileScanTask> deleteFiles,
      long splitSize,
      int lookback,
      long openFileCost) {
    Function<ArcticFileScanTask, Long> weightFunc =
        task -> Math.max(task.file().fileSizeInBytes(), openFileCost);
    return CloseableIterable.transform(
        CloseableIterable.combine(
            new BinPacking.PackingIterable<>(splitFiles, splitSize, lookback, weightFunc, true),
            splitFiles),
        datafiles -> packingTask(datafiles, deleteFiles));
  }

  private NodeFileScanTask packingTask(
      List<ArcticFileScanTask> datafiles, List<ArcticFileScanTask> deleteFiles) {
    // TODO Optimization: Add files in batch
    return new NodeFileScanTask(
        Stream.concat(datafiles.stream(), deleteFiles.stream()).collect(Collectors.toList()));
  }

  public CloseableIterable<CombinedScanTask> combineNode(
      CloseableIterable<NodeFileScanTask> splitFiles,
      long splitSize,
      int lookback,
      long openFileCost) {
    Function<NodeFileScanTask, Long> weightFunc = file -> Math.max(file.cost(), openFileCost);
    return CloseableIterable.transform(
        CloseableIterable.combine(
            new BinPacking.PackingIterable<>(splitFiles, splitSize, lookback, weightFunc, true),
            splitFiles),
        BaseCombinedScanTask::new);
  }

  /**
   * Construct tree node task according to partition 1. Put all files into the node they originally
   * belonged to 2. Find all data nodes, traverse, and find the delete that intersects them
   */
  private void partitionPlan(StructLike partition, Collection<ArcticFileScanTask> keyedTableTasks) {
    Map<DataTreeNode, NodeFileScanTask> nodeFileScanTaskMap = new HashMap<>();
    // planfiles() cannot guarantee the uniqueness of the file,
    // so Set<path> here is used to remove duplicate files
    Set<String> pathSets = new HashSet<>();
    keyedTableTasks.forEach(
        task -> {
          if (!pathSets.contains(task.file().path().toString())) {
            pathSets.add(task.file().path().toString());
            DataTreeNode treeNode = task.file().node();
            NodeFileScanTask nodeFileScanTask =
                nodeFileScanTaskMap.getOrDefault(treeNode, new NodeFileScanTask(treeNode));
            nodeFileScanTask.addFile(task);
            nodeFileScanTaskMap.put(treeNode, nodeFileScanTask);
          }
        });

    nodeFileScanTaskMap.forEach(
        (treeNode, nodeFileScanTask) -> {
          if (!nodeFileScanTask.isDataNode()) {
            return;
          }

          nodeFileScanTaskMap.forEach(
              (treeNode1, nodeFileScanTask1) -> {
                if (!treeNode1.equals(treeNode)
                    && (treeNode1.isSonOf(treeNode) || treeNode.isSonOf(treeNode1))) {
                  List<ArcticFileScanTask> deletes =
                      nodeFileScanTask1.arcticEquityDeletes().stream()
                          .filter(file -> file.file().node().equals(treeNode1))
                          .collect(Collectors.toList());

                  nodeFileScanTask.addTasks(deletes);
                }
              });
        });

    List<NodeFileScanTask> fileScanTaskList = new ArrayList<>();
    nodeFileScanTaskMap.forEach(
        (treeNode, nodeFileScanTask) -> {
          if (!nodeFileScanTask.isDataNode()) {
            return;
          }
          fileScanTaskList.add(nodeFileScanTask);
        });

    fileScanTasks.put(partition, fileScanTaskList);
  }

  public StructLikeMap<Collection<ArcticFileScanTask>> groupFilesByPartition(
      PartitionSpec partitionSpec,
      CloseableIterable<ArcticFileScanTask> changeTasks,
      CloseableIterable<ArcticFileScanTask> baseTasks) {
    StructLikeMap<Collection<ArcticFileScanTask>> filesGroupedByPartition =
        StructLikeMap.create(partitionSpec.partitionType());
    try {
      changeTasks.forEach(
          task ->
              filesGroupedByPartition
                  .computeIfAbsent(task.file().partition(), k -> Lists.newArrayList())
                  .add(task));
      baseTasks.forEach(
          task ->
              filesGroupedByPartition
                  .computeIfAbsent(task.file().partition(), k -> Lists.newArrayList())
                  .add(task));
      return filesGroupedByPartition;
    } finally {
      try {
        changeTasks.close();
        baseTasks.close();
      } catch (IOException e) {
        LOG.warn("Failed to close table scan of {} ", table.id(), e);
      }
    }
  }
}<|MERGE_RESOLUTION|>--- conflicted
+++ resolved
@@ -177,16 +177,12 @@
     ChangeTableIncrementalScan changeTableScan =
         table.changeTable().newScan().fromSequence(partitionOptimizedSequence);
 
-<<<<<<< HEAD
-    changeTableScan = (ChangeTableIncrementalScan) changeTableScan.filter(partitionExpressions);
+    changeTableScan = changeTableScan.filter(partitionExpressions);
     if (ref != null) {
       if (table.changeTable().refs().containsKey(ref)) {
         changeTableScan = changeTableScan.useRef(ref);
       }
     }
-=======
-    changeTableScan = changeTableScan.filter(partitionExpressions);
->>>>>>> 908d80be
 
     return CloseableIterable.transform(changeTableScan.planFiles(), s -> (ArcticFileScanTask) s);
   }
