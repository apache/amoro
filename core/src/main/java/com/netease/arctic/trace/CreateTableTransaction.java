/*
 * Licensed to the Apache Software Foundation (ASF) under one
 * or more contributor license agreements.  See the NOTICE file
 * distributed with this work for additional information
 * regarding copyright ownership.  The ASF licenses this file
 * to you under the Apache License, Version 2.0 (the
 * "License"); you may not use this file except in compliance
 * with the License.  You may obtain a copy of the License at
 *
 *     http://www.apache.org/licenses/LICENSE-2.0
 *
 * Unless required by applicable law or agreed to in writing, software
 * distributed under the License is distributed on an "AS IS" BASIS,
 * WITHOUT WARRANTIES OR CONDITIONS OF ANY KIND, either express or implied.
 * See the License for the specific language governing permissions and
 * limitations under the License.
 */

package com.netease.arctic.trace;

import com.netease.arctic.data.UpdateColumn;
import com.netease.arctic.table.ArcticTable;
import com.netease.arctic.table.KeyedTable;
import com.netease.arctic.table.UnkeyedTable;
import org.apache.iceberg.AppendFiles;
import org.apache.iceberg.DataFile;
import org.apache.iceberg.DeleteFile;
import org.apache.iceberg.DeleteFiles;
import org.apache.iceberg.ExpireSnapshots;
import org.apache.iceberg.HasTableOperations;
import org.apache.iceberg.HistoryEntry;
import org.apache.iceberg.ManageSnapshots;
import org.apache.iceberg.ManifestFile;
import org.apache.iceberg.OverwriteFiles;
import org.apache.iceberg.PartitionSpec;
import org.apache.iceberg.ReplacePartitions;
import org.apache.iceberg.ReplaceSortOrder;
import org.apache.iceberg.RewriteFiles;
import org.apache.iceberg.RewriteManifests;
import org.apache.iceberg.Rollback;
import org.apache.iceberg.RowDelta;
import org.apache.iceberg.Schema;
import org.apache.iceberg.Snapshot;
import org.apache.iceberg.SortOrder;
import org.apache.iceberg.Table;
import org.apache.iceberg.TableOperations;
import org.apache.iceberg.TableScan;
import org.apache.iceberg.Transaction;
import org.apache.iceberg.UpdateLocation;
import org.apache.iceberg.UpdatePartitionSpec;
import org.apache.iceberg.UpdateProperties;
import org.apache.iceberg.UpdateSchema;
import org.apache.iceberg.encryption.EncryptionManager;
import org.apache.iceberg.io.FileIO;
import org.apache.iceberg.io.LocationProvider;

import java.io.Serializable;
import java.util.ArrayList;
import java.util.List;
import java.util.Map;
import java.util.function.Consumer;
import java.util.function.Supplier;

public class CreateTableTransaction implements Transaction {

  private final Transaction fakeTransaction;

  private final TransactionTracker transactionTracer;
  private final Table transactionTable;
  private final Supplier<ArcticTable> createTable;
  private final Runnable rollback;

  public CreateTableTransaction(
      Transaction fakeTransaction,
      Supplier<ArcticTable> createTable,
      Runnable rollback) {
    this.fakeTransaction = fakeTransaction;
    this.transactionTracer = new TransactionTracker();
    this.transactionTable = new TransactionTable();
    this.createTable = createTable;
    this.rollback = rollback;
  }

  @Override
  public Table table() {
    return transactionTable;
  }

  @Override
  public UpdateSchema updateSchema() {
    throw new UnsupportedOperationException("create table transaction unsupported updateSchema");
  }

  @Override
  public UpdatePartitionSpec updateSpec() {
    throw new UnsupportedOperationException("create table transaction unsupported updateSpec");
  }

  @Override
  public UpdateProperties updateProperties() {
    throw new UnsupportedOperationException("create table transaction unsupported updateProperties");
  }

  @Override
  public ReplaceSortOrder replaceSortOrder() {
    throw new UnsupportedOperationException("create table transaction unsupported updateProperties");
  }

  @Override
  public UpdateLocation updateLocation() {
    throw new UnsupportedOperationException("create table transaction unsupported updateProperties");
  }

  @Override
  public AppendFiles newAppend() {
    return new AppendFiles() {
      @Override
      public AppendFiles appendFile(DataFile file) {
        transactionTracer.addDataFile(file);
        return this;
      }

      @Override
      public AppendFiles appendManifest(ManifestFile file) {
        throw new UnsupportedOperationException("create table transaction AppendFiles unsupported ManifestFile");
      }

      @Override
      public AppendFiles set(String property, String value) {
        throw new UnsupportedOperationException("create table transaction AppendFiles unsupported set");
      }

      @Override
      public AppendFiles deleteWith(Consumer<String> deleteFunc) {
        throw new UnsupportedOperationException("create table transaction AppendFiles unsupported deleteWith");
      }

      @Override
      public AppendFiles stageOnly() {
        throw new UnsupportedOperationException("create table transaction AppendFiles unsupported stageOnly");
      }

      @Override
      public Snapshot apply() {
        throw new UnsupportedOperationException("create table transaction AppendFiles unsupported apply");
      }

      @Override
      public void commit() {
        transactionTracer.commit();
      }
    };
  }

  @Override
  public AppendFiles newFastAppend() {
    throw new UnsupportedOperationException("create table transaction unsupported updateProperties");
  }

  @Override
  public RewriteFiles newRewrite() {
    throw new UnsupportedOperationException("create table transaction unsupported newRewrite");
  }

  @Override
  public RewriteManifests rewriteManifests() {
    throw new UnsupportedOperationException("create table transaction unsupported rewriteManifests");
  }

  @Override
  public OverwriteFiles newOverwrite() {
    throw new UnsupportedOperationException("create table transaction unsupported newOverwrite");
  }

  @Override
  public RowDelta newRowDelta() {
    throw new UnsupportedOperationException("create table transaction unsupported newRowDelta");
  }

  @Override
  public ReplacePartitions newReplacePartitions() {
    throw new UnsupportedOperationException("create table transaction unsupported newReplacePartitions");
  }

  @Override
  public DeleteFiles newDelete() {
    throw new UnsupportedOperationException("create table transaction unsupported newReplacePartitions");
  }

  @Override
  public ExpireSnapshots expireSnapshots() {
    throw new UnsupportedOperationException("create table transaction unsupported newReplacePartitions");
  }

  @Override
  public void commitTransaction() {
    try {
      ArcticTable arcticTable = createTable.get();
      if (!transactionTracer.add.isEmpty()) {
        if (!transactionTracer.isCommit) {
          throw new IllegalStateException("last operation has not committed");
        }
        Transaction transaction;
        if (arcticTable.isUnkeyedTable()) {
          UnkeyedTable table = arcticTable.asUnkeyedTable();
          transaction = table.newTransaction();
        } else {
          KeyedTable keyedTable = arcticTable.asKeyedTable();
          transaction = keyedTable.baseTable().newTransaction();
        }
        AppendFiles appendFiles = transaction.newAppend();
        for (DataFile dataFile : transactionTracer.add) {
          appendFiles.appendFile(dataFile);
        }
        appendFiles.commit();
        transaction.commitTransaction();
      }
    } catch (Throwable t) {
      rollback.run();
      throw t;
    }
  }

  static class TransactionTracker implements TableTracer {

    private final List<DataFile> add = new ArrayList<>();

    private boolean isCommit;

    @Override
    public void addDataFile(DataFile dataFile) {
      add.add(dataFile);
    }

    @Override
    public void deleteDataFile(DataFile dataFile) {
    }

    @Override
    public void addDeleteFile(DeleteFile deleteFile) {
    }

    @Override
    public void deleteDeleteFile(DeleteFile deleteFile) {
    }

    @Override
    public void commit() {
      isCommit = true;
    }

    @Override
    public void replaceProperties(Map<String, String> newProperties) {
    }

    @Override
<<<<<<< HEAD
    public void updateColumn(UpdateColumn updateColumn) {

=======
    public void setSnapshotSummary(String key, String value) {
>>>>>>> 5493782b
    }
  }

  class TransactionTable implements Table, HasTableOperations, Serializable {

    Table transactionTable;

    public TransactionTable() {
      transactionTable = fakeTransaction.table();
    }

    @Override
    public TableOperations operations() {
      if (transactionTable instanceof HasTableOperations) {
        return ((HasTableOperations) transactionTable).operations();
      }
      throw new IllegalStateException("table does not support operations");
    }

    @Override
    public String name() {
      return transactionTable.name();
    }

    @Override
    public void refresh() {
      transactionTable.refresh();
    }

    @Override
    public TableScan newScan() {
      return transactionTable.newScan();
    }

    @Override
    public Schema schema() {
      return transactionTable.schema();
    }

    @Override
    public Map<Integer, Schema> schemas() {
      return transactionTable.schemas();
    }

    @Override
    public PartitionSpec spec() {
      return transactionTable.spec();
    }

    @Override
    public Map<Integer, PartitionSpec> specs() {
      return transactionTable.specs();
    }

    @Override
    public SortOrder sortOrder() {
      return transactionTable.sortOrder();
    }

    @Override
    public Map<Integer, SortOrder> sortOrders() {
      return transactionTable.sortOrders();
    }

    @Override
    public Map<String, String> properties() {
      return transactionTable.properties();
    }

    @Override
    public String location() {
      return transactionTable.location();
    }

    @Override
    public Snapshot currentSnapshot() {
      return transactionTable.currentSnapshot();
    }

    @Override
    public Snapshot snapshot(long snapshotId) {
      return transactionTable.snapshot(snapshotId);
    }

    @Override
    public Iterable<Snapshot> snapshots() {
      return transactionTable.snapshots();
    }

    @Override
    public List<HistoryEntry> history() {
      return transactionTable.history();
    }

    @Override
    public UpdateSchema updateSchema() {
      return transactionTable.updateSchema();
    }

    @Override
    public UpdatePartitionSpec updateSpec() {
      return transactionTable.updateSpec();
    }

    @Override
    public UpdateProperties updateProperties() {
      return transactionTable.updateProperties();
    }

    @Override
    public ReplaceSortOrder replaceSortOrder() {
      return transactionTable.replaceSortOrder();
    }

    @Override
    public UpdateLocation updateLocation() {
      return transactionTable.updateLocation();
    }

    @Override
    public AppendFiles newAppend() {
      return transactionTable.newAppend();
    }

    @Override
    public AppendFiles newFastAppend() {
      return transactionTable.newFastAppend();
    }

    @Override
    public RewriteFiles newRewrite() {
      return transactionTable.newRewrite();
    }

    @Override
    public RewriteManifests rewriteManifests() {
      return transactionTable.rewriteManifests();
    }

    @Override
    public OverwriteFiles newOverwrite() {
      return transactionTable.newOverwrite();
    }

    @Override
    public RowDelta newRowDelta() {
      return transactionTable.newRowDelta();
    }

    @Override
    public ReplacePartitions newReplacePartitions() {
      return transactionTable.newReplacePartitions();
    }

    @Override
    public DeleteFiles newDelete() {
      return transactionTable.newDelete();
    }

    @Override
    public ExpireSnapshots expireSnapshots() {
      return transactionTable.expireSnapshots();
    }

    @Override
    public Rollback rollback() {
      return transactionTable.rollback();
    }

    @Override
    public ManageSnapshots manageSnapshots() {
      return transactionTable.manageSnapshots();
    }

    @Override
    public Transaction newTransaction() {
      return transactionTable.newTransaction();
    }

    @Override
    public FileIO io() {
      return transactionTable.io();
    }

    @Override
    public EncryptionManager encryption() {
      return transactionTable.encryption();
    }

    @Override
    public LocationProvider locationProvider() {
      return transactionTable.locationProvider();
    }

    @Override
    public String toString() {
      return transactionTable.toString();
    }
  }
}



<|MERGE_RESOLUTION|>--- conflicted
+++ resolved
@@ -254,12 +254,12 @@
     }
 
     @Override
-<<<<<<< HEAD
+    public void setSnapshotSummary(String key, String value) {
+    }
+
+    @Override
     public void updateColumn(UpdateColumn updateColumn) {
 
-=======
-    public void setSnapshotSummary(String key, String value) {
->>>>>>> 5493782b
     }
   }
 
