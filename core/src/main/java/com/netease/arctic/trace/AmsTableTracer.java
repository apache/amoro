/*
 * Licensed to the Apache Software Foundation (ASF) under one
 * or more contributor license agreements.  See the NOTICE file
 * distributed with this work for additional information
 * regarding copyright ownership.  The ASF licenses this file
 * to you under the Apache License, Version 2.0 (the
 * "License"); you may not use this file except in compliance
 * with the License.  You may obtain a copy of the License at
 *
 *     http://www.apache.org/licenses/LICENSE-2.0
 *
 * Unless required by applicable law or agreed to in writing, software
 * distributed under the License is distributed on an "AS IS" BASIS,
 * WITHOUT WARRANTIES OR CONDITIONS OF ANY KIND, either express or implied.
 * See the License for the specific language governing permissions and
 * limitations under the License.
 */

package com.netease.arctic.trace;

import com.netease.arctic.AmsClient;
import com.netease.arctic.ams.api.CommitMetaProducer;
import com.netease.arctic.ams.api.Constants;
import com.netease.arctic.ams.api.SchemaUpdateMeta;
import com.netease.arctic.ams.api.TableChange;
import com.netease.arctic.ams.api.TableCommitMeta;
import com.netease.arctic.data.UpdateColumn;
import com.netease.arctic.table.ArcticTable;
import com.netease.arctic.table.ChangeTable;
import com.netease.arctic.table.KeyedTable;
import com.netease.arctic.table.UnkeyedTable;
import com.netease.arctic.utils.ConvertStructUtil;
import com.netease.arctic.utils.SnapshotFileUtil;
import org.apache.iceberg.DataFile;
import org.apache.iceberg.DeleteFile;
import org.apache.iceberg.Schema;
import org.apache.iceberg.Snapshot;
import org.apache.iceberg.SnapshotSummary;
import org.apache.iceberg.Table;
import org.apache.iceberg.exceptions.CommitFailedException;
import org.apache.iceberg.relocated.com.google.common.collect.Lists;
<<<<<<< HEAD
import org.apache.iceberg.types.Type;
=======
import org.apache.iceberg.util.PropertyUtil;
>>>>>>> 5493782b
import org.slf4j.Logger;
import org.slf4j.LoggerFactory;

import java.util.ArrayList;
import java.util.HashMap;
import java.util.LinkedHashMap;
import java.util.List;
import java.util.Map;
import java.util.Optional;
import java.util.stream.Collectors;

/**
 * Implementation of {@link TableTracer}, trace table changes and report changes to ams when committing ignore errors.
 */
public class AmsTableTracer implements TableTracer {

  private static final Logger LOG = LoggerFactory.getLogger(AmsTableTracer.class);

  private final ArcticTable table;
  private final String innerTable;
  private final AmsClient client;

  private String action;
<<<<<<< HEAD
  private Map<String, String> newProperties;
=======
  private Map<String, String> properties;
  private final Map<String, String> snapshotSummary = new HashMap<>();
>>>>>>> 5493782b
  private InternalTableChange defaultTableChange;
  private final Map<Long, AmsTableTracer.InternalTableChange> transactionSnapshotTableChanges = new LinkedHashMap<>();
  private final List<UpdateColumn> updateColumns = new ArrayList<>();

  public AmsTableTracer(UnkeyedTable table, String action, AmsClient client) {
    this.innerTable = table instanceof ChangeTable ?
        Constants.INNER_TABLE_CHANGE : Constants.INNER_TABLE_BASE;
    this.table = table;
    this.action = action;
    this.client = client;
  }

  public AmsTableTracer(KeyedTable table, String action, AmsClient client) {
    this.table = table;
    this.innerTable = null;
    this.client = client;
  }

  public AmsTableTracer(UnkeyedTable table, AmsClient client) {
    this(table, null, client);
  }

  @Override
  public void addDataFile(DataFile dataFile) {
    getDefaultChange().addDataFile(dataFile);
  }

  @Override
  public void deleteDataFile(DataFile dataFile) {
    getDefaultChange().deleteDataFile(dataFile);
  }

  @Override
  public void addDeleteFile(DeleteFile deleteFile) {
    getDefaultChange().addDeleteFile(deleteFile);
  }

  @Override
  public void deleteDeleteFile(DeleteFile deleteFile) {
    getDefaultChange().deleteDeleteFile(deleteFile);
  }

  private InternalTableChange getDefaultChange() {
    if (defaultTableChange == null) {
      defaultTableChange = new InternalTableChange();
    }
    return defaultTableChange;
  }

  public void addTransactionTableSnapshot(Long snapshotId, AmsTableTracer.InternalTableChange internalTableChange) {
    transactionSnapshotTableChanges.putIfAbsent(snapshotId, internalTableChange);
  }

  public ArcticTable table() {
    return table;
  }

  public String innerTable() {
    return innerTable;
  }

  @Override
  public void commit() {
    TableCommitMeta commitMeta = new TableCommitMeta();
    commitMeta.setTableIdentifier(table.id().buildTableIdentifier());
    commitMeta.setAction(action);
    String commitMetaSource = PropertyUtil.propertyAsString(snapshotSummary,
        com.netease.arctic.trace.SnapshotSummary.SNAPSHOT_PRODUCER,
        com.netease.arctic.trace.SnapshotSummary.SNAPSHOT_PRODUCER_DEFAULT);
    commitMeta.setCommitMetaProducer(CommitMetaProducer.valueOf(commitMetaSource));
    commitMeta.setCommitTime(System.currentTimeMillis());
    boolean update = false;

    if (defaultTableChange != null) {
      Table traceTable;
      if (table.isUnkeyedTable()) {
        traceTable = table.asUnkeyedTable();
      } else {
        throw new IllegalStateException("can't apply table change on keyed table.");
      }

      Optional<TableChange> tableChange =
          defaultTableChange.toTableChange(table, traceTable.currentSnapshot(), innerTable);
      if (tableChange.isPresent()) {
        commitMeta.addToChanges(tableChange.get());
        update = true;
      }
    }
    if (transactionSnapshotTableChanges.size() > 0) {
      transactionSnapshotTableChanges.forEach((snapshotId, internalTableChange) -> {
        if (table.isUnkeyedTable()) {
          Snapshot snapshot = table.asUnkeyedTable().snapshot(snapshotId);
          Optional<TableChange> tableChange = internalTableChange.toTableChange(table, snapshot, innerTable);
          tableChange.ifPresent(commitMeta::addToChanges);
        }
      });
      update = true;
    }
    if (updateColumns.size() > 0 && Constants.INNER_TABLE_BASE.equals(innerTable)) {
      table.refresh();
      int schemaId = table.schema().schemaId();
      SchemaUpdateMeta ddlCommitMeta = new SchemaUpdateMeta();
      ddlCommitMeta.setSchemaId(schemaId);
      List<com.netease.arctic.ams.api.UpdateColumn> commitUpdateColumns =
          updateColumns.stream().map(AmsTableTracer::covert).collect(Collectors.toList());
      ddlCommitMeta.setUpdateColumns(commitUpdateColumns);
      commitMeta.setSchemaUpdateMeta(ddlCommitMeta);
      update = true;
    }
    if (this.newProperties != null) {
      commitMeta.setProperties(this.newProperties);
      update = true;
    }
    if (!update) {
      return;
    }

    try {
      client.tableCommit(commitMeta);
    } catch (Throwable t) {
      LOG.warn("trace table commit failed", t);
    }
  }

  @Override
  public void replaceProperties(Map<String, String> newProperties) {
    this.newProperties = newProperties;
  }

  @Override
  public void updateColumn(UpdateColumn updateColumn) {
    updateColumns.add(updateColumn);
  }

  @Override
  public void setSnapshotSummary(String key, String value) {
    snapshotSummary.put(key, value);
  }

  public void setAction(String action) {
    this.action = action;
  }

  public static class InternalTableChange {
    private final List<DataFile> addedFiles = Lists.newArrayList();
    private final List<DataFile> deletedFiles = Lists.newArrayList();
    private final List<DeleteFile> addedDeleteFiles = Lists.newArrayList();
    private final List<DeleteFile> deletedDeleteFiles = Lists.newArrayList();

    public InternalTableChange() {
    }

    public void addDataFile(DataFile dataFile) {
      addedFiles.add(dataFile);
    }

    public void deleteDataFile(DataFile dataFile) {
      deletedFiles.add(dataFile);
    }

    public void addDeleteFile(DeleteFile deleteFile) {
      addedDeleteFiles.add(deleteFile);
    }

    public void deleteDeleteFile(DeleteFile deleteFile) {
      deletedDeleteFiles.add(deleteFile);
    }

    /**
     * Build {@link TableChange} to report to ams.
     *
     * @param arcticTable arctic table which table change belongs
     * @param snapshot  the snapshot produced in this operation
     * @param innerTable  inner table name
     * @return table change
     */
    public Optional<TableChange> toTableChange(ArcticTable arcticTable, Snapshot snapshot, String innerTable) {
      if (addedFiles.size() > 0 || deletedFiles.size() > 0 || addedDeleteFiles.size() > 0 ||
          deletedDeleteFiles.size() > 0) {
        long currentSnapshotId = snapshot.snapshotId();
        long parentSnapshotId =
            snapshot.parentId() == null ? -1 : snapshot.parentId();
        Map<String, String> summary = snapshot.summary();
        long realAddedDataFiles = summary.get(SnapshotSummary.ADDED_FILES_PROP) == null ?
            0 : Long.parseLong(summary.get(SnapshotSummary.ADDED_FILES_PROP));
        long realDeletedDataFiles = summary.get(SnapshotSummary.DELETED_FILES_PROP) == null ?
            0 : Long.parseLong(summary.get(SnapshotSummary.DELETED_FILES_PROP));
        long realAddedDeleteFiles = summary.get(SnapshotSummary.ADDED_DELETE_FILES_PROP) == null ?
            0 : Long.parseLong(summary.get(SnapshotSummary.ADDED_DELETE_FILES_PROP));
        long readRemovedDeleteFiles = summary.get(SnapshotSummary.REMOVED_DELETE_FILES_PROP) == null ?
            0 : Long.parseLong(summary.get(SnapshotSummary.REMOVED_DELETE_FILES_PROP));

        List<com.netease.arctic.ams.api.DataFile> addFiles = new ArrayList<>();
        List<com.netease.arctic.ams.api.DataFile> deleteFiles = new ArrayList<>();
        if (realAddedDataFiles == addedFiles.size() && realDeletedDataFiles == deletedFiles.size() &&
            realAddedDeleteFiles == addedDeleteFiles.size() && readRemovedDeleteFiles == deletedDeleteFiles.size()) {
          addFiles =
              addedFiles.stream().map(file -> ConvertStructUtil.convertToAmsDatafile(file, arcticTable))
                  .collect(Collectors.toList());
          deleteFiles =
              deletedFiles.stream().map(file -> ConvertStructUtil.convertToAmsDatafile(file, arcticTable))
                  .collect(Collectors.toList());
          addFiles.addAll(addedDeleteFiles.stream()
              .map(file -> ConvertStructUtil.convertToAmsDatafile(file, arcticTable)).collect(Collectors.toList()));
          deleteFiles.addAll(deletedDeleteFiles.stream()
              .map(file -> ConvertStructUtil.convertToAmsDatafile(file, arcticTable)).collect(Collectors.toList()));
        } else {
          // tracer file change info is different from iceberg snapshot, should get iceberg real file change info
          SnapshotFileUtil.getSnapshotFiles(arcticTable, snapshot, addFiles, deleteFiles);
        }

        return Optional.of(new TableChange(innerTable, addFiles, deleteFiles, currentSnapshotId, parentSnapshotId));
      } else {
        return Optional.empty();
      }
    }
  }

  private static com.netease.arctic.ams.api.UpdateColumn covert(UpdateColumn updateColumn) {
    com.netease.arctic.ams.api.UpdateColumn commit = new com.netease.arctic.ams.api.UpdateColumn();
    commit.setName(updateColumn.getName());
    commit.setParent(updateColumn.getParent());
    commit.setType(updateColumn.getType() == null ? null : updateColumn.getType().toString());
    commit.setDoc(updateColumn.getDoc());
    commit.setOperate(updateColumn.getOperate().name());
    commit.setIsOptional(updateColumn.getOptional() == null ? null : updateColumn.getOptional().toString());
    commit.setNewName(updateColumn.getNewName());
    return commit;
  }

  public enum SchemaOperateType {
    ADD,
    DROP,
    ALERT,
    RENAME,
    MOVE_BEFORE,
    MOVE_AFTER,
    MOVE_FIRST
  }

  public enum PropertiesOPType {
    SET,
    UNSET
  }
}<|MERGE_RESOLUTION|>--- conflicted
+++ resolved
@@ -39,11 +39,8 @@
 import org.apache.iceberg.Table;
 import org.apache.iceberg.exceptions.CommitFailedException;
 import org.apache.iceberg.relocated.com.google.common.collect.Lists;
-<<<<<<< HEAD
+import org.apache.iceberg.util.PropertyUtil;
 import org.apache.iceberg.types.Type;
-=======
-import org.apache.iceberg.util.PropertyUtil;
->>>>>>> 5493782b
 import org.slf4j.Logger;
 import org.slf4j.LoggerFactory;
 
@@ -67,12 +64,8 @@
   private final AmsClient client;
 
   private String action;
-<<<<<<< HEAD
-  private Map<String, String> newProperties;
-=======
   private Map<String, String> properties;
   private final Map<String, String> snapshotSummary = new HashMap<>();
->>>>>>> 5493782b
   private InternalTableChange defaultTableChange;
   private final Map<Long, AmsTableTracer.InternalTableChange> transactionSnapshotTableChanges = new LinkedHashMap<>();
   private final List<UpdateColumn> updateColumns = new ArrayList<>();
@@ -182,9 +175,10 @@
       commitMeta.setSchemaUpdateMeta(ddlCommitMeta);
       update = true;
     }
-    if (this.newProperties != null) {
-      commitMeta.setProperties(this.newProperties);
+    if (this.properties != null) {
+      commitMeta.setProperties(this.properties);
       update = true;
+      threw = true;
     }
     if (!update) {
       return;
@@ -199,7 +193,7 @@
 
   @Override
   public void replaceProperties(Map<String, String> newProperties) {
-    this.newProperties = newProperties;
+    this.properties = newProperties;
   }
 
   @Override
