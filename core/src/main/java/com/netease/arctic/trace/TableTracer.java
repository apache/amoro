--- conflicted
+++ resolved
@@ -61,7 +61,14 @@
   void replaceProperties(Map<String, String> newProperties);
 
   /**
-<<<<<<< HEAD
+   * Set a summary property in the snapshot produced by this update.
+   *
+   * @param key a String property name
+   * @param value a String property value
+   */
+  void setSnapshotSummary(String key, String value);
+
+  /**
    * update column of table
    * @param updateColumn updated column info
    */
@@ -71,12 +78,4 @@
    * Commit table changes.
    */
   void commit();
-=======
-   * Set a summary property in the snapshot produced by this update.
-   *
-   * @param key a String property name
-   * @param value a String property value
-   */
-  void setSnapshotSummary(String key, String value);
->>>>>>> 5493782b
 }