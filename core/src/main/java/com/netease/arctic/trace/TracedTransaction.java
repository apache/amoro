/*
 * Licensed to the Apache Software Foundation (ASF) under one
 * or more contributor license agreements.  See the NOTICE file
 * distributed with this work for additional information
 * regarding copyright ownership.  The ASF licenses this file
 * to you under the Apache License, Version 2.0 (the
 * "License"); you may not use this file except in compliance
 * with the License.  You may obtain a copy of the License at
 *
 *     http://www.apache.org/licenses/LICENSE-2.0
 *
 * Unless required by applicable law or agreed to in writing, software
 * distributed under the License is distributed on an "AS IS" BASIS,
 * WITHOUT WARRANTIES OR CONDITIONS OF ANY KIND, either express or implied.
 * See the License for the specific language governing permissions and
 * limitations under the License.
 */

package com.netease.arctic.trace;

import com.netease.arctic.data.UpdateColumn;
import org.apache.iceberg.AppendFiles;
import org.apache.iceberg.DataFile;
import org.apache.iceberg.DataOperations;
import org.apache.iceberg.DeleteFile;
import org.apache.iceberg.DeleteFiles;
import org.apache.iceberg.ExpireSnapshots;
import org.apache.iceberg.HasTableOperations;
import org.apache.iceberg.HistoryEntry;
import org.apache.iceberg.ManageSnapshots;
import org.apache.iceberg.OverwriteFiles;
import org.apache.iceberg.PartitionSpec;
import org.apache.iceberg.ReplacePartitions;
import org.apache.iceberg.ReplaceSortOrder;
import org.apache.iceberg.RewriteFiles;
import org.apache.iceberg.RewriteManifests;
import org.apache.iceberg.Rollback;
import org.apache.iceberg.RowDelta;
import org.apache.iceberg.Schema;
import org.apache.iceberg.Snapshot;
import org.apache.iceberg.SortOrder;
import org.apache.iceberg.Table;
import org.apache.iceberg.TableOperations;
import org.apache.iceberg.TableScan;
import org.apache.iceberg.Transaction;
import org.apache.iceberg.UpdateLocation;
import org.apache.iceberg.UpdatePartitionSpec;
import org.apache.iceberg.UpdateProperties;
import org.apache.iceberg.UpdateSchema;
import org.apache.iceberg.encryption.EncryptionManager;
import org.apache.iceberg.io.FileIO;
import org.apache.iceberg.io.LocationProvider;

import java.io.Serializable;
import java.util.List;
import java.util.Map;

/**
 * Wrap {@link Transaction} with {@link TableTracer}.
 */
public class TracedTransaction implements Transaction {

  private final Transaction transaction;
  private final AmsTableTracer tracer;

  private final Table transactionTable;

  public TracedTransaction(Transaction transaction, AmsTableTracer tracer) {
    this.transaction = transaction;
    this.tracer = tracer;

    this.transactionTable = new TransactionTable();
  }

  @Override
  public Table table() {
    return transactionTable;
  }

  @Override
  public UpdateSchema updateSchema() {
    return transaction.updateSchema();
  }

  @Override
  public UpdatePartitionSpec updateSpec() {
    return transaction.updateSpec();
  }

  @Override
  public UpdateProperties updateProperties() {
    UpdateProperties updateProperties = transaction.updateProperties();
    tracer.setAction(TrackerOperations.UPDATE_PROPERTIES);
    return new TracedUpdateProperties(updateProperties, new TransactionTracker());
  }

  @Override
  public ReplaceSortOrder replaceSortOrder() {
    return transaction.replaceSortOrder();
  }

  @Override
  public UpdateLocation updateLocation() {
    return transaction.updateLocation();
  }

  @Override
  public AppendFiles newAppend() {
    tracer.setAction(DataOperations.APPEND);
    return new TracedAppendFiles(transaction.newAppend(), new TransactionTracker());
  }

  @Override
  public AppendFiles newFastAppend() {
    tracer.setAction(DataOperations.APPEND);
    return new TracedAppendFiles(transaction.newFastAppend(), new TransactionTracker());
  }

  @Override
  public RewriteFiles newRewrite() {
    tracer.setAction(DataOperations.REPLACE);
    return new TracedRewriteFiles(transaction.newRewrite(), new TransactionTracker());
  }

  @Override
  public RewriteManifests rewriteManifests() {
    return transaction.rewriteManifests();
  }

  @Override
  public OverwriteFiles newOverwrite() {
    tracer.setAction(DataOperations.OVERWRITE);
    return new TracedOverwriteFiles(transaction.newOverwrite(), new TransactionTracker());
  }

  @Override
  public RowDelta newRowDelta() {
    tracer.setAction(DataOperations.OVERWRITE);
    return new TracedRowDelta(transaction.newRowDelta(), new TransactionTracker());
  }

  @Override
  public ReplacePartitions newReplacePartitions() {
    return transaction.newReplacePartitions();
  }

  @Override
  public DeleteFiles newDelete() {
    tracer.setAction(DataOperations.DELETE);
    return new TracedDeleteFiles(transaction.newDelete(), new TransactionTracker());
  }

  @Override
  public ExpireSnapshots expireSnapshots() {
    return transaction.expireSnapshots();
  }

  @Override
  public void commitTransaction() {
    transaction.commitTransaction();
    tracer.commit();
  }

  class TransactionTracker implements TableTracer {

    AmsTableTracer.InternalTableChange internalTableChange;

    public TransactionTracker() {
      internalTableChange = new AmsTableTracer.InternalTableChange();
    }

    @Override
    public void addDataFile(DataFile dataFile) {
      internalTableChange.addDataFile(dataFile);
    }

    @Override
    public void deleteDataFile(DataFile dataFile) {
      internalTableChange.deleteDataFile(dataFile);
    }

    @Override
    public void addDeleteFile(DeleteFile deleteFile) {
      internalTableChange.addDeleteFile(deleteFile);
    }

    @Override
    public void deleteDeleteFile(DeleteFile deleteFile) {
      internalTableChange.deleteDeleteFile(deleteFile);
    }

    @Override
    public void commit() {
      if (transaction.table().currentSnapshot() != null) {
        tracer.addTransactionTableSnapshot(transaction.table().currentSnapshot().snapshotId(), internalTableChange);
      }
    }

    @Override
    public void replaceProperties(Map<String, String> newProperties) {
      tracer.replaceProperties(newProperties);
    }

    @Override
<<<<<<< HEAD
    public void updateColumn(UpdateColumn updateColumn) {
      tracer.updateColumn(updateColumn);
=======
    public void setSnapshotSummary(String key, String value) {
      tracer.setSnapshotSummary(key, value);
>>>>>>> 5493782b
    }
  }

  class TransactionTable implements Table, HasTableOperations, Serializable {

    Table transactionTable;

    public TransactionTable() {
      transactionTable = transaction.table();
    }

    @Override
    public TableOperations operations() {
      if (transactionTable instanceof HasTableOperations) {
        return ((HasTableOperations) transactionTable).operations();
      }
      throw new IllegalStateException("table does not support operations");
    }

    @Override
    public String name() {
      return transactionTable.name();
    }

    @Override
    public void refresh() {
      transactionTable.refresh();
    }

    @Override
    public TableScan newScan() {
      return transactionTable.newScan();
    }

    @Override
    public Schema schema() {
      return transactionTable.schema();
    }

    @Override
    public Map<Integer, Schema> schemas() {
      return transactionTable.schemas();
    }

    @Override
    public PartitionSpec spec() {
      return transactionTable.spec();
    }

    @Override
    public Map<Integer, PartitionSpec> specs() {
      return transactionTable.specs();
    }

    @Override
    public SortOrder sortOrder() {
      return transactionTable.sortOrder();
    }

    @Override
    public Map<Integer, SortOrder> sortOrders() {
      return transactionTable.sortOrders();
    }

    @Override
    public Map<String, String> properties() {
      return transactionTable.properties();
    }

    @Override
    public String location() {
      return transactionTable.location();
    }

    @Override
    public Snapshot currentSnapshot() {
      return transactionTable.currentSnapshot();
    }

    @Override
    public Snapshot snapshot(long snapshotId) {
      return transactionTable.snapshot(snapshotId);
    }

    @Override
    public Iterable<Snapshot> snapshots() {
      return transactionTable.snapshots();
    }

    @Override
    public List<HistoryEntry> history() {
      return transactionTable.history();
    }

    @Override
    public UpdateSchema updateSchema() {
      return transactionTable.updateSchema();
    }

    @Override
    public UpdatePartitionSpec updateSpec() {
      return transactionTable.updateSpec();
    }

    @Override
    public UpdateProperties updateProperties() {
      return transactionTable.updateProperties();
    }

    @Override
    public ReplaceSortOrder replaceSortOrder() {
      return transactionTable.replaceSortOrder();
    }

    @Override
    public UpdateLocation updateLocation() {
      return transactionTable.updateLocation();
    }

    @Override
    public AppendFiles newAppend() {
      return transactionTable.newAppend();
    }

    @Override
    public AppendFiles newFastAppend() {
      return transactionTable.newFastAppend();
    }

    @Override
    public RewriteFiles newRewrite() {
      return transactionTable.newRewrite();
    }

    @Override
    public RewriteManifests rewriteManifests() {
      return transactionTable.rewriteManifests();
    }

    @Override
    public OverwriteFiles newOverwrite() {
      return transactionTable.newOverwrite();
    }

    @Override
    public RowDelta newRowDelta() {
      return transactionTable.newRowDelta();
    }

    @Override
    public ReplacePartitions newReplacePartitions() {
      return transactionTable.newReplacePartitions();
    }

    @Override
    public DeleteFiles newDelete() {
      return transactionTable.newDelete();
    }

    @Override
    public ExpireSnapshots expireSnapshots() {
      return transactionTable.expireSnapshots();
    }

    @Override
    public Rollback rollback() {
      return transactionTable.rollback();
    }

    @Override
    public ManageSnapshots manageSnapshots() {
      return transactionTable.manageSnapshots();
    }

    @Override
    public Transaction newTransaction() {
      return transactionTable.newTransaction();
    }

    @Override
    public FileIO io() {
      return transactionTable.io();
    }

    @Override
    public EncryptionManager encryption() {
      return transactionTable.encryption();
    }

    @Override
    public LocationProvider locationProvider() {
      return transactionTable.locationProvider();
    }

    @Override
    public String toString() {
      return transactionTable.toString();
    }
  }
}



<|MERGE_RESOLUTION|>--- conflicted
+++ resolved
@@ -202,13 +202,13 @@
     }
 
     @Override
-<<<<<<< HEAD
+    public void setSnapshotSummary(String key, String value) {
+      tracer.setSnapshotSummary(key, value);
+    }
+
+    @Override
     public void updateColumn(UpdateColumn updateColumn) {
       tracer.updateColumn(updateColumn);
-=======
-    public void setSnapshotSummary(String key, String value) {
-      tracer.setSnapshotSummary(key, value);
->>>>>>> 5493782b
     }
   }
 
