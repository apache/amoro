/*
 * Licensed to the Apache Software Foundation (ASF) under one
 * or more contributor license agreements.  See the NOTICE file
 * distributed with this work for additional information
 * regarding copyright ownership.  The ASF licenses this file
 * to you under the Apache License, Version 2.0 (the
 * "License"); you may not use this file except in compliance
 * with the License.  You may obtain a copy of the License at
 *
 *    http://www.apache.org/licenses/LICENSE-2.0
 *
 * Unless required by applicable law or agreed to in writing, software
 * distributed under the License is distributed on an "AS IS" BASIS,
 * WITHOUT WARRANTIES OR CONDITIONS OF ANY KIND, either express or implied.
 * See the License for the specific language governing permissions and
 * limitations under the License.
 */

package com.netease.arctic.io;

import com.netease.arctic.table.TableIdentifier;
import com.netease.arctic.utils.TableFileUtil;
import org.apache.hadoop.fs.FileStatus;
import org.apache.iceberg.io.FileInfo;
import org.apache.iceberg.relocated.com.google.common.annotations.VisibleForTesting;
import org.apache.iceberg.relocated.com.google.common.base.Preconditions;
import org.slf4j.Logger;
import org.slf4j.LoggerFactory;

import java.time.Instant;
import java.time.LocalDate;
import java.time.LocalDateTime;
import java.time.ZoneId;
import java.time.format.DateTimeFormatter;
import java.util.List;
import java.util.stream.StreamSupport;

/**
 * Basic implementation of {@link TableTrashManager}.
 */
class BasicTableTrashManager implements TableTrashManager {
  private static final Logger LOG = LoggerFactory.getLogger(BasicTableTrashManager.class);
  private static final DateTimeFormatter DATE_FORMATTER = DateTimeFormatter.ofPattern("yyyyMMdd");
  private final TableIdentifier tableIdentifier;
  private final ArcticHadoopFileIO arcticFileIO;
  private final String tableRootLocation;
  private final String trashLocation;

  BasicTableTrashManager(
      TableIdentifier tableIdentifier, ArcticHadoopFileIO arcticFileIO,
      String tableRootLocation, String trashLocation) {
    this.tableIdentifier = tableIdentifier;
    this.arcticFileIO = arcticFileIO;
    this.tableRootLocation = tableRootLocation;
    this.trashLocation = trashLocation;
  }

  /**
   * Generate file location in trash
   *
   * @param relativeFileLocation - relative location of file
   * @param trashLocation        - trash location
   * @param deleteTime           - time the file deleted
   * @return file location in trash
   */
  @VisibleForTesting
  static String generateFileLocationInTrash(
      String relativeFileLocation, String trashLocation,
      long deleteTime) {
    return trashLocation + "/" + formatDate(deleteTime) + "/" + relativeFileLocation;
  }

  @VisibleForTesting
  static String getRelativeFileLocation(String tableRootLocation, String fileLocation) {
    tableRootLocation = TableFileUtil.getUriPath(tableRootLocation);
    fileLocation = TableFileUtil.getUriPath(fileLocation);
    if (!tableRootLocation.endsWith("/")) {
      tableRootLocation = tableRootLocation + "/";
    }
    Preconditions.checkArgument(
        fileLocation.startsWith(tableRootLocation),
        String.format("file %s is not in table location %s", fileLocation, tableRootLocation));
    return fileLocation.replaceFirst(tableRootLocation, "");
  }

  private static String formatDate(long time) {
    LocalDate localDate = LocalDateTime.ofInstant(Instant.ofEpochMilli(time), ZoneId.systemDefault()).toLocalDate();
    return localDate.format(DATE_FORMATTER);
  }

  private static LocalDate parseDate(String formattedDate) {
    return LocalDate.parse(formattedDate, DATE_FORMATTER);
  }

  @Override
  public TableIdentifier tableId() {
    return tableIdentifier;
  }

  @Override
  public void moveFileToTrash(String path) {
    try {
      Preconditions.checkArgument(
          !arcticFileIO.supportDirectoryOperation() || !arcticFileIO.asDirectoryFileIO().isDirectory(path),
          "should not move a directory to trash " + path);
      String targetFileLocation = generateFileLocationInTrash(
          getRelativeFileLocation(this.tableRootLocation, path),
          this.trashLocation,
          System.currentTimeMillis());
      String targetFileDir = TableFileUtil.getFileDir(targetFileLocation);
      if (!arcticFileIO.exists(targetFileDir)) {
        arcticFileIO.makeDirectories(targetFileDir);
      }
      if (arcticFileIO.exists(targetFileLocation)) {
        arcticFileIO.deleteFile(targetFileLocation);
      }
      arcticFileIO.rename(path, targetFileLocation);
    } catch (Exception e) {
      LOG.error("{} failed to move file to trash, {}", tableIdentifier, path, e);
      throw e;
    }
  }

  @Override
  public boolean fileExistInTrash(String path) {
    return findFileFromTrash(path) != null;
  }

  @Override
  public boolean restoreFileFromTrash(String path) {
    String fileFromTrash = findFileFromTrash(path);
    if (fileFromTrash == null) {
      return false;
    }
    try {
      arcticFileIO.rename(fileFromTrash, path);
      return true;
    } catch (Exception e) {
      LOG.info("{} failed to restore file, {}", tableIdentifier, path, e);
      return false;
    }
  }

  @Override
  public void cleanFiles(LocalDate expirationDate) {
    LOG.info("{} start clean files with expiration date {}", tableIdentifier, expirationDate);
    if (!arcticFileIO.exists(this.trashLocation)) {
      return;
    }
<<<<<<< HEAD
    Iterable<FileInfo> datePaths = arcticFileIO.listPrefix(this.trashLocation);

    for (FileInfo datePath : datePaths) {
      String dateName = TableFileUtils.getFileName(datePath.location());
=======
    List<FileStatus> datePaths = arcticFileIO.list(this.trashLocation);
    if (datePaths.isEmpty()) {
      return;
    }
    for (FileStatus datePath : datePaths) {
      String dateName = TableFileUtil.getFileName(datePath.getPath().toString());
>>>>>>> 23b4651c
      LocalDate localDate;
      try {
        localDate = parseDate(dateName);
      } catch (Exception e) {
        LOG.warn("{} failed to parse path to date {}", tableIdentifier, datePath.location(), e);
        continue;
      }
      if (localDate.isBefore(expirationDate)) {
        arcticFileIO.deletePrefix(datePath.location());
        LOG.info("{} delete files in trash for date {} success, {}", tableIdentifier, localDate,
            datePath.location());
      } else {
        LOG.info("{} should not delete files in trash for date {},  {}", tableIdentifier, localDate,
            datePath.location());
      }
    }
  }

  private String findFileFromTrash(String path) {
    if (!arcticFileIO.exists(this.trashLocation)) {
      return null;
    }
    String relativeLocation = getRelativeFileLocation(this.tableRootLocation, path);

    for (FileInfo f: arcticFileIO.listPrefix(trashLocation)){
      String fullLocation = f.location() + "/" + relativeLocation;
      if (arcticFileIO.exists(fullLocation)) {
        if (arcticFileIO.isDirectory(fullLocation)) {
          throw new IllegalArgumentException("can't restore a directory from trash " + fullLocation);
        }
        return fullLocation;
      }
    }
    return null;
  }

  @Override
  public String getTrashLocation() {
    return trashLocation;
  }
}<|MERGE_RESOLUTION|>--- conflicted
+++ resolved
@@ -147,19 +147,10 @@
     if (!arcticFileIO.exists(this.trashLocation)) {
       return;
     }
-<<<<<<< HEAD
     Iterable<FileInfo> datePaths = arcticFileIO.listPrefix(this.trashLocation);
 
     for (FileInfo datePath : datePaths) {
-      String dateName = TableFileUtils.getFileName(datePath.location());
-=======
-    List<FileStatus> datePaths = arcticFileIO.list(this.trashLocation);
-    if (datePaths.isEmpty()) {
-      return;
-    }
-    for (FileStatus datePath : datePaths) {
-      String dateName = TableFileUtil.getFileName(datePath.getPath().toString());
->>>>>>> 23b4651c
+      String dateName = TableFileUtil.getFileName(datePath.location());
       LocalDate localDate;
       try {
         localDate = parseDate(dateName);
