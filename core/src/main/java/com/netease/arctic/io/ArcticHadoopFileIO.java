/*
 * Licensed to the Apache Software Foundation (ASF) under one
 * or more contributor license agreements.  See the NOTICE file
 * distributed with this work for additional information
 * regarding copyright ownership.  The ASF licenses this file
 * to you under the Apache License, Version 2.0 (the
 * "License"); you may not use this file except in compliance
 * with the License.  You may obtain a copy of the License at
 *
 *     http://www.apache.org/licenses/LICENSE-2.0
 *
 * Unless required by applicable law or agreed to in writing, software
 * distributed under the License is distributed on an "AS IS" BASIS,
 * WITHOUT WARRANTIES OR CONDITIONS OF ANY KIND, either express or implied.
 * See the License for the specific language governing permissions and
 * limitations under the License.
 */

package com.netease.arctic.io;

import com.netease.arctic.table.TableMetaStore;
import org.apache.hadoop.fs.FileStatus;
import org.apache.hadoop.fs.FileSystem;
import org.apache.hadoop.fs.LocatedFileStatus;
import org.apache.hadoop.fs.Path;
import org.apache.hadoop.fs.RemoteIterator;
import org.apache.iceberg.hadoop.HadoopFileIO;
import org.apache.iceberg.hadoop.Util;
import org.apache.iceberg.io.FileInfo;
import org.apache.iceberg.io.InputFile;
import org.apache.iceberg.io.OutputFile;
import org.apache.iceberg.io.SupportsPrefixOperations;
import org.apache.iceberg.relocated.com.google.common.annotations.VisibleForTesting;
import org.apache.iceberg.relocated.com.google.common.base.Preconditions;
import org.apache.iceberg.relocated.com.google.common.collect.Lists;

import java.io.IOException;
import java.io.UncheckedIOException;
import java.util.Iterator;
import java.util.List;
import java.util.concurrent.Callable;
import java.util.stream.Stream;

/**
 * Implementation of {@link ArcticFileIO} for hadoop file system with authentication.
 */
public class ArcticHadoopFileIO extends HadoopFileIO
    implements ArcticFileIO, SupportsPrefixOperations, SupportsFileSystemOperations {

  private final TableMetaStore tableMetaStore;
  private boolean fileRecycleEnabled;

  ArcticHadoopFileIO(TableMetaStore tableMetaStore) {
    super(tableMetaStore.getConfiguration());
    this.tableMetaStore = tableMetaStore;
  }

  @Override
  public InputFile newInputFile(String path) {
    return tableMetaStore.doAs(() -> super.newInputFile(path));
  }

  @Override
  public InputFile newInputFile(String path, long length) {
    return tableMetaStore.doAs(() -> super.newInputFile(path, length));
  }

  @Override
  public OutputFile newOutputFile(String path) {
    return tableMetaStore.doAs(() -> super.newOutputFile(path));
  }

  @Override
  public void deleteFile(String path) {
    tableMetaStore.doAs(() -> {
      Path toDelete = new Path(path);
      FileSystem fs = getFs(toDelete);

      try {
        fs.delete(toDelete, false);
      } catch (IOException e) {
        throw new UncheckedIOException("Fail to delete file: " + path, e);
      }
      return null;
    });
  }

  @Override
  public Iterable<PathInfo> listDirectory(String location) {
    return tableMetaStore.doAs(() -> {
      Path path = new Path(location);
      FileSystem fs = getFs(path);
      try {
        FileStatus[] fileStatuses = fs.listStatus(path);
        Iterator<PathInfo> it = Stream.of(fileStatuses)
            .map(status -> new PathInfo(
                status.getPath().toString(),
                status.getLen(),
                status.getAccessTime(),
                status.isDirectory())
            )
            .iterator();
        return () -> it;
      } catch (IOException e) {
        throw new UncheckedIOException("Fail to list files in " + location, e);
      }
    });
  }

<<<<<<< HEAD
  @Override
  public List<FileStatus> list(String location) {
    return tableMetaStore.doAs(() -> {
      Path path = new Path(location);
      FileSystem fs = getFs(path);
      try {
        FileStatus[] fileStatuses = fs.listStatus(path);
        return Lists.newArrayList(fileStatuses);
      } catch (IOException e) {
        throw new UncheckedIOException("Fail to list files in " + location, e);
      }
    });
  }
=======


>>>>>>> c20bfc8d


  @VisibleForTesting
  public List<FileStatus> listWithoutDoAs(String location) {
    Path path = new Path(location);
    FileSystem fs = getFs(path);
    try {
      FileStatus[] fileStatuses = fs.listStatus(path);
      return Lists.newArrayList(fileStatuses);
    } catch (IOException e) {
      throw new UncheckedIOException("Fail to list files in " + location, e);
    }
  }

  @Override
  public void makeDirectories(String path) {
    tableMetaStore.doAs(() -> {
      Path filePath = new Path(path);
      FileSystem fs = getFs(filePath);
      try {
        if (!fs.mkdirs(filePath)) {
          throw new IOException("Fail to mkdirs: path " + path +
              " and file system return false,, need to check the hdfs path");
        }
      } catch (IOException e) {
        throw new UncheckedIOException("Fail to mkdirs: path " + path, e);
      }
      return null;
    });
  }

  @Override
  public boolean isDirectory(String location) {
    return tableMetaStore.doAs(() -> {
      Path path = new Path(location);
      FileSystem fs = getFs(path);

      try {
        return fs.isDirectory(path);
      } catch (IOException e) {
        throw new UncheckedIOException("Fail to check file directory for %s", e);
      }
    });
  }

  @Override
  public boolean isEmptyDirectory(String location) {
    Preconditions.checkArgument(isDirectory(location), "the target location is not directory");
    return tableMetaStore.doAs(() -> {
      Path path = new Path(location);
      FileSystem fs = getFs(path);
      try {
        RemoteIterator<LocatedFileStatus> fileStatuses = fs.listFiles(path, true);
        return !fileStatuses.hasNext();
      } catch (IOException e) {
        throw new UncheckedIOException("Fail to list files in " + location, e);
      }
    });
  }

  @Override
  public void rename(String src, String dts) {
    tableMetaStore.doAs(() -> {
      Path srcPath = new Path(src);
      Path dtsPath = new Path(dts);
      FileSystem fs = getFs(srcPath);
      try {
        if (!fs.rename(srcPath, dtsPath)) {
          throw new IOException("Fail to rename: from " + src + " to " + dts +
              " and file system return false, need to check the hdfs path");
        }
      } catch (IOException e) {
        throw new UncheckedIOException("Fail to rename: from " + src + " to " + dts, e);
      }
      return null;
    });
  }

  @Override
  public <T> T doAs(Callable<T> callable) {
    return tableMetaStore.doAs(callable);
  }

  @Override
  public boolean exists(String path) {
    return tableMetaStore.doAs(() -> {
      Path filePath = new Path(path);
      FileSystem fs = getFs(filePath);
      try {
        return fs.exists(filePath);
      } catch (IOException e) {
        throw new UncheckedIOException("Fail to check file exist for " + path, e);
      }
    });
  }

  @Override
  public Iterable<FileInfo> listPrefix(String prefix) {
    return tableMetaStore.doAs(() -> super.listPrefix(prefix));
  }

  @Override
  public void deletePrefix(String prefix) {
    tableMetaStore.doAs(() -> {
      Path toDelete = new Path(prefix);
      FileSystem fs = getFs(toDelete);
      try {
        if (!fs.delete(toDelete, true)) {
          throw new IOException("Fail to delete directory:" + prefix + " recursively, " +
              "file system return false, need to check the hdfs path");
        }
      } catch (IOException e) {
        throw new UncheckedIOException("Fail to delete directory:" + prefix + " recursively", e);
      }
      return null;
    });
  }

  @Override
  public boolean supportPrefixOperations() {
    return true;
  }

  @Override
  public boolean supportFileSystemOperations() {
    return true;
  }

  public TableMetaStore getTableMetaStore() {
    return tableMetaStore;
  }

  private FileSystem getFs(Path path) {
    return Util.getFs(path, conf());
  }
}<|MERGE_RESOLUTION|>--- conflicted
+++ resolved
@@ -107,24 +107,7 @@
     });
   }
 
-<<<<<<< HEAD
-  @Override
-  public List<FileStatus> list(String location) {
-    return tableMetaStore.doAs(() -> {
-      Path path = new Path(location);
-      FileSystem fs = getFs(path);
-      try {
-        FileStatus[] fileStatuses = fs.listStatus(path);
-        return Lists.newArrayList(fileStatuses);
-      } catch (IOException e) {
-        throw new UncheckedIOException("Fail to list files in " + location, e);
-      }
-    });
-  }
-=======
-
-
->>>>>>> c20bfc8d
+
 
 
   @VisibleForTesting
