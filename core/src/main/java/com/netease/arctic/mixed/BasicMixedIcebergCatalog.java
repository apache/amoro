--- conflicted
+++ resolved
@@ -102,20 +102,10 @@
     }
 
     TableMetaStore metaStore = CatalogUtil.buildMetaStore(catalogMeta);
-<<<<<<< HEAD
     Catalog icebergCatalog = metaStore.doAs(() -> buildIcebergCatalog(
         catalogMeta.getCatalogName(), catalogMeta.getCatalogType(),
         catalogMeta.getCatalogProperties(), metaStore.getConfiguration()
     ));
-=======
-    Catalog icebergCatalog =
-        metaStore.doAs(
-            () ->
-                org.apache.iceberg.CatalogUtil.buildIcebergCatalog(
-                    catalogMeta.getCatalogName(),
-                    catalogMeta.getCatalogProperties(),
-                    metaStore.getConfiguration()));
->>>>>>> 1b50d9ad
     Pattern databaseFilterPattern = null;
     if (catalogMeta
         .getCatalogProperties()
@@ -187,14 +177,8 @@
 
   @Override
   public ArcticTable loadTable(TableIdentifier tableIdentifier) {
-<<<<<<< HEAD
     Table base = tableMetaStore.doAs(
         () -> icebergCatalog().loadTable(toIcebergTableIdentifier(tableIdentifier)));
-=======
-    Table base =
-        tableMetaStore.doAs(
-            () -> icebergCatalog.loadTable(toIcebergTableIdentifier(tableIdentifier)));
->>>>>>> 1b50d9ad
     if (!tables.isBaseStore(base)) {
       throw new NoSuchTableException("table " + base.name() + " is not a mixed iceberg table");
     }
@@ -223,12 +207,7 @@
     boolean changeDeleted = false;
     if (table.isKeyedTable()) {
       try {
-<<<<<<< HEAD
         changeDeleted = dropTableInternal(tables.generateChangeStoreIdentifier(base.asUnkeyedTable()), purge);
-=======
-        changeDeleted =
-            dropTableInternal(tables.changeStoreIdentifier(base.asUnkeyedTable()), purge);
->>>>>>> 1b50d9ad
       } catch (Exception e) {
         // pass
       }
@@ -269,7 +248,6 @@
     return Maps.newHashMap(this.meta.getCatalogProperties());
   }
 
-<<<<<<< HEAD
   protected Catalog icebergCatalog() {
     return this.icebergCatalog;
   }
@@ -293,17 +271,6 @@
 
   private boolean dropTableInternal(org.apache.iceberg.catalog.TableIdentifier tableIdentifier, boolean purge) {
     return tableMetaStore.doAs(() -> icebergCatalog().dropTable(tableIdentifier, purge));
-=======
-  private org.apache.iceberg.catalog.TableIdentifier toIcebergTableIdentifier(
-      TableIdentifier identifier) {
-    return org.apache.iceberg.catalog.TableIdentifier.of(
-        identifier.getDatabase(), identifier.getTableName());
-  }
-
-  private boolean dropTableInternal(
-      org.apache.iceberg.catalog.TableIdentifier tableIdentifier, boolean purge) {
-    return tableMetaStore.doAs(() -> icebergCatalog.dropTable(tableIdentifier, purge));
->>>>>>> 1b50d9ad
   }
 
   private SupportsNamespaces asNamespaceCatalog() {
@@ -373,19 +340,9 @@
 
     @Override
     public Transaction createTransaction() {
-<<<<<<< HEAD
       Transaction transaction = icebergCatalog().newCreateTableTransaction(
           org.apache.iceberg.catalog.TableIdentifier.of(identifier.getDatabase(), identifier.getTableName()),
           schema, partitionSpec, properties);
-=======
-      Transaction transaction =
-          icebergCatalog.newCreateTableTransaction(
-              org.apache.iceberg.catalog.TableIdentifier.of(
-                  identifier.getDatabase(), identifier.getTableName()),
-              schema,
-              partitionSpec,
-              properties);
->>>>>>> 1b50d9ad
       return new CreateTableTransaction(
           transaction, this::create, () -> dropTable(identifier, true));
     }
