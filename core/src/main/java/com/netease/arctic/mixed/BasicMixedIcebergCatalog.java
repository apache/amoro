--- conflicted
+++ resolved
@@ -33,13 +33,8 @@
 import com.netease.arctic.table.TableProperties;
 import com.netease.arctic.table.blocker.BasicTableBlockerManager;
 import com.netease.arctic.table.blocker.TableBlockerManager;
-<<<<<<< HEAD
-import org.apache.iceberg.CachingCatalog;
-import org.apache.iceberg.CatalogProperties;
-=======
 import com.netease.arctic.utils.TablePropertyUtil;
 import org.apache.hadoop.conf.Configuration;
->>>>>>> a87a2a98
 import org.apache.iceberg.PartitionSpec;
 import org.apache.iceberg.Schema;
 import org.apache.iceberg.SortOrder;
@@ -52,7 +47,6 @@
 import org.apache.iceberg.relocated.com.google.common.collect.Lists;
 import org.apache.iceberg.relocated.com.google.common.collect.Maps;
 import org.apache.iceberg.relocated.com.google.common.collect.Sets;
-import org.apache.iceberg.util.PropertyUtil;
 
 import java.util.List;
 import java.util.Map;
@@ -63,7 +57,6 @@
 public class BasicMixedIcebergCatalog implements ArcticCatalog {
 
   private Catalog icebergCatalog;
-  private SupportsNamespaces asNamespaceCatalog;
   private TableMetaStore tableMetaStore;
   private Map<String, String> catalogProperties;
   private String name;
@@ -78,61 +71,12 @@
 
   @Override
   public void initialize(String name, Map<String, String> properties, TableMetaStore metaStore) {
-<<<<<<< HEAD
-    boolean cacheEnabled =
-        PropertyUtil.propertyAsBoolean(
-            properties, CatalogProperties.CACHE_ENABLED, CatalogProperties.CACHE_ENABLED_DEFAULT);
-
-    boolean cacheCaseSensitive =
-        PropertyUtil.propertyAsBoolean(
-            properties,
-            CatalogProperties.CACHE_CASE_SENSITIVE,
-            CatalogProperties.CACHE_CASE_SENSITIVE_DEFAULT);
-
-    long cacheExpirationIntervalMs =
-        PropertyUtil.propertyAsLong(
-            properties,
-            CatalogProperties.CACHE_EXPIRATION_INTERVAL_MS,
-            CatalogProperties.CACHE_EXPIRATION_INTERVAL_MS_DEFAULT);
-
-    // An expiration interval of 0ms effectively disables caching.
-    // Do not wrap with CachingCatalog.
-    if (cacheExpirationIntervalMs == 0) {
-      cacheEnabled = false;
-    }
-
-    Catalog icebergCatalog =
-        metaStore.doAs(
-            () ->
-                org.apache.iceberg.CatalogUtil.buildIcebergCatalog(
-                    name, properties, metaStore.getConfiguration()));
-=======
->>>>>>> a87a2a98
     Pattern databaseFilterPattern = null;
     if (properties.containsKey(CatalogMetaProperties.KEY_DATABASE_FILTER_REGULAR_EXPRESSION)) {
       String databaseFilter =
           properties.get(CatalogMetaProperties.KEY_DATABASE_FILTER_REGULAR_EXPRESSION);
       databaseFilterPattern = Pattern.compile(databaseFilter);
     }
-<<<<<<< HEAD
-    MixedTables tables = new MixedTables(metaStore, properties, icebergCatalog);
-    synchronized (this) {
-      this.name = name;
-      this.tableMetaStore = metaStore;
-      this.icebergCatalog =
-          cacheEnabled
-              ? CachingCatalog.wrap(icebergCatalog, cacheCaseSensitive, cacheExpirationIntervalMs)
-              : icebergCatalog;
-      if (icebergCatalog instanceof SupportsNamespaces) {
-        this.asNamespaceCatalog = (SupportsNamespaces) icebergCatalog;
-      }
-      this.databaseFilterPattern = databaseFilterPattern;
-      this.catalogProperties = properties;
-      this.tables = tables;
-      if (properties.containsKey(CatalogMetaProperties.AMS_URI)) {
-        this.client = new PooledAmsClient(properties.get(CatalogMetaProperties.AMS_URI));
-      }
-=======
     this.name = name;
     this.tableMetaStore = metaStore;
     this.icebergCatalog = buildIcebergCatalog(name, properties, metaStore.getConfiguration());
@@ -141,7 +85,6 @@
     this.tables = newMixedTables(metaStore, properties, icebergCatalog);
     if (properties.containsKey(CatalogMetaProperties.AMS_URI)) {
       this.client = new PooledAmsClient(properties.get(CatalogMetaProperties.AMS_URI));
->>>>>>> a87a2a98
     }
   }
 
@@ -275,18 +218,14 @@
   }
 
   private SupportsNamespaces asNamespaceCatalog() {
-<<<<<<< HEAD
-    if (asNamespaceCatalog == null) {
-=======
     Catalog icebergCatalog = icebergCatalog();
     if (!(icebergCatalog instanceof SupportsNamespaces)) {
->>>>>>> a87a2a98
       throw new UnsupportedOperationException(
           String.format(
               "Iceberg catalog: %s doesn't implement SupportsNamespaces",
               icebergCatalog.getClass().getName()));
     }
-    return asNamespaceCatalog;
+    return (SupportsNamespaces) icebergCatalog;
   }
 
   private class MixedIcebergTableBuilder implements TableBuilder {
