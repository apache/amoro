--- conflicted
+++ resolved
@@ -33,11 +33,8 @@
 import com.netease.arctic.table.TableProperties;
 import com.netease.arctic.table.blocker.BasicTableBlockerManager;
 import com.netease.arctic.table.blocker.TableBlockerManager;
-<<<<<<< HEAD
 import org.apache.hadoop.conf.Configuration;
 import org.apache.iceberg.CatalogProperties;
-=======
->>>>>>> 91ce56d2
 import org.apache.iceberg.PartitionSpec;
 import org.apache.iceberg.Schema;
 import org.apache.iceberg.SortOrder;
@@ -85,21 +82,14 @@
           properties.get(CatalogMetaProperties.KEY_DATABASE_FILTER_REGULAR_EXPRESSION);
       databaseFilterPattern = Pattern.compile(databaseFilter);
     }
-<<<<<<< HEAD
-=======
     MixedTables tables = new MixedTables(metaStore, properties, icebergCatalog);
->>>>>>> 91ce56d2
     synchronized (this) {
       this.name = name;
       this.tableMetaStore = metaStore;
       this.icebergCatalog = icebergCatalog;
       this.databaseFilterPattern = databaseFilterPattern;
       this.catalogProperties = properties;
-<<<<<<< HEAD
       this.tables = newMixedTables(metaStore, properties, icebergCatalog);
-=======
-      this.tables = tables;
->>>>>>> 91ce56d2
       if (properties.containsKey(CatalogMetaProperties.AMS_URI)) {
         this.client = new PooledAmsClient(properties.get(CatalogMetaProperties.AMS_URI));
       }
@@ -222,7 +212,6 @@
   @Override
   public Map<String, String> properties() {
     return Maps.newHashMap(catalogProperties);
-<<<<<<< HEAD
   }
 
   protected Catalog icebergCatalog() {
@@ -241,8 +230,6 @@
   protected MixedTables newMixedTables(
       TableMetaStore metaStore, Map<String, String> catalogProperties, Catalog icebergCatalog) {
     return new MixedTables(metaStore, catalogProperties, icebergCatalog);
-=======
->>>>>>> 91ce56d2
   }
 
   private org.apache.iceberg.catalog.TableIdentifier toIcebergTableIdentifier(
