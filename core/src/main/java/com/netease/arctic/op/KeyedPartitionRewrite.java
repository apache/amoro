--- conflicted
+++ resolved
@@ -61,11 +61,6 @@
   @Override
   protected List<StatisticsFile> apply(Transaction transaction) {
     PartitionSpec spec = transaction.table().spec();
-<<<<<<< HEAD
-=======
-    StructLikeMap<Map<String, String>> partitionProperties =
-        StructLikeMap.create(spec.partitionType());
->>>>>>> 054aef82
     if (this.addFiles.isEmpty()) {
       return Collections.emptyList();
     }
@@ -85,23 +80,12 @@
     }
     addFiles.forEach(f -> optimizedSequence.put(f.partition(), this.optimizedSequence));
 
-<<<<<<< HEAD
     StatisticsFile statisticsFile =
         PuffinUtil.writer(keyedTable.baseTable(), newSnapshot.snapshotId(), newSnapshot.sequenceNumber())
             .add(ArcticTableUtil.BLOB_TYPE_OPTIMIZED_SEQUENCE, optimizedSequence,
                 PuffinUtil.createPartitionDataSerializer(keyedTable.spec()))
             .complete();
     return Collections.singletonList(statisticsFile);
-=======
-    addFiles.forEach(
-        f ->
-            partitionProperties
-                .computeIfAbsent(f.partition(), k -> Maps.newHashMap())
-                .put(
-                    TableProperties.PARTITION_OPTIMIZED_SEQUENCE,
-                    String.valueOf(optimizedSequence)));
-    return partitionProperties;
->>>>>>> 054aef82
   }
 
   @Override
