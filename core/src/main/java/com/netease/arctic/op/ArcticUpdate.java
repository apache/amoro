--- conflicted
+++ resolved
@@ -75,22 +75,7 @@
     this.delegate = delegate;
   }
 
-<<<<<<< HEAD
-  protected Optional<TableTracer> tracer() {
-    if (tracer != null) {
-      return Optional.of(tracer);
-    } else {
-      return Optional.empty();
-    }
-  }
-
-  public void addIcebergDataFile(DataFile file) {
-    if (tracer != null) {
-      tracer.addDataFile(file);
-    }
-=======
   protected void addIcebergDataFile(DataFile file) {
->>>>>>> f1298d5c
     if (watermarkGenerator != null) {
       watermarkGenerator.addFile(file);
     }
