--- conflicted
+++ resolved
@@ -110,16 +110,10 @@
   }
 
   @Override
-<<<<<<< HEAD
-  public Blocker block(TableIdentifier tableIdentifier, List<BlockableOperation> operations)
-      throws TException {
-    return getIface().block(tableIdentifier, operations);
-=======
   public Blocker block(TableIdentifier tableIdentifier, List<BlockableOperation> operations,
                        Map<String, String> properties)
       throws TException {
     return getIface().block(tableIdentifier, operations, properties);
->>>>>>> 6b809988
   }
 
   @Override
