--- conflicted
+++ resolved
@@ -57,21 +57,6 @@
 
   @Override
   protected OptimizingDataReader dataReader() {
-<<<<<<< HEAD
-=======
-    Set<String> set = new HashSet<>();
-    if (input.rewrittenDataFiles() != null) {
-      for (DataFile dataFile : input.rewrittenDataFiles()) {
-        set.add(dataFile.path().toString());
-      }
-    }
-
-    if (input.rePosDeletedDataFiles() != null) {
-      for (DataFile dataFile : input.rePosDeletedDataFiles()) {
-        set.add(dataFile.path().toString());
-      }
-    }
->>>>>>> 1205dfd9
     return new GenericCombinedIcebergDataReader(
         io,
         table.schema(),
