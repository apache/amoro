/*
 * Licensed to the Apache Software Foundation (ASF) under one
 * or more contributor license agreements.  See the NOTICE file
 * distributed with this work for additional information
 * regarding copyright ownership.  The ASF licenses this file
 * to you under the Apache License, Version 2.0 (the
 * "License"); you may not use this file except in compliance
 * with the License.  You may obtain a copy of the License at
 *
 *    http://www.apache.org/licenses/LICENSE-2.0
 *
 * Unless required by applicable law or agreed to in writing, software
 * distributed under the License is distributed on an "AS IS" BASIS,
 * WITHOUT WARRANTIES OR CONDITIONS OF ANY KIND, either express or implied.
 * See the License for the specific language governing permissions and
 * limitations under the License.
 */

package com.netease.arctic.io;

import com.netease.arctic.BasicTableTestHelper;
import com.netease.arctic.ams.api.TableFormat;
import com.netease.arctic.catalog.BasicCatalogTestHelper;
import com.netease.arctic.catalog.TableTestBase;
import com.netease.arctic.data.IcebergDataFile;
import com.netease.arctic.data.IcebergDeleteFile;
import com.netease.arctic.io.reader.GenericCombinedIcebergDataReader;
import com.netease.arctic.optimizing.RewriteFilesInput;
import org.apache.iceberg.DataFile;
import org.apache.iceberg.DeleteFile;
import org.apache.iceberg.FileFormat;
import org.apache.iceberg.Schema;
import org.apache.iceberg.StructLike;
import org.apache.iceberg.TableProperties;
import org.apache.iceberg.TestHelpers;
import org.apache.iceberg.data.FileHelpers;
import org.apache.iceberg.data.GenericRecord;
import org.apache.iceberg.data.IdentityPartitionConverters;
import org.apache.iceberg.data.Record;
import org.apache.iceberg.io.CloseableIterable;
import org.apache.iceberg.io.OutputFileFactory;
import org.apache.iceberg.relocated.com.google.common.collect.Iterables;
import org.apache.iceberg.relocated.com.google.common.collect.Lists;
import org.apache.iceberg.relocated.com.google.common.collect.Maps;
import org.apache.iceberg.relocated.com.google.common.collect.Sets;
import org.apache.iceberg.types.TypeUtil;
import org.apache.iceberg.util.Pair;
import org.junit.Assert;
import org.junit.Before;
import org.junit.Test;
import org.junit.runner.RunWith;
import org.junit.runners.Parameterized;

import java.io.IOException;
import java.util.Arrays;
import java.util.Collections;
import java.util.List;
import java.util.Map;

@RunWith(Parameterized.class)
public class TestGenericCombinedIcebergDataReader extends TableTestBase {

  private final FileFormat fileFormat;

  private RewriteFilesInput scanTask;

  private RewriteFilesInput dataScanTask;

  public TestGenericCombinedIcebergDataReader(
      boolean partitionedTable, FileFormat fileFormat) {
<<<<<<< HEAD
    super(BasicCatalogTestHelper.externalCatalog(),
        new BasicTableTestHelper(false, partitionedTable,
            buildTableProperties(fileFormat), TableFormat.ICEBERG));
=======
    super(
        new BasicCatalogTestHelper(TableFormat.ICEBERG),
        new BasicTableTestHelper(false, partitionedTable, buildTableProperties(fileFormat)));
>>>>>>> 05d6fbf9
    this.fileFormat = fileFormat;
  }

  @Parameterized.Parameters(name = "partitionedTable = {0}, fileFormat = {1}")
  public static Object[][] parameters() {
    return new Object[][] {{true, FileFormat.PARQUET}, {false, FileFormat.PARQUET},
                           {true, FileFormat.AVRO}, {false, FileFormat.AVRO},
                           {true, FileFormat.ORC}, {false, FileFormat.ORC}};
  }

  private static Map<String, String> buildTableProperties(FileFormat fileFormat) {
    Map<String, String> tableProperties = Maps.newHashMapWithExpectedSize(3);
    tableProperties.put(TableProperties.FORMAT_VERSION, "2");
    tableProperties.put(TableProperties.DEFAULT_FILE_FORMAT, fileFormat.name());
    tableProperties.put(TableProperties.DELETE_DEFAULT_FILE_FORMAT, fileFormat.name());
    return tableProperties;
  }

  private StructLike getPartitionData() {
    if (isPartitionedTable()) {
      return TestHelpers.Row.of(0);
    } else {
      return TestHelpers.Row.of();
    }
  }

  @Before
  public void initDataAndReader() throws IOException {
    StructLike partitionData = getPartitionData();
    OutputFileFactory outputFileFactory = OutputFileFactory.builderFor(getArcticTable().asUnkeyedTable(), 0, 1)
        .format(fileFormat).build();
    DataFile dataFile = FileHelpers.writeDataFile(getArcticTable().asUnkeyedTable(),
        outputFileFactory.newOutputFile(partitionData).encryptingOutputFile(), partitionData,
        Arrays.asList(
            DataTestHelpers.createRecord(1, "john", 0, "1970-01-01T08:00:00"),
            DataTestHelpers.createRecord(2, "lily", 1, "1970-01-01T08:00:00"),
            DataTestHelpers.createRecord(3, "sam", 2, "1970-01-01T08:00:00")));

    Schema idSchema = TypeUtil.select(BasicTableTestHelper.TABLE_SCHEMA, Sets.newHashSet(1));
    GenericRecord idRecord = GenericRecord.create(idSchema);
    DeleteFile eqDeleteFile = FileHelpers.writeDeleteFile(getArcticTable().asUnkeyedTable(),
        outputFileFactory.newOutputFile(partitionData).encryptingOutputFile(), partitionData,
        Collections.singletonList(idRecord.copy("id", 1)), idSchema);

    List<Pair<CharSequence, Long>> deletes = Lists.newArrayList();
    deletes.add(Pair.of(dataFile.path(), 1L));
    DeleteFile posDeleteFile = FileHelpers.writeDeleteFile(getArcticTable().asUnkeyedTable(),
        outputFileFactory.newOutputFile(partitionData).encryptingOutputFile(), partitionData, deletes).first();

    scanTask = new RewriteFilesInput(
        new IcebergDataFile[] {new IcebergDataFile(dataFile, 1L)},
        new IcebergDataFile[] {new IcebergDataFile(dataFile, 1L)},
        new IcebergDeleteFile[] {new IcebergDeleteFile(eqDeleteFile, 2L),
                                 new IcebergDeleteFile(posDeleteFile, 3L)},
        new IcebergDeleteFile[] {},
        getArcticTable());

    dataScanTask = new RewriteFilesInput(
        new IcebergDataFile[] {new IcebergDataFile(dataFile, 1L)},
        new IcebergDataFile[] {new IcebergDataFile(dataFile, 1L)},
        new IcebergDeleteFile[] {},
        new IcebergDeleteFile[] {},
        getArcticTable());
  }

  @Test
  public void readAllData() throws IOException {
    GenericCombinedIcebergDataReader dataReader = new GenericCombinedIcebergDataReader(getArcticTable().io(),
        getArcticTable().schema(),
        getArcticTable().spec(), null, false,
        IdentityPartitionConverters::convertConstant, false, null, scanTask);
    try (CloseableIterable<Record> records = dataReader.readData()) {
      Assert.assertEquals(1, Iterables.size(records));
      Record record = Iterables.getFirst(records, null);
      Assert.assertEquals(record.get(0), 3);
    }
    dataReader.close();
  }

  @Test
  public void readAllDataNegate() throws IOException {
    GenericCombinedIcebergDataReader dataReader = new GenericCombinedIcebergDataReader(getArcticTable().io(),
        getArcticTable().schema(),
        getArcticTable().spec(), null, false,
        IdentityPartitionConverters::convertConstant, false, null, scanTask);
    try (CloseableIterable<Record> records = dataReader.readDeletedData()) {
      Assert.assertEquals(2, Iterables.size(records));
      Record first = Iterables.getFirst(records, null);
      Assert.assertEquals(first.get(1), 0L);
      Record last = Iterables.getLast(records);
      Assert.assertEquals(last.get(1), 1L);
    }
    dataReader.close();
  }

  @Test
  public void readOnlyData() throws IOException {
    GenericCombinedIcebergDataReader dataReader = new GenericCombinedIcebergDataReader(getArcticTable().io(),
        getArcticTable().schema(),
        getArcticTable().spec(), null, false,
        IdentityPartitionConverters::convertConstant, false, null, dataScanTask);
    try (CloseableIterable<Record> records = dataReader.readData()) {
      Assert.assertEquals(3, Iterables.size(records));
    }
    dataReader.close();
  }

  @Test
  public void readOnlyDataNegate() throws IOException {
    GenericCombinedIcebergDataReader dataReader = new GenericCombinedIcebergDataReader(getArcticTable().io(),
        getArcticTable().schema(),
        getArcticTable().spec(), null, false,
        IdentityPartitionConverters::convertConstant, false, null, dataScanTask);
    try (CloseableIterable<Record> records = dataReader.readDeletedData()) {
      Assert.assertEquals(0, Iterables.size(records));
    }
    dataReader.close();
  }
}<|MERGE_RESOLUTION|>--- conflicted
+++ resolved
@@ -68,15 +68,9 @@
 
   public TestGenericCombinedIcebergDataReader(
       boolean partitionedTable, FileFormat fileFormat) {
-<<<<<<< HEAD
     super(BasicCatalogTestHelper.externalCatalog(),
         new BasicTableTestHelper(false, partitionedTable,
             buildTableProperties(fileFormat), TableFormat.ICEBERG));
-=======
-    super(
-        new BasicCatalogTestHelper(TableFormat.ICEBERG),
-        new BasicTableTestHelper(false, partitionedTable, buildTableProperties(fileFormat)));
->>>>>>> 05d6fbf9
     this.fileFormat = fileFormat;
   }
 
