--- conflicted
+++ resolved
@@ -46,12 +46,8 @@
     Assert.assertEquals(DataFileType.INSERT_FILE, defaultKeyedFile.type());
     Assert.assertEquals(3, defaultKeyedFile.node().mask());
     Assert.assertEquals(0, defaultKeyedFile.node().index());
-<<<<<<< HEAD
     // TODO check transactionId
 
-=======
-    Assert.assertEquals(txId, defaultKeyedFile.transactionId());
->>>>>>> d47b7a8a
   }
 
   private List<Record> writeRecords() {
