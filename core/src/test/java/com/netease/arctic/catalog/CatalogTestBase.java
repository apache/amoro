--- conflicted
+++ resolved
@@ -53,15 +53,11 @@
 
   @Before
   public void setupCatalog() throws IOException {
-<<<<<<< HEAD
-    catalogMeta = testHelper.buildCatalogMeta("file:/" + temp.newFolder().getPath().replace("\\", "/"));
-=======
     String baseDir = temp.newFolder().getPath();
     if (!SystemUtils.IS_OS_UNIX) {
       baseDir = "file:/" + temp.newFolder().getPath().replace("\\", "/");
     }
     catalogMeta = testHelper.buildCatalogMeta(baseDir);
->>>>>>> c20bfc8d
     getAmsHandler().createCatalog(catalogMeta);
   }
 
