--- conflicted
+++ resolved
@@ -80,13 +80,6 @@
 
   protected void refreshMixedFormatCatalog() {
     this.mixedFormatCatalog = CatalogLoader.load(getCatalogUrl());
-<<<<<<< HEAD
-  }
-
-  protected void refreshCatalog() {
-    this.catalog = CatalogLoader.load(getCatalogUrl());
-=======
->>>>>>> c203e07f
   }
 
   protected String getCatalogUrl() {
