--- conflicted
+++ resolved
@@ -51,11 +51,7 @@
   public void setupTable() {
     this.tableMetaStore = CatalogUtil.buildMetaStore(getCatalogMeta());
 
-<<<<<<< HEAD
-    if (!getCatalog().listDatabases().contains(TableTestHelper.TEST_DB_NAME)){
-=======
     if (!getCatalog().listDatabases().contains(TableTestHelper.TEST_DB_NAME)) {
->>>>>>> c20bfc8d
       getCatalog().createDatabase(TableTestHelper.TEST_DB_NAME);
     }
     switch (getTestFormat()) {
