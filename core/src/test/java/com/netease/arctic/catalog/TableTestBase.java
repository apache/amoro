/*
 * Licensed to the Apache Software Foundation (ASF) under one
 * or more contributor license agreements.  See the NOTICE file
 * distributed with this work for additional information
 * regarding copyright ownership.  The ASF licenses this file
 * to you under the Apache License, Version 2.0 (the
 * "License"); you may not use this file except in compliance
 * with the License.  You may obtain a copy of the License at
 *
 *     http://www.apache.org/licenses/LICENSE-2.0
 *
 * Unless required by applicable law or agreed to in writing, software
 * distributed under the License is distributed on an "AS IS" BASIS,
 * WITHOUT WARRANTIES OR CONDITIONS OF ANY KIND, either express or implied.
 * See the License for the specific language governing permissions and
 * limitations under the License.
 */

package com.netease.arctic.catalog;

import com.netease.arctic.TableTestHelper;
import com.netease.arctic.table.ArcticTable;
import com.netease.arctic.table.TableBuilder;
import com.netease.arctic.table.TableMetaStore;
import com.netease.arctic.table.UnkeyedTable;
import com.netease.arctic.utils.ArcticTableUtil;
import com.netease.arctic.utils.CatalogUtil;
import org.junit.After;
import org.junit.Before;

public abstract class TableTestBase extends CatalogTestBase {

  private final TableTestHelper tableTestHelper;
  private ArcticTable arcticTable;
  private TableMetaStore tableMetaStore;

  public TableTestBase(CatalogTestHelper catalogTestHelper, TableTestHelper tableTestHelper) {
    super(catalogTestHelper);
    this.tableTestHelper = tableTestHelper;
<<<<<<< HEAD
    if (isKeyedTable()) {
      Preconditions.checkArgument(
          TableFormat.MIXED_HIVE.equals(tableTestHelper.format()) ||
              TableFormat.MIXED_ICEBERG.equals(tableTestHelper.format()),
          "Only mixed format table support primary key spec");
    }
=======
>>>>>>> f5c12b68
  }

  @Before
  public void setupTable() {
    this.tableMetaStore = CatalogUtil.buildMetaStore(getCatalogMeta());

    if (!getCatalog().listDatabases().contains(TableTestHelper.TEST_DB_NAME)) {
      getCatalog().createDatabase(TableTestHelper.TEST_DB_NAME);
    }
    switch (tableTestHelper.format()) {
      case MIXED_HIVE:
      case MIXED_ICEBERG:
        createMixedFormatTable();
        break;
      case ICEBERG:
        createIcebergFormatTable();
        break;
    }
  }

  private void createMixedFormatTable() {
    TableBuilder tableBuilder = getCatalog().newTableBuilder(
        TableTestHelper.TEST_TABLE_ID,
        tableTestHelper.tableSchema(),
        tableTestHelper.format());
    tableBuilder.withProperties(tableTestHelper.tableProperties());
    if (isKeyedTable()) {
      tableBuilder.withPrimaryKeySpec(tableTestHelper.primaryKeySpec());
    }
    if (isPartitionedTable()) {
      tableBuilder.withPartitionSpec(tableTestHelper.partitionSpec());
    }
    arcticTable = tableBuilder.create();
  }

  private void createIcebergFormatTable() {
    getIcebergCatalog().createTable(
        org.apache.iceberg.catalog.TableIdentifier.of(TableTestHelper.TEST_DB_NAME, TableTestHelper.TEST_TABLE_NAME),
        tableTestHelper.tableSchema(),
        tableTestHelper.partitionSpec(),
        tableTestHelper.tableProperties());
    arcticTable = getCatalog().loadTable(TableTestHelper.TEST_TABLE_ID);
  }

  @After
  public void dropTable() {
    getCatalog().dropTable(TableTestHelper.TEST_TABLE_ID, true);
  }

  protected ArcticTable getArcticTable() {
    return arcticTable;
  }

  protected UnkeyedTable getBaseStore() {
    return ArcticTableUtil.baseStore(arcticTable);
  }

  protected TableMetaStore getTableMetaStore() {
    return this.tableMetaStore;
  }

  protected boolean isKeyedTable() {
    return tableTestHelper.primaryKeySpec() != null && tableTestHelper.primaryKeySpec().primaryKeyExisted();
  }

  protected boolean isPartitionedTable() {
    return tableTestHelper.partitionSpec() != null && tableTestHelper.partitionSpec().isPartitioned();
  }

  protected TableTestHelper tableTestHelper() {
    return tableTestHelper;
  }
}<|MERGE_RESOLUTION|>--- conflicted
+++ resolved
@@ -37,15 +37,6 @@
   public TableTestBase(CatalogTestHelper catalogTestHelper, TableTestHelper tableTestHelper) {
     super(catalogTestHelper);
     this.tableTestHelper = tableTestHelper;
-<<<<<<< HEAD
-    if (isKeyedTable()) {
-      Preconditions.checkArgument(
-          TableFormat.MIXED_HIVE.equals(tableTestHelper.format()) ||
-              TableFormat.MIXED_ICEBERG.equals(tableTestHelper.format()),
-          "Only mixed format table support primary key spec");
-    }
-=======
->>>>>>> f5c12b68
   }
 
   @Before
