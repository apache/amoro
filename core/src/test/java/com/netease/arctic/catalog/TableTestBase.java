--- conflicted
+++ resolved
@@ -24,11 +24,8 @@
 import com.netease.arctic.table.TableMetaStore;
 import com.netease.arctic.table.UnkeyedTable;
 import com.netease.arctic.utils.ArcticTableUtil;
-<<<<<<< HEAD
 import com.netease.arctic.utils.CatalogUtil;
 import org.apache.iceberg.relocated.com.google.common.base.Preconditions;
-=======
->>>>>>> 23b4651c
 import org.junit.After;
 import org.junit.Before;
 
@@ -41,15 +38,12 @@
   public TableTestBase(CatalogTestHelper catalogTestHelper, TableTestHelper tableTestHelper) {
     super(catalogTestHelper);
     this.tableTestHelper = tableTestHelper;
-<<<<<<< HEAD
     if (isKeyedTable()) {
       Preconditions.checkArgument(
           TableFormat.MIXED_HIVE.equals(catalogTestHelper.tableFormat()) ||
               TableFormat.MIXED_ICEBERG.equals(catalogTestHelper.tableFormat()),
           "Only mixed format table support primary key spec");
     }
-=======
->>>>>>> 23b4651c
   }
 
   @Before
