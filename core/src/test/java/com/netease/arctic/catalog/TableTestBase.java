--- conflicted
+++ resolved
@@ -19,17 +19,12 @@
 package com.netease.arctic.catalog;
 
 import com.netease.arctic.TableTestHelper;
-import com.netease.arctic.ams.api.TableFormat;
 import com.netease.arctic.table.ArcticTable;
 import com.netease.arctic.table.TableBuilder;
 import com.netease.arctic.table.TableMetaStore;
 import com.netease.arctic.table.UnkeyedTable;
 import com.netease.arctic.utils.ArcticTableUtil;
 import com.netease.arctic.utils.CatalogUtil;
-<<<<<<< HEAD
-import org.apache.iceberg.relocated.com.google.common.base.Preconditions;
-=======
->>>>>>> baf2d63f
 import org.junit.After;
 import org.junit.Before;
 
@@ -42,12 +37,6 @@
   public TableTestBase(CatalogTestHelper catalogTestHelper, TableTestHelper tableTestHelper) {
     super(catalogTestHelper);
     this.tableTestHelper = tableTestHelper;
-    if (isKeyedTable()) {
-      Preconditions.checkArgument(
-          TableFormat.MIXED_HIVE.equals(catalogTestHelper.tableFormat()) ||
-              TableFormat.MIXED_ICEBERG.equals(catalogTestHelper.tableFormat()),
-          "Only mixed format table support primary key spec");
-    }
   }
 
   @Before
