package com.netease.arctic.utils.map;

import com.netease.arctic.utils.SerializationUtils;
import org.junit.After;
import org.junit.Assert;
import org.junit.Before;
import org.junit.Test;

import java.io.Serializable;

public class TestSimpleSpilledMap {

  private SimpleSpillableMap.SimpleSpilledMap map;

  @Before
  public void createMap() {
<<<<<<< HEAD
    SimpleSpillableMap spillableMap = new SimpleSpillableMap(100L);
    map = spillableMap.new SimpleSpilledMap(
        SerializationUtils.createJavaSimpleSerializer(),
        SerializationUtils.createJavaSimpleSerializer());
=======
    SimpleSpillableMap spillableMap = new SimpleSpillableMap(100L, null);
    map = spillableMap.new SimpleSpilledMap(SerializationUtils.createJavaSimpleSerializer(), SerializationUtils.createJavaSimpleSerializer(), null);
>>>>>>> 13c19c14
  }

  @After
  public void disposeMap() {
    map.close();
    map = null;
  }

  @Test
  public void testPutGetRemove() {
    Key key = new Key();
    Value value = new Value();
    map.put("name", 555);
    map.put(2, "zjs");
    map.put(4556, "zyx");
    map.put(key, value);
    Assert.assertEquals(555, map.get("name"));
    Assert.assertEquals("zjs", map.get(2));
    Assert.assertEquals("zyx", map.get(4556));
    Assert.assertEquals(value, map.get(key));
    map.delete(4556);
    Assert.assertNull(map.get(4556));
    map.put(4556, value);
    Assert.assertEquals(value, map.get(4556));
  }

  @Test
  public void testPutNull() {
    Key key = new Key();
    Value value = new Value();
    map.put(key, value);
    Assert.assertEquals(value, map.get(key));
    Assert.assertThrows(Exception.class, () -> map.put(key, null));
    Assert.assertThrows(Exception.class, () -> map.put(null, value));
  }

  private static class Key implements Serializable {
    String key = "Key";

    @Override
    public boolean equals(Object obj) {
      return ((Key) obj).key == key;
    }
  }

  private class Value implements Serializable {
    int value = 666;

    @Override
    public boolean equals(Object obj) {
      return ((Value) obj).value == value;
    }
  }
}<|MERGE_RESOLUTION|>--- conflicted
+++ resolved
@@ -14,15 +14,10 @@
 
   @Before
   public void createMap() {
-<<<<<<< HEAD
-    SimpleSpillableMap spillableMap = new SimpleSpillableMap(100L);
+    SimpleSpillableMap spillableMap = new SimpleSpillableMap(100L, null);
     map = spillableMap.new SimpleSpilledMap(
         SerializationUtils.createJavaSimpleSerializer(),
-        SerializationUtils.createJavaSimpleSerializer());
-=======
-    SimpleSpillableMap spillableMap = new SimpleSpillableMap(100L, null);
-    map = spillableMap.new SimpleSpilledMap(SerializationUtils.createJavaSimpleSerializer(), SerializationUtils.createJavaSimpleSerializer(), null);
->>>>>>> 13c19c14
+        SerializationUtils.createJavaSimpleSerializer(), null);
   }
 
   @After
