--- conflicted
+++ resolved
@@ -17,10 +17,6 @@
  */
 
 package com.netease.arctic.trino.unkeyed;
-
-import static io.trino.plugin.iceberg.IcebergSessionProperties.getDynamicFilteringWaitTimeout;
-import static io.trino.plugin.iceberg.IcebergSessionProperties.getMinimumAssignedSplitWeight;
-import static java.util.Objects.requireNonNull;
 
 import com.google.common.collect.ImmutableList;
 import com.netease.arctic.trino.ArcticTransactionManager;
@@ -43,9 +39,12 @@
 
 import javax.inject.Inject;
 
+import static io.trino.plugin.iceberg.IcebergSessionProperties.getDynamicFilteringWaitTimeout;
+import static io.trino.plugin.iceberg.IcebergSessionProperties.getMinimumAssignedSplitWeight;
+import static java.util.Objects.requireNonNull;
+
 /**
- * Iceberg original IcebergSplitManager has some problems for arctic, such as iceberg version, table
- * type.
+ * Iceberg original IcebergSplitManager has some problems for arctic, such as iceberg version, table type.
  */
 public class IcebergSplitManager implements ConnectorSplitManager {
 
@@ -80,31 +79,13 @@
     }
 
     Table icebergTable =
-        transactionManager
-            .get(transaction)
-            .getArcticTable(table.getSchemaTableName())
-            .asUnkeyedTable();
+        transactionManager.get(transaction).getArcticTable(table.getSchemaTableName()).asUnkeyedTable();
     Duration dynamicFilteringWaitTimeout = getDynamicFilteringWaitTimeout(session);
 
-    TableScan tableScan = icebergTable.newScan().useSnapshot(table.getSnapshotId().get());
+    TableScan tableScan = icebergTable.newScan()
+        .useSnapshot(table.getSnapshotId().get());
 
     TableNameResolve resolve = new TableNameResolve(table.getTableName());
-<<<<<<< HEAD
-    IcebergSplitSource splitSource =
-        new IcebergSplitSource(
-            fileSystemFactory,
-            session,
-            table,
-            tableScan,
-            table.getMaxScannedFileSize(),
-            dynamicFilter,
-            dynamicFilteringWaitTimeout,
-            constraint,
-            typeManager,
-            table.isRecordScannedFiles(),
-            getMinimumAssignedSplitWeight(session),
-            resolve.withSuffix() ? !resolve.isBase() : false);
-=======
     IcebergSplitSource splitSource = new IcebergSplitSource(
         fileSystemFactory,
         session,
@@ -118,9 +99,7 @@
         table.isRecordScannedFiles(),
         getMinimumAssignedSplitWeight(session),
         resolve.withSuffix() && !resolve.isBase());
->>>>>>> d0283bb8
 
-    return new ClassLoaderSafeConnectorSplitSource(
-        splitSource, Thread.currentThread().getContextClassLoader());
+    return new ClassLoaderSafeConnectorSplitSource(splitSource, Thread.currentThread().getContextClassLoader());
   }
 }