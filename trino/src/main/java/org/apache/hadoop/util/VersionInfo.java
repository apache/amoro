/*
 * Licensed to the Apache Software Foundation (ASF) under one
 * or more contributor license agreements.  See the NOTICE file
 * distributed with this work for additional information
 * regarding copyright ownership.  The ASF licenses this file
 * to you under the Apache License, Version 2.0 (the
 * "License"); you may not use this file except in compliance
 * with the License.  You may obtain a copy of the License at
 *
 *     http://www.apache.org/licenses/LICENSE-2.0
 *
 * Unless required by applicable law or agreed to in writing, software
 * distributed under the License is distributed on an "AS IS" BASIS,
 * WITHOUT WARRANTIES OR CONDITIONS OF ANY KIND, either express or implied.
 * See the License for the specific language governing permissions and
 * limitations under the License.
 */

package org.apache.hadoop.util;

import org.apache.hadoop.classification.InterfaceAudience;
import org.apache.hadoop.classification.InterfaceStability;
import org.apache.hadoop.io.IOUtils;
import org.slf4j.Logger;
import org.slf4j.LoggerFactory;

import java.io.IOException;
import java.io.InputStream;
import java.util.Properties;

/** Copy from hadoop-common to avoid testing hive metastore checking version */
@InterfaceAudience.Public
@InterfaceStability.Stable
public class VersionInfo {
  private static final Logger LOG = LoggerFactory.getLogger(VersionInfo.class);

  private final Properties info;

  protected VersionInfo(String component) {
    info = new Properties();
    String versionInfoFile = component + "-version-info.properties";
    InputStream is = null;
    try {
      is = Thread.currentThread().getContextClassLoader().getResourceAsStream(versionInfoFile);
      if (is == null) {
        throw new IOException("Resource not found");
      }
      info.load(is);
    } catch (IOException ex) {
<<<<<<< HEAD
      LoggerFactory.getLogger(getClass())
          .warn("Could not read '" + versionInfoFile + "', " + ex.toString(), ex);
=======
      LoggerFactory.getLogger(getClass()).warn("Could not read '" +
          versionInfoFile + "', " + ex, ex);
>>>>>>> d0283bb8
    } finally {
      IOUtils.closeStream(is);
    }
  }

  protected String _getVersion() {
    return info.getProperty("version", "Unknown");
  }

  protected String _getRevision() {
    return info.getProperty("revision", "Unknown");
  }

  protected String _getBranch() {
    return info.getProperty("branch", "Unknown");
  }

  protected String _getDate() {
    return info.getProperty("date", "Unknown");
  }

  protected String _getUser() {
    return info.getProperty("user", "Unknown");
  }

  protected String _getUrl() {
    return info.getProperty("url", "Unknown");
  }

  protected String _getSrcChecksum() {
    return info.getProperty("srcChecksum", "Unknown");
  }

  protected String _getBuildVersion() {
    return _getVersion()
        + " from "
        + _getRevision()
        + " by "
        + _getUser()
        + " source checksum "
        + _getSrcChecksum();
  }

  protected String _getProtocVersion() {
    return info.getProperty("protocVersion", "Unknown");
  }

  private static final VersionInfo COMMON_VERSION_INFO = new VersionInfo("common");

  /**
   * Get the Hadoop version.
   *
   * @return the Hadoop version string, eg. "0.6.3-dev"
   */
  public static String getVersion() {
    return "2.9.5";
  }

  /**
   * Get the Git commit hash of the repository when compiled.
   *
   * @return the commit hash, eg. "18f64065d5db6208daf50b02c1b5ed4ee3ce547a"
   */
  public static String getRevision() {
    return COMMON_VERSION_INFO._getRevision();
  }

  /**
   * Get the branch on which this originated.
   *
   * @return The branch name, e.g. "trunk" or "branches/branch-0.20"
   */
  public static String getBranch() {
    return COMMON_VERSION_INFO._getBranch();
  }

  /**
   * The date that Hadoop was compiled.
   *
   * @return the compilation date in unix date format
   */
  public static String getDate() {
    return COMMON_VERSION_INFO._getDate();
  }

  /**
   * The user that compiled Hadoop.
   *
   * @return the username of the user
   */
  public static String getUser() {
    return COMMON_VERSION_INFO._getUser();
  }

  /**
   * Get the URL for the Hadoop repository.
   *
   * @return the URL of the Hadoop repository
   */
  public static String getUrl() {
    return COMMON_VERSION_INFO._getUrl();
  }

  /**
   * Get the checksum of the source files from which Hadoop was built.
   *
   * @return the checksum of the source files
   */
  public static String getSrcChecksum() {
    return COMMON_VERSION_INFO._getSrcChecksum();
  }

  /**
   * Returns the buildVersion which includes version, revision, user and date.
   *
   * @return the buildVersion
   */
  public static String getBuildVersion() {
    return COMMON_VERSION_INFO._getBuildVersion();
  }

  /**
   * Returns the protoc version used for the build.
   *
   * @return the protoc version
   */
  public static String getProtocVersion() {
    return COMMON_VERSION_INFO._getProtocVersion();
  }

  public static void main(String[] args) {
    LOG.debug("version: " + getVersion());
    System.out.println("Hadoop " + getVersion());
    System.out.println("Subversion " + getUrl() + " -r " + getRevision());
    System.out.println("Compiled by " + getUser() + " on " + getDate());
    System.out.println("Compiled with protoc " + getProtocVersion());
    System.out.println("From source with checksum " + getSrcChecksum());
    System.out.println(
        "This command was run using " + ClassUtil.findContainingJar(VersionInfo.class));
  }
}<|MERGE_RESOLUTION|>--- conflicted
+++ resolved
@@ -28,7 +28,9 @@
 import java.io.InputStream;
 import java.util.Properties;
 
-/** Copy from hadoop-common to avoid testing hive metastore checking version */
+/**
+ * Copy from hadoop-common to avoid testing hive metastore checking version
+ */
 @InterfaceAudience.Public
 @InterfaceStability.Stable
 public class VersionInfo {
@@ -41,19 +43,15 @@
     String versionInfoFile = component + "-version-info.properties";
     InputStream is = null;
     try {
-      is = Thread.currentThread().getContextClassLoader().getResourceAsStream(versionInfoFile);
+      is = Thread.currentThread().getContextClassLoader()
+          .getResourceAsStream(versionInfoFile);
       if (is == null) {
         throw new IOException("Resource not found");
       }
       info.load(is);
     } catch (IOException ex) {
-<<<<<<< HEAD
-      LoggerFactory.getLogger(getClass())
-          .warn("Could not read '" + versionInfoFile + "', " + ex.toString(), ex);
-=======
       LoggerFactory.getLogger(getClass()).warn("Could not read '" +
           versionInfoFile + "', " + ex, ex);
->>>>>>> d0283bb8
     } finally {
       IOUtils.closeStream(is);
     }
@@ -88,13 +86,10 @@
   }
 
   protected String _getBuildVersion() {
-    return _getVersion()
-        + " from "
-        + _getRevision()
-        + " by "
-        + _getUser()
-        + " source checksum "
-        + _getSrcChecksum();
+    return _getVersion() +
+        " from " + _getRevision() +
+        " by " + _getUser() +
+        " source checksum " + _getSrcChecksum();
   }
 
   protected String _getProtocVersion() {
@@ -105,7 +100,6 @@
 
   /**
    * Get the Hadoop version.
-   *
    * @return the Hadoop version string, eg. "0.6.3-dev"
    */
   public static String getVersion() {
@@ -114,7 +108,6 @@
 
   /**
    * Get the Git commit hash of the repository when compiled.
-   *
    * @return the commit hash, eg. "18f64065d5db6208daf50b02c1b5ed4ee3ce547a"
    */
   public static String getRevision() {
@@ -123,7 +116,6 @@
 
   /**
    * Get the branch on which this originated.
-   *
    * @return The branch name, e.g. "trunk" or "branches/branch-0.20"
    */
   public static String getBranch() {
@@ -132,7 +124,6 @@
 
   /**
    * The date that Hadoop was compiled.
-   *
    * @return the compilation date in unix date format
    */
   public static String getDate() {
@@ -141,7 +132,6 @@
 
   /**
    * The user that compiled Hadoop.
-   *
    * @return the username of the user
    */
   public static String getUser() {
@@ -150,7 +140,6 @@
 
   /**
    * Get the URL for the Hadoop repository.
-   *
    * @return the URL of the Hadoop repository
    */
   public static String getUrl() {
@@ -159,7 +148,6 @@
 
   /**
    * Get the checksum of the source files from which Hadoop was built.
-   *
    * @return the checksum of the source files
    */
   public static String getSrcChecksum() {
@@ -167,8 +155,8 @@
   }
 
   /**
-   * Returns the buildVersion which includes version, revision, user and date.
-   *
+   * Returns the buildVersion which includes version,
+   * revision, user and date.
    * @return the buildVersion
    */
   public static String getBuildVersion() {
@@ -177,7 +165,6 @@
 
   /**
    * Returns the protoc version used for the build.
-   *
    * @return the protoc version
    */
   public static String getProtocVersion() {
@@ -191,7 +178,7 @@
     System.out.println("Compiled by " + getUser() + " on " + getDate());
     System.out.println("Compiled with protoc " + getProtocVersion());
     System.out.println("From source with checksum " + getSrcChecksum());
-    System.out.println(
-        "This command was run using " + ClassUtil.findContainingJar(VersionInfo.class));
+    System.out.println("This command was run using " +
+        ClassUtil.findContainingJar(VersionInfo.class));
   }
 }