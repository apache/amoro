/*
 * Licensed to the Apache Software Foundation (ASF) under one
 * or more contributor license agreements.  See the NOTICE file
 * distributed with this work for additional information
 * regarding copyright ownership.  The ASF licenses this file
 * to you under the Apache License, Version 2.0 (the
 * "License"); you may not use this file except in compliance
 * with the License.  You may obtain a copy of the License at
 *
 *     http://www.apache.org/licenses/LICENSE-2.0
 *
 * Unless required by applicable law or agreed to in writing, software
 * distributed under the License is distributed on an "AS IS" BASIS,
 * WITHOUT WARRANTIES OR CONDITIONS OF ANY KIND, either express or implied.
 * See the License for the specific language governing permissions and
 * limitations under the License.
 */

package org.apache.amoro.server.dashboard;

import org.apache.amoro.AmoroTable;
import org.apache.amoro.TableFormat;
import org.apache.amoro.api.CommitMetaProducer;
import org.apache.amoro.data.DataFileType;
import org.apache.amoro.data.FileNameRules;
import org.apache.amoro.server.dashboard.component.reverser.DDLReverser;
import org.apache.amoro.server.dashboard.component.reverser.IcebergTableMetaExtract;
import org.apache.amoro.server.dashboard.model.AMSColumnInfo;
import org.apache.amoro.server.dashboard.model.AMSPartitionField;
import org.apache.amoro.server.dashboard.model.AmoroSnapshotsOfTable;
import org.apache.amoro.server.dashboard.model.DDLInfo;
import org.apache.amoro.server.dashboard.model.FilesStatistics;
import org.apache.amoro.server.dashboard.model.OperationType;
import org.apache.amoro.server.dashboard.model.OptimizingProcessInfo;
import org.apache.amoro.server.dashboard.model.OptimizingTaskInfo;
import org.apache.amoro.server.dashboard.model.PartitionBaseInfo;
import org.apache.amoro.server.dashboard.model.PartitionFileBaseInfo;
import org.apache.amoro.server.dashboard.model.ServerTableMeta;
import org.apache.amoro.server.dashboard.model.TableBasicInfo;
import org.apache.amoro.server.dashboard.model.TableStatistics;
import org.apache.amoro.server.dashboard.model.TableSummary;
import org.apache.amoro.server.dashboard.model.TagOrBranchInfo;
import org.apache.amoro.server.dashboard.utils.AmsUtil;
import org.apache.amoro.server.dashboard.utils.TableStatCollector;
import org.apache.amoro.server.optimizing.OptimizingProcessMeta;
import org.apache.amoro.server.optimizing.OptimizingTaskMeta;
import org.apache.amoro.server.persistence.PersistentBase;
import org.apache.amoro.server.persistence.mapper.OptimizingMapper;
import org.apache.amoro.shade.guava32.com.google.common.collect.ImmutableList;
import org.apache.amoro.shade.guava32.com.google.common.collect.Iterables;
import org.apache.amoro.shade.guava32.com.google.common.collect.Maps;
import org.apache.amoro.table.KeyedTable;
import org.apache.amoro.table.MixedTable;
import org.apache.amoro.table.TableIdentifier;
import org.apache.amoro.table.TableProperties;
import org.apache.amoro.table.UnkeyedTable;
import org.apache.amoro.utils.MixedDataFiles;
import org.apache.amoro.utils.MixedTableUtil;
import org.apache.commons.collections.CollectionUtils;
import org.apache.iceberg.ContentFile;
import org.apache.iceberg.HasTableOperations;
import org.apache.iceberg.IcebergFindFiles;
import org.apache.iceberg.PartitionSpec;
import org.apache.iceberg.Snapshot;
import org.apache.iceberg.SnapshotRef;
import org.apache.iceberg.SnapshotSummary;
import org.apache.iceberg.Table;
import org.apache.iceberg.data.GenericRecord;
import org.apache.iceberg.io.CloseableIterable;
import org.apache.iceberg.util.Pair;
import org.apache.iceberg.util.PropertyUtil;
import org.apache.iceberg.util.SnapshotUtil;
import org.slf4j.Logger;
import org.slf4j.LoggerFactory;

import java.io.IOException;
import java.util.ArrayList;
import java.util.Arrays;
import java.util.Collections;
import java.util.Comparator;
import java.util.HashMap;
import java.util.List;
import java.util.Map;
import java.util.concurrent.ExecutorService;
import java.util.function.Predicate;
import java.util.stream.Collectors;

/** Descriptor for Mixed-Hive, Mixed-Iceberg, Iceberg format tables. */
public class MixedAndIcebergTableDescriptor extends PersistentBase
    implements FormatTableDescriptor {

  private static final Logger LOG = LoggerFactory.getLogger(MixedAndIcebergTableDescriptor.class);

  private final ExecutorService executorService;

  public MixedAndIcebergTableDescriptor(ExecutorService executorService) {
    this.executorService = executorService;
  }

  @Override
  public List<TableFormat> supportFormat() {
    return Arrays.asList(TableFormat.ICEBERG, TableFormat.MIXED_ICEBERG, TableFormat.MIXED_HIVE);
  }

  @Override
  public ServerTableMeta getTableDetail(AmoroTable<?> amoroTable) {
    MixedTable table = getTable(amoroTable);
    String tableFormat = decorateTableFormat(amoroTable);
    // set basic info
    TableBasicInfo tableBasicInfo = getTableBasicInfo(table);
    ServerTableMeta serverTableMeta = getServerTableMeta(table);
    long tableSize = 0;
    long tableFileCnt = 0;
    Map<String, Object> baseMetrics = Maps.newHashMap();
    FilesStatistics baseFilesStatistics = tableBasicInfo.getBaseStatistics().getTotalFilesStat();
    Map<String, String> baseSummary = tableBasicInfo.getBaseStatistics().getSummary();
    baseMetrics.put("lastCommitTime", AmsUtil.longOrNull(baseSummary.get("visibleTime")));
    baseMetrics.put("totalSize", AmsUtil.byteToXB(baseFilesStatistics.getTotalSize()));
    baseMetrics.put("fileCount", baseFilesStatistics.getFileCnt());
    baseMetrics.put("averageFileSize", AmsUtil.byteToXB(baseFilesStatistics.getAverageSize()));
    if (tableBasicInfo.getChangeStatistics() == null) {
      baseMetrics.put("baseWatermark", AmsUtil.longOrNull(serverTableMeta.getTableWatermark()));
    } else {
      baseMetrics.put("baseWatermark", AmsUtil.longOrNull(serverTableMeta.getBaseWatermark()));
    }
    tableSize += baseFilesStatistics.getTotalSize();
    tableFileCnt += baseFilesStatistics.getFileCnt();
    serverTableMeta.setBaseMetrics(baseMetrics);

    if (table.isKeyedTable()) {
      Map<String, Object> changeMetrics = Maps.newHashMap();
      if (tableBasicInfo.getChangeStatistics() != null) {
        FilesStatistics changeFilesStatistics =
            tableBasicInfo.getChangeStatistics().getTotalFilesStat();
        Map<String, String> changeSummary = tableBasicInfo.getChangeStatistics().getSummary();
        changeMetrics.put("lastCommitTime", AmsUtil.longOrNull(changeSummary.get("visibleTime")));
        changeMetrics.put("totalSize", AmsUtil.byteToXB(changeFilesStatistics.getTotalSize()));
        changeMetrics.put("fileCount", changeFilesStatistics.getFileCnt());
        changeMetrics.put(
            "averageFileSize", AmsUtil.byteToXB(changeFilesStatistics.getAverageSize()));
        changeMetrics.put(
            "tableWatermark", AmsUtil.longOrNull(serverTableMeta.getTableWatermark()));
        tableSize += changeFilesStatistics.getTotalSize();
        tableFileCnt += changeFilesStatistics.getFileCnt();
      } else {
        changeMetrics.put("lastCommitTime", null);
        changeMetrics.put("totalSize", null);
        changeMetrics.put("fileCount", null);
        changeMetrics.put("averageFileSize", null);
        changeMetrics.put("tableWatermark", null);
      }
      serverTableMeta.setChangeMetrics(changeMetrics);
    }
<<<<<<< HEAD
    String averageFileSize = AmsUtil.byteToXB(tableFileCnt == 0 ? 0 : tableSize / tableFileCnt);
    TableSummary tableSummary =
        new TableSummary(tableFileCnt, AmsUtil.byteToXB(tableSize), averageFileSize, tableFormat);
=======
    Map<String, Object> tableSummary = new HashMap<>();
    tableSummary.put("size", AmsUtil.byteToXB(tableSize));
    tableSummary.put("file", tableFileCnt);
    tableSummary.put(
        "averageFile", AmsUtil.byteToXB(tableFileCnt == 0 ? 0 : tableSize / tableFileCnt));

    tableSummary.put("records", getRecordsOfTable(table));
    tableSummary.put("tableFormat", tableFormat);
>>>>>>> 13e27111
    serverTableMeta.setTableSummary(tableSummary);
    return serverTableMeta;
  }

  private String decorateTableFormat(AmoroTable table) {
    StringBuilder sb = new StringBuilder();
    sb.append(AmsUtil.formatString(table.format().name()));
    if (table.format().equals(TableFormat.ICEBERG)) {
      int formatVersion =
          ((HasTableOperations) table.originalTable()).operations().current().formatVersion();
      sb.append("(V");
      sb.append(formatVersion);
      sb.append(")");
    }
    return sb.toString();
  }

  private long getRecordsOfTable(MixedTable mixedTable) {
    long totalRecords = 0L;
    if (mixedTable.isKeyedTable()) {
      Snapshot changeSnapshot =
          SnapshotUtil.latestSnapshot(mixedTable.asKeyedTable().changeTable(), null);
      Snapshot baseSnapshot =
          SnapshotUtil.latestSnapshot(mixedTable.asKeyedTable().baseTable(), null);
      if (changeSnapshot != null) {
        totalRecords +=
            PropertyUtil.propertyAsLong(
                changeSnapshot.summary(), SnapshotSummary.TOTAL_RECORDS_PROP, 0L);
      }
      if (baseSnapshot != null) {
        totalRecords +=
            PropertyUtil.propertyAsLong(
                baseSnapshot.summary(), SnapshotSummary.TOTAL_RECORDS_PROP, 0L);
      }
    } else {
      Snapshot latestSnapshot = SnapshotUtil.latestSnapshot(mixedTable.asUnkeyedTable(), null);
      if (latestSnapshot != null) {
        totalRecords =
            PropertyUtil.propertyAsLong(
                latestSnapshot.summary(), SnapshotSummary.TOTAL_RECORDS_PROP, 0L);
      }
    }
    return totalRecords;
  }

  private Long snapshotIdOfTableRef(Table table, String ref) {
    if (ref == null) {
      ref = SnapshotRef.MAIN_BRANCH;
    }
    Snapshot snapshot = table.snapshot(ref);
    if (snapshot == null) {
      return null;
    }
    return snapshot.snapshotId();
  }

  @Override
  public List<AmoroSnapshotsOfTable> getSnapshots(
      AmoroTable<?> amoroTable, String ref, OperationType operationType) {
    MixedTable mixedTable = getTable(amoroTable);
    List<AmoroSnapshotsOfTable> snapshotsOfTables = new ArrayList<>();
    List<Pair<Table, Long>> tableAndSnapshotIdList = new ArrayList<>();
    if (mixedTable.isKeyedTable()) {
      tableAndSnapshotIdList.add(
          Pair.of(
              mixedTable.asKeyedTable().changeTable(),
              snapshotIdOfTableRef(mixedTable.asKeyedTable().changeTable(), ref)));
      tableAndSnapshotIdList.add(
          Pair.of(
              mixedTable.asKeyedTable().baseTable(),
              snapshotIdOfTableRef(mixedTable.asKeyedTable().baseTable(), ref)));
    } else {
      tableAndSnapshotIdList.add(
          Pair.of(
              mixedTable.asUnkeyedTable(), snapshotIdOfTableRef(mixedTable.asUnkeyedTable(), ref)));
    }
    tableAndSnapshotIdList.forEach(
        tableAndSnapshotId -> collectSnapshots(snapshotsOfTables, tableAndSnapshotId));
    return snapshotsOfTables.stream()
        .filter(s -> validOperationType(s, operationType))
        .sorted((o1, o2) -> Long.compare(o2.getCommitTime(), o1.getCommitTime()))
        .collect(Collectors.toList());
  }

  private boolean validOperationType(AmoroSnapshotsOfTable snapshot, OperationType operationType) {
    switch (operationType) {
      case ALL:
        return true;
      case OPTIMIZING:
        return CommitMetaProducer.OPTIMIZE.name().equals(snapshot.getProducer());
      case NON_OPTIMIZING:
        return !CommitMetaProducer.OPTIMIZE.name().equals(snapshot.getProducer());
      default:
        throw new IllegalArgumentException(
            "invalid operation: " + operationType + ", only support all/optimizing/non-optimizing");
    }
  }

  private void collectSnapshots(
      List<AmoroSnapshotsOfTable> snapshotsOfTables, Pair<Table, Long> tableAndSnapshotId) {
    Table table = tableAndSnapshotId.first();
    Long snapshotId = tableAndSnapshotId.second();
    if (snapshotId != null) {
      SnapshotUtil.ancestorsOf(snapshotId, table::snapshot)
          .forEach(
              snapshot -> {
                Map<String, String> summary = snapshot.summary();
                if (summary.containsKey(
                    org.apache.amoro.op.SnapshotSummary.TRANSACTION_BEGIN_SIGNATURE)) {
                  return;
                }
                AmoroSnapshotsOfTable amoroSnapshotsOfTable = new AmoroSnapshotsOfTable();
                amoroSnapshotsOfTable.setSnapshotId(String.valueOf(snapshot.snapshotId()));
                int fileCount =
                    PropertyUtil.propertyAsInt(summary, SnapshotSummary.TOTAL_DELETE_FILES_PROP, 0)
                        + PropertyUtil.propertyAsInt(
                            summary, SnapshotSummary.TOTAL_DATA_FILES_PROP, 0);
                amoroSnapshotsOfTable.setFileCount(fileCount);
                amoroSnapshotsOfTable.setFileSize(
                    PropertyUtil.propertyAsLong(summary, SnapshotSummary.ADDED_FILE_SIZE_PROP, 0L)
                        + PropertyUtil.propertyAsLong(
                            summary, SnapshotSummary.REMOVED_FILE_SIZE_PROP, 0L));
                long totalRecords =
                    PropertyUtil.propertyAsLong(summary, SnapshotSummary.TOTAL_RECORDS_PROP, 0L);
                amoroSnapshotsOfTable.setRecords(totalRecords);
                amoroSnapshotsOfTable.setCommitTime(snapshot.timestampMillis());
                amoroSnapshotsOfTable.setOperation(snapshot.operation());
                amoroSnapshotsOfTable.setProducer(
                    PropertyUtil.propertyAsString(
                        summary,
                        org.apache.amoro.op.SnapshotSummary.SNAPSHOT_PRODUCER,
                        org.apache.amoro.op.SnapshotSummary.SNAPSHOT_PRODUCER_DEFAULT));

                // normalize summary
                Map<String, String> normalizeSummary = Maps.newHashMap(summary);
                normalizeSummary.computeIfPresent(
                    SnapshotSummary.TOTAL_FILE_SIZE_PROP,
                    (k, v) -> AmsUtil.byteToXB(Long.parseLong(summary.get(k))));
                normalizeSummary.computeIfPresent(
                    SnapshotSummary.ADDED_FILE_SIZE_PROP,
                    (k, v) -> AmsUtil.byteToXB(Long.parseLong(summary.get(k))));
                normalizeSummary.computeIfPresent(
                    SnapshotSummary.REMOVED_FILE_SIZE_PROP,
                    (k, v) -> AmsUtil.byteToXB(Long.parseLong(summary.get(k))));
                amoroSnapshotsOfTable.setSummary(normalizeSummary);

                // Metric in chart
                Map<String, String> recordsSummaryForChat = new HashMap<>();
                recordsSummaryForChat.put("total-records", totalRecords + "");
                recordsSummaryForChat.put(
                    "eq-delete-records", summary.get(SnapshotSummary.TOTAL_EQ_DELETES_PROP));
                recordsSummaryForChat.put(
                    "pos-delete-records", summary.get(SnapshotSummary.TOTAL_POS_DELETES_PROP));
                amoroSnapshotsOfTable.setRecordsSummaryForChart(recordsSummaryForChat);

                Map<String, String> filesSummaryForChat = new HashMap<>();
                filesSummaryForChat.put(
                    "data-files", summary.get(SnapshotSummary.TOTAL_DATA_FILES_PROP));
                filesSummaryForChat.put(
                    "delete-files", summary.get(SnapshotSummary.TOTAL_DELETE_FILES_PROP));
                filesSummaryForChat.put("total-files", fileCount + "");
                amoroSnapshotsOfTable.setFilesSummaryForChart(filesSummaryForChat);

                snapshotsOfTables.add(amoroSnapshotsOfTable);
              });
    }
  }

  @Override
  public List<PartitionFileBaseInfo> getSnapshotDetail(
      AmoroTable<?> amoroTable, String snapshotId) {
    MixedTable mixedTable = getTable(amoroTable);
    List<PartitionFileBaseInfo> result = new ArrayList<>();
    Snapshot snapshot;
    if (mixedTable.isKeyedTable()) {
      snapshot = mixedTable.asKeyedTable().changeTable().snapshot(snapshotId);
      if (snapshot == null) {
        snapshot = mixedTable.asKeyedTable().baseTable().snapshot(snapshotId);
      }
    } else {
      snapshot = mixedTable.asUnkeyedTable().snapshot(snapshotId);
    }
    if (snapshot == null) {
      throw new IllegalArgumentException(
          "unknown snapshot " + snapshotId + " of " + amoroTable.id());
    }
    final long snapshotTime = snapshot.timestampMillis();
    snapshot
        .addedDataFiles(mixedTable.io())
        .forEach(
            f ->
                result.add(
                    new PartitionFileBaseInfo(
                        snapshotId,
                        DataFileType.ofContentId(f.content().id()),
                        snapshotTime,
                        MixedTableUtil.getMixedTablePartitionSpecById(mixedTable, f.specId())
                            .partitionToPath(f.partition()),
                        f.path().toString(),
                        f.fileSizeInBytes(),
                        "add")));
    snapshot
        .removedDataFiles(mixedTable.io())
        .forEach(
            f ->
                result.add(
                    new PartitionFileBaseInfo(
                        snapshotId,
                        DataFileType.ofContentId(f.content().id()),
                        snapshotTime,
                        MixedTableUtil.getMixedTablePartitionSpecById(mixedTable, f.specId())
                            .partitionToPath(f.partition()),
                        f.path().toString(),
                        f.fileSizeInBytes(),
                        "remove")));
    snapshot
        .addedDeleteFiles(mixedTable.io())
        .forEach(
            f ->
                result.add(
                    new PartitionFileBaseInfo(
                        snapshotId,
                        DataFileType.ofContentId(f.content().id()),
                        snapshotTime,
                        MixedTableUtil.getMixedTablePartitionSpecById(mixedTable, f.specId())
                            .partitionToPath(f.partition()),
                        f.path().toString(),
                        f.fileSizeInBytes(),
                        "add")));
    snapshot
        .removedDeleteFiles(mixedTable.io())
        .forEach(
            f ->
                result.add(
                    new PartitionFileBaseInfo(
                        snapshotId,
                        DataFileType.ofContentId(f.content().id()),
                        snapshotTime,
                        MixedTableUtil.getMixedTablePartitionSpecById(mixedTable, f.specId())
                            .partitionToPath(f.partition()),
                        f.path().toString(),
                        f.fileSizeInBytes(),
                        "remove")));
    return result;
  }

  @Override
  public List<DDLInfo> getTableOperations(AmoroTable<?> amoroTable) {
    MixedTable mixedTable = getTable(amoroTable);
    Table table;
    if (mixedTable.isKeyedTable()) {
      table = mixedTable.asKeyedTable().baseTable();
    } else {
      table = mixedTable.asUnkeyedTable();
    }

    IcebergTableMetaExtract extract = new IcebergTableMetaExtract();
    DDLReverser<Table> ddlReverser = new DDLReverser<>(extract);
    return ddlReverser.reverse(table, amoroTable.id());
  }

  @Override
  public List<PartitionBaseInfo> getTablePartitions(AmoroTable<?> amoroTable) {
    MixedTable mixedTable = getTable(amoroTable);
    if (mixedTable.spec().isUnpartitioned()) {
      return new ArrayList<>();
    }
    Map<String, PartitionBaseInfo> partitionBaseInfoHashMap = new HashMap<>();

    CloseableIterable<PartitionFileBaseInfo> tableFiles =
        getTableFilesInternal(amoroTable, null, null);
    try {
      for (PartitionFileBaseInfo fileInfo : tableFiles) {
        if (!partitionBaseInfoHashMap.containsKey(fileInfo.getPartition())) {
          PartitionBaseInfo partitionBaseInfo = new PartitionBaseInfo();
          partitionBaseInfo.setPartition(fileInfo.getPartition());
          partitionBaseInfo.setSpecId(fileInfo.getSpecId());
          partitionBaseInfoHashMap.put(fileInfo.getPartition(), partitionBaseInfo);
        }
        PartitionBaseInfo partitionInfo = partitionBaseInfoHashMap.get(fileInfo.getPartition());
        partitionInfo.setFileCount(partitionInfo.getFileCount() + 1);
        partitionInfo.setFileSize(partitionInfo.getFileSize() + fileInfo.getFileSize());
        partitionInfo.setLastCommitTime(
            partitionInfo.getLastCommitTime() > fileInfo.getCommitTime()
                ? partitionInfo.getLastCommitTime()
                : fileInfo.getCommitTime());
      }
    } finally {
      try {
        tableFiles.close();
      } catch (IOException e) {
        LOG.warn("Failed to close the manifest reader.", e);
      }
    }

    return new ArrayList<>(partitionBaseInfoHashMap.values());
  }

  @Override
  public List<PartitionFileBaseInfo> getTableFiles(
      AmoroTable<?> amoroTable, String partition, Integer specId) {
    CloseableIterable<PartitionFileBaseInfo> tableFilesIterable =
        getTableFilesInternal(amoroTable, partition, specId);
    try {
      List<PartitionFileBaseInfo> result = new ArrayList<>();
      Iterables.addAll(result, tableFilesIterable);
      return result;
    } finally {
      try {
        tableFilesIterable.close();
      } catch (IOException e) {
        LOG.warn("Failed to close the manifest reader.", e);
      }
    }
  }

  @Override
  public List<TagOrBranchInfo> getTableTags(AmoroTable<?> amoroTable) {
    return getTableTagsOrBranches(amoroTable, SnapshotRef::isTag);
  }

  @Override
  public List<TagOrBranchInfo> getTableBranches(AmoroTable<?> amoroTable) {
    return getTableTagsOrBranches(amoroTable, SnapshotRef::isBranch);
  }

  @Override
  public Pair<List<OptimizingProcessInfo>, Integer> getOptimizingProcessesInfo(
      AmoroTable<?> amoroTable, int limit, int offset) {
    TableIdentifier tableIdentifier = amoroTable.id();
    List<OptimizingProcessMeta> processMetaList =
        getAs(
            OptimizingMapper.class,
            mapper ->
                mapper.selectOptimizingProcesses(
                    tableIdentifier.getCatalog(),
                    tableIdentifier.getDatabase(),
                    tableIdentifier.getTableName()));
    int total = processMetaList.size();
    processMetaList =
        processMetaList.stream().skip(offset).limit(limit).collect(Collectors.toList());
    if (CollectionUtils.isEmpty(processMetaList)) {
      return Pair.of(Collections.emptyList(), 0);
    }
    List<Long> processIds =
        processMetaList.stream()
            .map(OptimizingProcessMeta::getProcessId)
            .collect(Collectors.toList());
    Map<Long, List<OptimizingTaskMeta>> optimizingTasks =
        getAs(OptimizingMapper.class, mapper -> mapper.selectOptimizeTaskMetas(processIds)).stream()
            .collect(Collectors.groupingBy(OptimizingTaskMeta::getProcessId));

    return Pair.of(
        processMetaList.stream()
            .map(p -> OptimizingProcessInfo.build(p, optimizingTasks.get(p.getProcessId())))
            .collect(Collectors.toList()),
        total);
  }

  @Override
  public List<OptimizingTaskInfo> getOptimizingTaskInfos(
      AmoroTable<?> amoroTable, String processId) {
    long id = Long.parseLong(processId);
    List<OptimizingTaskMeta> optimizingTaskMetaList =
        getAs(
            OptimizingMapper.class,
            mapper -> mapper.selectOptimizeTaskMetas(Collections.singletonList(id)));
    if (CollectionUtils.isEmpty(optimizingTaskMetaList)) {
      return Collections.emptyList();
    }
    return optimizingTaskMetaList.stream()
        .map(
            taskMeta ->
                new OptimizingTaskInfo(
                    taskMeta.getTableId(),
                    String.valueOf(taskMeta.getProcessId()),
                    taskMeta.getTaskId(),
                    taskMeta.getPartitionData(),
                    taskMeta.getStatus(),
                    taskMeta.getRetryNum(),
                    taskMeta.getOptimizerToken(),
                    taskMeta.getThreadId(),
                    taskMeta.getStartTime(),
                    taskMeta.getEndTime(),
                    taskMeta.getCostTime(),
                    taskMeta.getFailReason(),
                    taskMeta.getMetricsSummary().getInputFilesStatistics(),
                    taskMeta.getMetricsSummary().getOutputFilesStatistics(),
                    taskMeta.getMetricsSummary().summaryAsMap(true),
                    taskMeta.getProperties()))
        .collect(Collectors.toList());
  }

  private CloseableIterable<PartitionFileBaseInfo> getTableFilesInternal(
      AmoroTable<?> amoroTable, String partition, Integer specId) {
    MixedTable mixedTable = getTable(amoroTable);
    if (mixedTable.isKeyedTable()) {
      return CloseableIterable.concat(
          Arrays.asList(
              collectFileInfo(mixedTable.asKeyedTable().changeTable(), true, partition, specId),
              collectFileInfo(mixedTable.asKeyedTable().baseTable(), false, partition, specId)));
    } else {
      return collectFileInfo(mixedTable.asUnkeyedTable(), false, partition, specId);
    }
  }

  private CloseableIterable<PartitionFileBaseInfo> collectFileInfo(
      Table table, boolean isChangeTable, String partition, Integer specId) {
    Map<Integer, PartitionSpec> specs = table.specs();

    IcebergFindFiles manifestReader =
        new IcebergFindFiles(table).ignoreDeleted().planWith(executorService);

    if (table.spec().isPartitioned() && partition != null && specId != null) {
      GenericRecord partitionData = MixedDataFiles.data(specs.get(specId), partition);
      manifestReader.inPartitions(specs.get(specId), partitionData);
    }

    CloseableIterable<IcebergFindFiles.IcebergManifestEntry> entries = manifestReader.entries();

    return CloseableIterable.transform(
        entries,
        entry -> {
          ContentFile<?> contentFile = entry.getFile();
          long snapshotId = entry.getSnapshotId();

          PartitionSpec partitionSpec = specs.get(contentFile.specId());
          String partitionPath = partitionSpec.partitionToPath(contentFile.partition());
          long fileSize = contentFile.fileSizeInBytes();
          DataFileType dataFileType =
              isChangeTable
                  ? FileNameRules.parseFileTypeForChange(contentFile.path().toString())
                  : DataFileType.ofContentId(contentFile.content().id());
          long commitTime = -1;
          if (table.snapshot(snapshotId) != null) {
            commitTime = table.snapshot(snapshotId).timestampMillis();
          }
          return new PartitionFileBaseInfo(
              String.valueOf(snapshotId),
              dataFileType,
              commitTime,
              partitionPath,
              contentFile.specId(),
              contentFile.path().toString(),
              fileSize);
        });
  }

  private TableBasicInfo getTableBasicInfo(MixedTable table) {
    try {
      TableBasicInfo tableBasicInfo = new TableBasicInfo();
      tableBasicInfo.setTableIdentifier(table.id());
      TableStatistics changeInfo = null;
      TableStatistics baseInfo;

      if (table.isUnkeyedTable()) {
        UnkeyedTable unkeyedTable = table.asUnkeyedTable();
        baseInfo = new TableStatistics();
        TableStatCollector.fillTableStatistics(baseInfo, unkeyedTable, table);
      } else if (table.isKeyedTable()) {
        KeyedTable keyedTable = table.asKeyedTable();
        changeInfo = TableStatCollector.collectChangeTableInfo(keyedTable);
        baseInfo = TableStatCollector.collectBaseTableInfo(keyedTable);
      } else {
        throw new IllegalStateException("unknown type of table");
      }

      tableBasicInfo.setChangeStatistics(changeInfo);
      tableBasicInfo.setBaseStatistics(baseInfo);
      tableBasicInfo.setTableStatistics(TableStatCollector.union(changeInfo, baseInfo));

      long createTime =
          PropertyUtil.propertyAsLong(
              table.properties(),
              TableProperties.TABLE_CREATE_TIME,
              TableProperties.TABLE_CREATE_TIME_DEFAULT);
      if (createTime != TableProperties.TABLE_CREATE_TIME_DEFAULT) {
        if (tableBasicInfo.getTableStatistics() != null) {
          if (tableBasicInfo.getTableStatistics().getSummary() == null) {
            tableBasicInfo.getTableStatistics().setSummary(new HashMap<>());
          } else {
            LOG.warn("{} summary is null", table.id());
          }
          tableBasicInfo
              .getTableStatistics()
              .getSummary()
              .put("createTime", String.valueOf(createTime));
        } else {
          LOG.warn("{} table statistics is null {}", table.id(), tableBasicInfo);
        }
      }
      return tableBasicInfo;
    } catch (Throwable t) {
      LOG.error("{} failed to build table basic info", table.id(), t);
      throw t;
    }
  }

  private ServerTableMeta getServerTableMeta(MixedTable table) {
    ServerTableMeta serverTableMeta = new ServerTableMeta();
    serverTableMeta.setTableType(table.format().toString());
    serverTableMeta.setTableIdentifier(table.id());
    serverTableMeta.setBaseLocation(table.location());
    fillTableProperties(serverTableMeta, table.properties());
    serverTableMeta.setPartitionColumnList(
        table.spec().fields().stream()
            .map(item -> AMSPartitionField.buildFromPartitionSpec(table.spec().schema(), item))
            .collect(Collectors.toList()));
    serverTableMeta.setSchema(
        table.schema().columns().stream()
            .map(AMSColumnInfo::buildFromNestedField)
            .collect(Collectors.toList()));

    serverTableMeta.setFilter(null);
    LOG.debug("Table {} is keyedTable: {}", table.name(), table instanceof KeyedTable);
    if (table.isKeyedTable()) {
      KeyedTable kt = table.asKeyedTable();
      if (kt.primaryKeySpec() != null) {
        serverTableMeta.setPkList(
            kt.primaryKeySpec().fields().stream()
                .map(item -> AMSColumnInfo.buildFromPartitionSpec(table.spec().schema(), item))
                .collect(Collectors.toList()));
      }
    }
    if (serverTableMeta.getPkList() == null) {
      serverTableMeta.setPkList(new ArrayList<>());
    }
    return serverTableMeta;
  }

  private void fillTableProperties(
      ServerTableMeta serverTableMeta, Map<String, String> tableProperties) {
    Map<String, String> properties = Maps.newHashMap(tableProperties);
    serverTableMeta.setTableWatermark(properties.remove(TableProperties.WATERMARK_TABLE));
    serverTableMeta.setBaseWatermark(properties.remove(TableProperties.WATERMARK_BASE_STORE));
    serverTableMeta.setCreateTime(
        PropertyUtil.propertyAsLong(
            properties,
            TableProperties.TABLE_CREATE_TIME,
            TableProperties.TABLE_CREATE_TIME_DEFAULT));
    properties.remove(TableProperties.TABLE_CREATE_TIME);

    TableProperties.READ_PROTECTED_PROPERTIES.forEach(properties::remove);
    serverTableMeta.setProperties(properties);
  }

  private MixedTable getTable(AmoroTable<?> amoroTable) {
    return (MixedTable) amoroTable.originalTable();
  }

  private List<TagOrBranchInfo> getTableTagsOrBranches(
      AmoroTable<?> amoroTable, Predicate<SnapshotRef> predicate) {
    MixedTable mixedTable = getTable(amoroTable);
    List<TagOrBranchInfo> result = new ArrayList<>();
    Map<String, SnapshotRef> snapshotRefs;
    if (mixedTable.isKeyedTable()) {
      // todo temporarily responds to the problem of Mixed Format table.
      if (predicate.test(SnapshotRef.branchBuilder(-1).build())) {
        return ImmutableList.of(TagOrBranchInfo.MAIN_BRANCH);
      } else {
        return Collections.emptyList();
      }
    } else {
      snapshotRefs = mixedTable.asUnkeyedTable().refs();
      snapshotRefs.forEach(
          (name, snapshotRef) -> {
            if (predicate.test(snapshotRef)) {
              result.add(new TagOrBranchInfo(name, snapshotRef));
            }
          });
      result.sort(Comparator.comparing(TagOrBranchInfo::getName));
      return result;
    }
  }
}<|MERGE_RESOLUTION|>--- conflicted
+++ resolved
@@ -151,20 +151,9 @@
       }
       serverTableMeta.setChangeMetrics(changeMetrics);
     }
-<<<<<<< HEAD
     String averageFileSize = AmsUtil.byteToXB(tableFileCnt == 0 ? 0 : tableSize / tableFileCnt);
     TableSummary tableSummary =
         new TableSummary(tableFileCnt, AmsUtil.byteToXB(tableSize), averageFileSize, tableFormat);
-=======
-    Map<String, Object> tableSummary = new HashMap<>();
-    tableSummary.put("size", AmsUtil.byteToXB(tableSize));
-    tableSummary.put("file", tableFileCnt);
-    tableSummary.put(
-        "averageFile", AmsUtil.byteToXB(tableFileCnt == 0 ? 0 : tableSize / tableFileCnt));
-
-    tableSummary.put("records", getRecordsOfTable(table));
-    tableSummary.put("tableFormat", tableFormat);
->>>>>>> 13e27111
     serverTableMeta.setTableSummary(tableSummary);
     return serverTableMeta;
   }
