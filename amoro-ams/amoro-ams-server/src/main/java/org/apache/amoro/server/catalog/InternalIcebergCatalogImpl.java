/*
 * Licensed to the Apache Software Foundation (ASF) under one
 * or more contributor license agreements.  See the NOTICE file
 * distributed with this work for additional information
 * regarding copyright ownership.  The ASF licenses this file
 * to you under the Apache License, Version 2.0 (the
 * "License"); you may not use this file except in compliance
 * with the License.  You may obtain a copy of the License at
 *
 *     http://www.apache.org/licenses/LICENSE-2.0
 *
 * Unless required by applicable law or agreed to in writing, software
 * distributed under the License is distributed on an "AS IS" BASIS,
 * WITHOUT WARRANTIES OR CONDITIONS OF ANY KIND, either express or implied.
 * See the License for the specific language governing permissions and
 * limitations under the License.
 */

package org.apache.amoro.server.catalog;

import com.github.benmanes.caffeine.cache.Cache;
import com.github.benmanes.caffeine.cache.Caffeine;
import com.github.benmanes.caffeine.cache.RemovalListener;
import org.apache.amoro.AmoroTable;
import org.apache.amoro.TableFormat;
import org.apache.amoro.api.CatalogMeta;
import org.apache.amoro.config.Configurations;
import org.apache.amoro.formats.iceberg.IcebergTable;
import org.apache.amoro.io.AuthenticatedFileIO;
import org.apache.amoro.server.AmoroManagementConf;
import org.apache.amoro.server.RestCatalogService;
import org.apache.amoro.server.exception.ObjectNotExistsException;
import org.apache.amoro.server.table.TableMetadata;
import org.apache.amoro.server.table.internal.InternalIcebergCreator;
import org.apache.amoro.server.table.internal.InternalIcebergHandler;
import org.apache.amoro.server.table.internal.InternalTableCreator;
import org.apache.amoro.server.table.internal.InternalTableHandler;
import org.apache.amoro.server.utils.InternalTableUtil;
import org.apache.amoro.shade.guava32.com.google.common.base.Preconditions;
import org.apache.amoro.utils.CatalogUtil;
import org.apache.iceberg.BaseTable;
import org.apache.iceberg.CatalogProperties;
import org.apache.iceberg.TableOperations;
import org.apache.iceberg.catalog.TableIdentifier;
import org.apache.iceberg.exceptions.AlreadyExistsException;
import org.apache.iceberg.io.FileIO;
import org.apache.iceberg.rest.RESTCatalog;
import org.apache.iceberg.rest.requests.CreateTableRequest;

public class InternalIcebergCatalogImpl extends InternalCatalog {

  private static final String URI = "uri";

  final int httpPort;
  final String exposedHost;

  final Cache<AmoroTable<?>, FileIO> fileIOCloser;

  protected InternalIcebergCatalogImpl(CatalogMeta metadata, Configurations serverConfiguration) {
    super(metadata);
    this.httpPort = serverConfiguration.getInteger(AmoroManagementConf.HTTP_SERVER_PORT);
    this.exposedHost = serverConfiguration.getString(AmoroManagementConf.SERVER_EXPOSE_HOST);
    this.fileIOCloser = newFileIOCloser();
  }

  @Override
  public CatalogMeta getMetadata() {
    CatalogMeta meta = super.getMetadata();
    if (!meta.getCatalogProperties().containsKey(URI)) {
      meta.putToCatalogProperties(URI, defaultRestURI());
    }
    meta.putToCatalogProperties(CatalogProperties.CATALOG_IMPL, RESTCatalog.class.getName());
    return meta.deepCopy();
  }

  @Override
  public void updateMetadata(CatalogMeta metadata) {
    String defaultUrl = defaultRestURI();
    String uri = metadata.getCatalogProperties().getOrDefault(URI, defaultUrl);
    if (defaultUrl.equals(uri)) {
      metadata.getCatalogProperties().remove(URI);
    }
    super.updateMetadata(metadata);
  }

  @Override
  public AmoroTable<?> loadTable(String database, String tableName) {
    InternalTableHandler<TableOperations> handler;
    try {
      handler = newTableHandler(database, tableName);
    } catch (ObjectNotExistsException e) {
      return null;
    }
    TableMetadata tableMetadata = handler.tableMetadata();
    TableOperations ops = handler.newTableOperator();

    BaseTable table =
        new BaseTable(
            ops,
            TableIdentifier.of(
                    tableMetadata.getTableIdentifier().getDatabase(),
                    tableMetadata.getTableIdentifier().getTableName())
                .toString());
    org.apache.amoro.table.TableIdentifier tableIdentifier =
        org.apache.amoro.table.TableIdentifier.of(name(), database, tableName);
<<<<<<< HEAD
    AmoroTable<?> amoroTable =
        IcebergTable.newIcebergTable(
            tableIdentifier,
            table,
            MixedCatalogUtil.buildMetaStore(getMetadata()),
            getMetadata().getCatalogProperties());
    fileIOCloser.put(amoroTable, ops.io());
    return amoroTable;
=======

    return IcebergTable.newIcebergTable(
        tableIdentifier,
        table,
        CatalogUtil.buildMetaStore(getMetadata()),
        getMetadata().getCatalogProperties());
>>>>>>> 9110716e
  }

  protected AuthenticatedFileIO fileIO(CatalogMeta catalogMeta) {
    return InternalTableUtil.newIcebergFileIo(catalogMeta);
  }

  private String defaultRestURI() {
    return "http://" + exposedHost + ":" + httpPort + RestCatalogService.ICEBERG_REST_API_PREFIX;
  }

  @Override
  public InternalTableCreator newTableCreator(
      String database, String tableName, TableFormat format, CreateTableRequest creatorArguments) {

    Preconditions.checkArgument(
        format == format(), "the catalog only support to create %s table", format().name());
    if (tableExists(database, tableName)) {
      throw new AlreadyExistsException(
          "Table " + name() + "." + database + "." + tableName + " already " + "exists.");
    }
    return newTableCreator(database, tableName, creatorArguments);
  }

  protected TableFormat format() {
    return TableFormat.ICEBERG;
  }

  protected InternalTableCreator newTableCreator(
      String database, String tableName, CreateTableRequest request) {
    return new InternalIcebergCreator(getMetadata(), database, tableName, request);
  }

  @Override
  public <O> InternalTableHandler<O> newTableHandler(String database, String tableName) {
    TableMetadata metadata = loadTableMetadata(database, tableName);
    Preconditions.checkState(
        metadata.getFormat() == format(),
        "the catalog only support to handle %s table",
        format().name());
    //noinspection unchecked
    return (InternalTableHandler<O>) new InternalIcebergHandler(getMetadata(), metadata);
  }

  private Cache<AmoroTable<?>, FileIO> newFileIOCloser() {
    return Caffeine.newBuilder()
        .weakKeys()
        .removalListener(
            (RemovalListener<AmoroTable<?>, FileIO>)
                (tbl, fileIO, cause) -> {
                  if (null != fileIO) {
                    fileIO.close();
                  }
                })
        .build();
  }
}<|MERGE_RESOLUTION|>--- conflicted
+++ resolved
@@ -103,23 +103,14 @@
                 .toString());
     org.apache.amoro.table.TableIdentifier tableIdentifier =
         org.apache.amoro.table.TableIdentifier.of(name(), database, tableName);
-<<<<<<< HEAD
     AmoroTable<?> amoroTable =
         IcebergTable.newIcebergTable(
             tableIdentifier,
             table,
-            MixedCatalogUtil.buildMetaStore(getMetadata()),
+            CatalogUtil.buildMetaStore(getMetadata()),
             getMetadata().getCatalogProperties());
     fileIOCloser.put(amoroTable, ops.io());
     return amoroTable;
-=======
-
-    return IcebergTable.newIcebergTable(
-        tableIdentifier,
-        table,
-        CatalogUtil.buildMetaStore(getMetadata()),
-        getMetadata().getCatalogProperties());
->>>>>>> 9110716e
   }
 
   protected AuthenticatedFileIO fileIO(CatalogMeta catalogMeta) {
