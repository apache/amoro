--- conflicted
+++ resolved
@@ -87,11 +87,7 @@
   @StateField private volatile OptimizingEvaluator.PendingInput pendingInput;
   private volatile long lastPlanTime;
   private final TableOptimizingMetrics optimizingMetrics;
-<<<<<<< HEAD
   private final TableOrphanFilesCleaningMetrics orphanFilesCleaningMetrics;
-  private final ReentrantLock blockerLock = new ReentrantLock();
-=======
->>>>>>> 1a6645f5
 
   protected TableRuntime(
       ServerTableIdentifier tableIdentifier,
