/*
 * Licensed to the Apache Software Foundation (ASF) under one
 * or more contributor license agreements.  See the NOTICE file
 * distributed with this work for additional information
 * regarding copyright ownership.  The ASF licenses this file
 * to you under the Apache License, Version 2.0 (the
 * "License"); you may not use this file except in compliance
 * with the License.  You may obtain a copy of the License at
 *
 *     http://www.apache.org/licenses/LICENSE-2.0
 *
 * Unless required by applicable law or agreed to in writing, software
 * distributed under the License is distributed on an "AS IS" BASIS,
 * WITHOUT WARRANTIES OR CONDITIONS OF ANY KIND, either express or implied.
 * See the License for the specific language governing permissions and
 * limitations under the License.
 */

package org.apache.amoro.server.scheduler.inline;

import org.apache.amoro.AmoroTable;
import org.apache.amoro.TableRuntime;
import org.apache.amoro.config.TableConfiguration;
import org.apache.amoro.server.optimizing.maintainer.TableMaintainer;
import org.apache.amoro.server.optimizing.maintainer.TableMaintainers;
import org.apache.amoro.server.scheduler.PeriodicTableScheduler;
import org.apache.amoro.server.table.DefaultTableRuntime;
import org.apache.amoro.server.table.TableService;
import org.slf4j.Logger;
import org.slf4j.LoggerFactory;

import java.util.concurrent.ThreadLocalRandom;

/** Clean table dangling delete files */
public class DanglingDeleteFilesCleaningExecutor extends PeriodicTableScheduler {

  private static final Logger LOG =
      LoggerFactory.getLogger(DanglingDeleteFilesCleaningExecutor.class);

  private static final long INTERVAL = 24 * 60 * 60 * 1000L;

  protected DanglingDeleteFilesCleaningExecutor(TableService tableService, int poolSize) {
    super(tableService, poolSize);
  }

  @Override
  protected long getNextExecutingTime(TableRuntime tableRuntime) {
    return INTERVAL;
  }

  @Override
  protected boolean enabled(TableRuntime tableRuntime) {
    return tableRuntime instanceof DefaultTableRuntime
        && tableRuntime.getTableConfiguration().isDeleteDanglingDeleteFilesEnabled();
  }

  @Override
  public void handleConfigChanged(TableRuntime tableRuntime, TableConfiguration originalConfig) {
    scheduleIfNecessary(tableRuntime, getStartDelay());
  }

  @Override
<<<<<<< HEAD
  protected void execute(TableRuntime tableRuntime) {
=======
  protected long getExecutorDelay() {
    return ThreadLocalRandom.current().nextLong(INTERVAL);
  }

  @Override
  protected void execute(DefaultTableRuntime tableRuntime) {
>>>>>>> f9b8e929
    try {
      LOG.info("{} start cleaning dangling delete files", tableRuntime.getTableIdentifier());
      AmoroTable<?> amoroTable = loadTable(tableRuntime);
      TableMaintainer tableMaintainer = TableMaintainers.create(amoroTable, tableRuntime);
      tableMaintainer.cleanDanglingDeleteFiles();
    } catch (Throwable t) {
      LOG.error("{} failed to clean dangling delete file", tableRuntime.getTableIdentifier(), t);
    }
  }
}<|MERGE_RESOLUTION|>--- conflicted
+++ resolved
@@ -60,16 +60,12 @@
   }
 
   @Override
-<<<<<<< HEAD
-  protected void execute(TableRuntime tableRuntime) {
-=======
   protected long getExecutorDelay() {
     return ThreadLocalRandom.current().nextLong(INTERVAL);
   }
 
   @Override
-  protected void execute(DefaultTableRuntime tableRuntime) {
->>>>>>> f9b8e929
+  protected void execute(TableRuntime tableRuntime) {
     try {
       LOG.info("{} start cleaning dangling delete files", tableRuntime.getTableIdentifier());
       AmoroTable<?> amoroTable = loadTable(tableRuntime);
