/*
 * Licensed to the Apache Software Foundation (ASF) under one
 * or more contributor license agreements.  See the NOTICE file
 * distributed with this work for additional information
 * regarding copyright ownership.  The ASF licenses this file
 * to you under the Apache License, Version 2.0 (the
 * "License"); you may not use this file except in compliance
 * with the License.  You may obtain a copy of the License at
 *
 *     http://www.apache.org/licenses/LICENSE-2.0
 *
 * Unless required by applicable law or agreed to in writing, software
 * distributed under the License is distributed on an "AS IS" BASIS,
 * WITHOUT WARRANTIES OR CONDITIONS OF ANY KIND, either express or implied.
 * See the License for the specific language governing permissions and
 * limitations under the License.
 */

package org.apache.amoro.server;

import io.javalin.Javalin;
import io.javalin.http.HttpCode;
import io.javalin.http.staticfiles.Location;
import org.apache.amoro.Constants;
import org.apache.amoro.OptimizerProperties;
import org.apache.amoro.api.AmoroTableMetastore;
import org.apache.amoro.api.OptimizingService;
import org.apache.amoro.config.ConfigHelpers;
import org.apache.amoro.config.Configurations;
import org.apache.amoro.exception.AmoroRuntimeException;
import org.apache.amoro.server.dashboard.DashboardServer;
import org.apache.amoro.server.dashboard.JavalinJsonMapper;
import org.apache.amoro.server.dashboard.response.ErrorResponse;
import org.apache.amoro.server.dashboard.utils.AmsUtil;
import org.apache.amoro.server.dashboard.utils.CommonUtil;
import org.apache.amoro.server.manager.EventsManager;
import org.apache.amoro.server.manager.MetricManager;
import org.apache.amoro.server.persistence.DataSourceFactory;
import org.apache.amoro.server.persistence.HttpSessionHandlerFactory;
import org.apache.amoro.server.persistence.SqlSessionFactoryProvider;
import org.apache.amoro.server.resource.ContainerMetadata;
import org.apache.amoro.server.resource.OptimizerManager;
import org.apache.amoro.server.resource.ResourceContainers;
import org.apache.amoro.server.table.DefaultTableService;
import org.apache.amoro.server.table.RuntimeHandlerChain;
import org.apache.amoro.server.table.TableService;
import org.apache.amoro.server.table.executor.AsyncTableExecutors;
import org.apache.amoro.server.terminal.TerminalManager;
import org.apache.amoro.server.utils.ThriftServiceProxy;
import org.apache.amoro.shade.guava32.com.google.common.annotations.VisibleForTesting;
import org.apache.amoro.shade.guava32.com.google.common.collect.Maps;
import org.apache.amoro.shade.guava32.com.google.common.util.concurrent.ThreadFactoryBuilder;
import org.apache.amoro.shade.jackson2.com.fasterxml.jackson.core.type.TypeReference;
import org.apache.amoro.shade.jackson2.com.fasterxml.jackson.databind.JsonNode;
import org.apache.amoro.shade.thrift.org.apache.thrift.TMultiplexedProcessor;
import org.apache.amoro.shade.thrift.org.apache.thrift.TProcessor;
import org.apache.amoro.shade.thrift.org.apache.thrift.protocol.TBinaryProtocol;
import org.apache.amoro.shade.thrift.org.apache.thrift.protocol.TProtocolFactory;
import org.apache.amoro.shade.thrift.org.apache.thrift.server.THsHaServer;
import org.apache.amoro.shade.thrift.org.apache.thrift.server.TServer;
import org.apache.amoro.shade.thrift.org.apache.thrift.transport.TNonblockingServerSocket;
import org.apache.amoro.shade.thrift.org.apache.thrift.transport.TTransportException;
import org.apache.amoro.shade.thrift.org.apache.thrift.transport.TTransportFactory;
import org.apache.amoro.shade.thrift.org.apache.thrift.transport.layered.TFramedTransport;
import org.apache.amoro.utils.IcebergThreadPools;
import org.apache.amoro.utils.JacksonUtil;
import org.apache.commons.lang3.StringUtils;
import org.apache.iceberg.SystemProperties;
import org.slf4j.Logger;
import org.slf4j.LoggerFactory;
import org.yaml.snakeyaml.Yaml;

import javax.sql.DataSource;

import java.net.InetSocketAddress;
import java.nio.file.Files;
import java.nio.file.Paths;
import java.util.ArrayList;
import java.util.HashMap;
import java.util.List;
import java.util.Locale;
import java.util.Map;
import java.util.concurrent.ExecutorService;
import java.util.concurrent.Executors;
import java.util.concurrent.ThreadFactory;

public class AmoroServiceContainer {

  public static final Logger LOG = LoggerFactory.getLogger(AmoroServiceContainer.class);

  public static final String SERVER_CONFIG_FILENAME = "config.yaml";

  private final HighAvailabilityContainer haContainer;
  private DataSource dataSource;
  private DefaultTableService tableService;
  private DefaultOptimizingService optimizingService;
  private TerminalManager terminalManager;
  private Configurations serviceConfig;
  private TServer tableManagementServer;
  private TServer optimizingServiceServer;
  private Javalin httpServer;
  private AmsServiceMetrics amsServiceMetrics;

  public AmoroServiceContainer() throws Exception {
    initConfig();
    haContainer = new HighAvailabilityContainer(serviceConfig);
  }

  public static void main(String[] args) {
    try {
      AmoroServiceContainer service = new AmoroServiceContainer();
      Runtime.getRuntime()
          .addShutdownHook(
              new Thread(
                  () -> {
                    LOG.info("AMS service is shutting down...");
                    service.dispose();
                    LOG.info("AMS service has been shut down");
                  }));
      while (true) {
        try {
          service.waitLeaderShip();
          service.startService();
          service.waitFollowerShip();
        } catch (Exception e) {
          LOG.error("AMS start error", e);
        } finally {
          service.dispose();
        }
      }
    } catch (Throwable t) {
      LOG.error("AMS encountered an unknown exception, will exist", t);
      System.exit(1);
    }
  }

  public void waitLeaderShip() throws Exception {
    haContainer.waitLeaderShip();
  }

  public void waitFollowerShip() throws Exception {
    haContainer.waitFollowerShip();
  }

  public void startService() throws Exception {
    EventsManager.getInstance();
    MetricManager.getInstance();

    tableService = new DefaultTableService(serviceConfig);
    optimizingService = new DefaultOptimizingService(serviceConfig, tableService);

    LOG.info("Setting up AMS table executors...");
    AsyncTableExecutors.getInstance().setup(tableService, serviceConfig);
    addHandlerChain(optimizingService.getTableRuntimeHandler());
    addHandlerChain(AsyncTableExecutors.getInstance().getDataExpiringExecutor());
    addHandlerChain(AsyncTableExecutors.getInstance().getSnapshotsExpiringExecutor());
    addHandlerChain(AsyncTableExecutors.getInstance().getOrphanFilesCleaningExecutor());
    addHandlerChain(AsyncTableExecutors.getInstance().getDanglingDeleteFilesCleaningExecutor());
    addHandlerChain(AsyncTableExecutors.getInstance().getOptimizingCommitExecutor());
    addHandlerChain(AsyncTableExecutors.getInstance().getOptimizingExpiringExecutor());
    addHandlerChain(AsyncTableExecutors.getInstance().getBlockerExpiringExecutor());
    addHandlerChain(AsyncTableExecutors.getInstance().getHiveCommitSyncExecutor());
    addHandlerChain(AsyncTableExecutors.getInstance().getTableRefreshingExecutor());
    addHandlerChain(AsyncTableExecutors.getInstance().getTagsAutoCreatingExecutor());
    tableService.initialize();
    LOG.info("AMS table service have been initialized");
    terminalManager = new TerminalManager(serviceConfig, tableService);

    initThriftService();
    startThriftService();

    initHttpService();
    startHttpService();
    registerAmsServiceMetric();
  }

  private void addHandlerChain(RuntimeHandlerChain chain) {
    if (chain != null) {
      tableService.addHandlerChain(chain);
    }
  }

  public void dispose() {
    if (tableManagementServer != null && tableManagementServer.isServing()) {
      LOG.info("Stopping table management server...");
      tableManagementServer.stop();
    }
    if (optimizingServiceServer != null && optimizingServiceServer.isServing()) {
      LOG.info("Stopping optimizing server...");
      optimizingServiceServer.stop();
    }
    if (httpServer != null) {
      LOG.info("Stopping http server...");
      try {
        httpServer.close();
      } catch (Exception e) {
        LOG.error("Error stopping http server", e);
      }
    }
    if (tableService != null) {
      LOG.info("Stopping table service...");
      tableService.dispose();
      tableService = null;
    }
    if (terminalManager != null) {
      LOG.info("Stopping terminal manager...");
      terminalManager.dispose();
      terminalManager = null;
    }
    if (optimizingService != null) {
      LOG.info("Stopping optimizing service...");
      optimizingService.dispose();
      optimizingService = null;
    }

    if (amsServiceMetrics != null) {
      amsServiceMetrics.unregister();
    }

    EventsManager.dispose();
    MetricManager.dispose();
  }

  private void initConfig() throws Exception {
    LOG.info("initializing configurations...");
    new ConfigurationHelper().init();
  }

  private void startThriftService() {
    startThriftServer(tableManagementServer, "thrift-table-management-server-thread");
    startThriftServer(optimizingServiceServer, "thrift-optimizing-server-thread");
  }

  private void startThriftServer(TServer server, String threadName) {
    Thread thread = new Thread(server::serve, threadName);
    thread.setDaemon(true);
    thread.start();
    LOG.info("{} has been started", threadName);
  }

  private void initHttpService() {
    DashboardServer dashboardServer =
        new DashboardServer(serviceConfig, tableService, optimizingService, terminalManager);
    RestCatalogService restCatalogService = new RestCatalogService(tableService);

    httpServer =
        Javalin.create(
            config -> {
              config.addStaticFiles(dashboardServer.configStaticFiles());
<<<<<<< HEAD
              config.sessionHandler(
                  () -> HttpSessionHandlerFactory.createSessionHandler(dataSource, serviceConfig));
=======
              config.addStaticFiles("/META-INF/resources/webjars", Location.CLASSPATH);
              config.sessionHandler(SessionHandler::new);
>>>>>>> 9e0f0574
              config.enableCorsForAllOrigins();
              config.jsonMapper(JavalinJsonMapper.createDefaultJsonMapper());
              config.showJavalinBanner = false;
              config.enableWebjars();
            });

    httpServer.routes(
        () -> {
          dashboardServer.endpoints().addEndpoints();
          restCatalogService.endpoints().addEndpoints();
        });

    httpServer.before(
        ctx -> {
          String token = ctx.queryParam("token");
          if (StringUtils.isNotEmpty(token)) {
            CommonUtil.checkSinglePageToken(ctx);
          } else {
            dashboardServer.preHandleRequest(ctx);
          }
        });
    httpServer.exception(
        Exception.class,
        (e, ctx) -> {
          if (restCatalogService.needHandleException(ctx)) {
            restCatalogService.handleException(e, ctx);
          } else {
            dashboardServer.handleException(e, ctx);
          }
        });
    // default response handle
    httpServer.error(
        HttpCode.NOT_FOUND.getStatus(),
        ctx -> {
          if (!restCatalogService.needHandleException(ctx)) {
            ctx.json(new ErrorResponse(HttpCode.NOT_FOUND, "page not found!", ""));
          }
        });

    httpServer.error(
        HttpCode.INTERNAL_SERVER_ERROR.getStatus(),
        ctx -> {
          if (!restCatalogService.needHandleException(ctx)) {
            ctx.json(new ErrorResponse(HttpCode.INTERNAL_SERVER_ERROR, "internal error!", ""));
          }
        });
  }

  private void startHttpService() {
    int port = serviceConfig.getInteger(AmoroManagementConf.HTTP_SERVER_PORT);
    httpServer.start(port);

    LOG.info(
        "\n"
            + "    ___     __  ___ ____   ____   ____ \n"
            + "   /   |   /  |/  // __ \\ / __ \\ / __ \\\n"
            + "  / /| |  / /|_/ // / / // /_/ // / / /\n"
            + " / ___ | / /  / // /_/ // _, _// /_/ / \n"
            + "/_/  |_|/_/  /_/ \\____//_/ |_| \\____/  \n"
            + "                                       \n"
            + "      https://amoro.apache.org/       \n");

    LOG.info("Http server start at {}.", port);
  }

  private void registerAmsServiceMetric() {
    amsServiceMetrics = new AmsServiceMetrics(MetricManager.getInstance().getGlobalRegistry());
    amsServiceMetrics.register();
  }

  private void initThriftService() throws TTransportException {
    LOG.info("Initializing thrift service...");
    long maxMessageSize = serviceConfig.getLong(AmoroManagementConf.THRIFT_MAX_MESSAGE_SIZE);
    int selectorThreads = serviceConfig.getInteger(AmoroManagementConf.THRIFT_SELECTOR_THREADS);
    int workerThreads = serviceConfig.getInteger(AmoroManagementConf.THRIFT_WORKER_THREADS);
    int queueSizePerSelector =
        serviceConfig.getInteger(AmoroManagementConf.THRIFT_QUEUE_SIZE_PER_THREAD);
    String bindHost = serviceConfig.getString(AmoroManagementConf.SERVER_BIND_HOST);

    AmoroTableMetastore.Processor<AmoroTableMetastore.Iface> tableManagementProcessor =
        new AmoroTableMetastore.Processor<>(
            ThriftServiceProxy.createProxy(
                AmoroTableMetastore.Iface.class,
                new TableManagementService(tableService),
                AmoroRuntimeException::normalizeCompatibly));
    tableManagementServer =
        createThriftServer(
            tableManagementProcessor,
            Constants.THRIFT_TABLE_SERVICE_NAME,
            bindHost,
            serviceConfig.getInteger(AmoroManagementConf.TABLE_SERVICE_THRIFT_BIND_PORT),
            Executors.newFixedThreadPool(
                workerThreads, getThriftThreadFactory(Constants.THRIFT_TABLE_SERVICE_NAME)),
            selectorThreads,
            queueSizePerSelector,
            maxMessageSize);

    OptimizingService.Processor<OptimizingService.Iface> optimizingProcessor =
        new OptimizingService.Processor<>(
            ThriftServiceProxy.createProxy(
                OptimizingService.Iface.class,
                optimizingService,
                AmoroRuntimeException::normalize));
    optimizingServiceServer =
        createThriftServer(
            optimizingProcessor,
            Constants.THRIFT_OPTIMIZING_SERVICE_NAME,
            bindHost,
            serviceConfig.getInteger(AmoroManagementConf.OPTIMIZING_SERVICE_THRIFT_BIND_PORT),
            Executors.newCachedThreadPool(
                getThriftThreadFactory(Constants.THRIFT_OPTIMIZING_SERVICE_NAME)),
            selectorThreads,
            queueSizePerSelector,
            maxMessageSize);
  }

  private TServer createThriftServer(
      TProcessor processor,
      String processorName,
      String bindHost,
      int port,
      ExecutorService executorService,
      int selectorThreads,
      int queueSizePerSelector,
      long maxMessageSize)
      throws TTransportException {
    LOG.info("Initializing thrift server: {}", processorName);
    LOG.info("Starting {} thrift server on port: {}", processorName, port);
    TNonblockingServerSocket serverTransport = getServerSocket(bindHost, port);
    final TProtocolFactory protocolFactory = new TBinaryProtocol.Factory();
    final TProtocolFactory inputProtoFactory =
        new TBinaryProtocol.Factory(true, true, maxMessageSize, maxMessageSize);
    TTransportFactory transportFactory = new TFramedTransport.Factory();
    TMultiplexedProcessor multiplexedProcessor = new TMultiplexedProcessor();
    multiplexedProcessor.registerProcessor(processorName, processor);
    THsHaServer.Args args =
        new THsHaServer.Args(serverTransport)
            .processor(multiplexedProcessor)
            .transportFactory(transportFactory)
            .protocolFactory(protocolFactory)
            .inputProtocolFactory(inputProtoFactory)
            .executorService(executorService);
    LOG.info(
        "The number of selector threads for the {} thrift server is: {}",
        processorName,
        selectorThreads);
    LOG.info(
        "The size of per-selector queue for the {} thrift server is: {}",
        processorName,
        queueSizePerSelector);
    return new THsHaServer(args);
  }

  private ThreadFactory getThriftThreadFactory(String processorName) {
    return new ThreadFactoryBuilder()
        .setDaemon(false)
        .setNameFormat(
            "thrift-server-"
                + String.join("-", StringUtils.splitByCharacterTypeCamelCase(processorName))
                    .toLowerCase(Locale.ROOT)
                + "-%d")
        .build();
  }

  private class ConfigurationHelper {

    private JsonNode yamlConfig;

    public void init() throws Exception {
      Map<String, Object> envConfig = initEnvConfig();
      initServiceConfig(envConfig);
      setIcebergSystemProperties();
      initContainerConfig();
    }

    private void initServiceConfig(Map<String, Object> envConfig) throws Exception {
      LOG.info("initializing service configuration...");
      String configPath = Environments.getConfigPath() + "/" + SERVER_CONFIG_FILENAME;
      LOG.info("load config from path: {}", configPath);
      yamlConfig =
          JacksonUtil.fromObjects(
              new Yaml().loadAs(Files.newInputStream(Paths.get(configPath)), Map.class));
      Map<String, Object> systemConfig =
          JacksonUtil.getMap(
              yamlConfig,
              AmoroManagementConf.SYSTEM_CONFIG,
              new TypeReference<Map<String, Object>>() {});
      Map<String, Object> expandedConfigurationMap = Maps.newHashMap();
      expandConfigMap(systemConfig, "", expandedConfigurationMap);
      // If same configurations in files and environment variables, environment variables have
      // higher priority.
      expandedConfigurationMap.putAll(envConfig);
      serviceConfig = Configurations.fromObjectMap(expandedConfigurationMap);
      AmoroManagementConfValidator.validateConfig(serviceConfig);
      dataSource = DataSourceFactory.createDataSource(serviceConfig);
      SqlSessionFactoryProvider.getInstance().init(dataSource);
    }

    private Map<String, Object> initEnvConfig() {
      LOG.info("initializing system env configuration...");
      Map<String, String> envs = System.getenv();
      envs.forEach((k, v) -> LOG.info("export {}={}", k, v));
      String prefix = AmoroManagementConf.SYSTEM_CONFIG.toUpperCase();
      return ConfigHelpers.convertConfigurationKeys(prefix, System.getenv());
    }

    /** Override the value of {@link SystemProperties}. */
    private void setIcebergSystemProperties() {
      int workerThreadPoolSize =
          Math.max(
              Runtime.getRuntime().availableProcessors() / 2,
              serviceConfig.getInteger(AmoroManagementConf.TABLE_MANIFEST_IO_THREAD_COUNT));
      System.setProperty(
          SystemProperties.WORKER_THREAD_POOL_SIZE_PROP, String.valueOf(workerThreadPoolSize));
      int planningThreadPoolSize =
          Math.max(
              Runtime.getRuntime().availableProcessors() / 2,
              serviceConfig.getInteger(
                  AmoroManagementConf.TABLE_MANIFEST_IO_PLANNING_THREAD_COUNT));
      int commitThreadPoolSize =
          Math.max(
              Runtime.getRuntime().availableProcessors() / 2,
              serviceConfig.getInteger(AmoroManagementConf.TABLE_MANIFEST_IO_COMMIT_THREAD_COUNT));
      IcebergThreadPools.init(planningThreadPoolSize, commitThreadPoolSize);
    }

    private void initContainerConfig() {
      LOG.info("initializing container configuration...");
      JsonNode containers = yamlConfig.get(AmoroManagementConf.CONTAINER_LIST);
      List<ContainerMetadata> containerList = new ArrayList<>();
      if (containers != null && containers.isArray()) {
        for (final JsonNode containerConfig : containers) {
          ContainerMetadata container =
              new ContainerMetadata(
                  containerConfig.get(AmoroManagementConf.CONTAINER_NAME).asText(),
                  containerConfig.get(AmoroManagementConf.CONTAINER_IMPL).asText());

          Map<String, String> containerProperties =
              new HashMap<>(
                  JacksonUtil.getMap(
                      containerConfig,
                      AmoroManagementConf.CONTAINER_PROPERTIES,
                      new TypeReference<Map<String, String>>() {}));

          // put properties in config.yaml first.
          containerProperties.put(OptimizerProperties.AMS_HOME, Environments.getHomePath());
          containerProperties.putIfAbsent(
              OptimizerProperties.AMS_OPTIMIZER_URI,
              AmsUtil.getAMSThriftAddress(serviceConfig, Constants.THRIFT_OPTIMIZING_SERVICE_NAME));
          // put addition system properties
          container.setProperties(containerProperties);
          containerList.add(container);
        }
      }
      ResourceContainers.init(containerList);
    }
  }

  private TNonblockingServerSocket getServerSocket(String bindHost, int portNum)
      throws TTransportException {
    InetSocketAddress serverAddress;
    serverAddress = new InetSocketAddress(bindHost, portNum);
    return new TNonblockingServerSocket(serverAddress);
  }

  @SuppressWarnings("unchecked")
  private void expandConfigMap(
      Map<String, Object> config, String prefix, Map<String, Object> result) {
    for (Map.Entry<String, Object> entry : config.entrySet()) {
      String key = entry.getKey();
      Object value = entry.getValue();
      String fullKey = prefix.isEmpty() ? key : prefix + "." + key;
      if (value instanceof Map) {
        Map<String, Object> subMap = (Map<String, Object>) value;
        expandConfigMap(subMap, fullKey, result);
      } else {
        result.put(fullKey, value);
      }
    }
  }

  @VisibleForTesting
  public TableService getTableService() {
    return this.tableService;
  }

  @VisibleForTesting
  public OptimizerManager getOptimizingService() {
    return this.optimizingService;
  }
}<|MERGE_RESOLUTION|>--- conflicted
+++ resolved
@@ -247,13 +247,9 @@
         Javalin.create(
             config -> {
               config.addStaticFiles(dashboardServer.configStaticFiles());
-<<<<<<< HEAD
+              config.addStaticFiles("/META-INF/resources/webjars", Location.CLASSPATH);
               config.sessionHandler(
                   () -> HttpSessionHandlerFactory.createSessionHandler(dataSource, serviceConfig));
-=======
-              config.addStaticFiles("/META-INF/resources/webjars", Location.CLASSPATH);
-              config.sessionHandler(SessionHandler::new);
->>>>>>> 9e0f0574
               config.enableCorsForAllOrigins();
               config.jsonMapper(JavalinJsonMapper.createDefaultJsonMapper());
               config.showJavalinBanner = false;
