--- conflicted
+++ resolved
@@ -90,16 +90,10 @@
   private final OverviewController overviewController;
   private final ApiTokenController apiTokenController;
 
-<<<<<<< HEAD
-  private final String authType;
-  private final String basicAuthUser;
-  private final String basicAuthPassword;
-  private final RequestForwarder requestForwarder;
-=======
   private final PasswdAuthenticationProvider basicAuthProvider;
   private final TokenAuthenticationProvider jwtAuthProvider;
   private final String proxyClientIpHeader;
->>>>>>> 2a684233
+  private final RequestForwarder requestForwarder;
 
   public DashboardServer(
       Configurations serviceConfig,
@@ -127,12 +121,6 @@
     APITokenManager apiTokenManager = new APITokenManager();
     this.apiTokenController = new ApiTokenController(apiTokenManager);
 
-<<<<<<< HEAD
-    this.authType = serviceConfig.get(AmoroManagementConf.HTTP_SERVER_REST_AUTH_TYPE);
-    this.basicAuthUser = serviceConfig.get(AmoroManagementConf.ADMIN_USERNAME);
-    this.basicAuthPassword = serviceConfig.get(AmoroManagementConf.ADMIN_PASSWORD);
-    this.requestForwarder = requestForwarder;
-=======
     String authType = serviceConfig.get(AmoroManagementConf.HTTP_SERVER_REST_AUTH_TYPE);
     this.basicAuthProvider =
         AUTH_TYPE_BASIC.equalsIgnoreCase(authType)
@@ -147,7 +135,7 @@
             : null;
     this.proxyClientIpHeader =
         serviceConfig.get(AmoroManagementConf.HTTP_SERVER_PROXY_CLIENT_IP_HEADER);
->>>>>>> 2a684233
+      this.requestForwarder = requestForwarder;
   }
 
   private volatile String indexHtml = null;
