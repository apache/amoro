/*
 * Licensed to the Apache Software Foundation (ASF) under one
 * or more contributor license agreements.  See the NOTICE file
 * distributed with this work for additional information
 * regarding copyright ownership.  The ASF licenses this file
 * to you under the Apache License, Version 2.0 (the
 * "License"); you may not use this file except in compliance
 * with the License.  You may obtain a copy of the License at
 *
 *     http://www.apache.org/licenses/LICENSE-2.0
 *
 * Unless required by applicable law or agreed to in writing, software
 * distributed under the License is distributed on an "AS IS" BASIS,
 * WITHOUT WARRANTIES OR CONDITIONS OF ANY KIND, either express or implied.
 * See the License for the specific language governing permissions and
 * limitations under the License.
 */

package org.apache.amoro.server.scheduler.inline;

import org.apache.amoro.AmoroTable;
import org.apache.amoro.TableRuntime;
import org.apache.amoro.config.TableConfiguration;
import org.apache.amoro.server.optimizing.maintainer.TableMaintainer;
import org.apache.amoro.server.optimizing.maintainer.TableMaintainers;
import org.apache.amoro.server.scheduler.PeriodicTableScheduler;
import org.apache.amoro.server.table.TableService;
import org.slf4j.Logger;
import org.slf4j.LoggerFactory;

import java.util.concurrent.ThreadLocalRandom;

/** Service for expiring tables periodically. */
public class SnapshotsExpiringExecutor extends PeriodicTableScheduler {
  private static final Logger LOG = LoggerFactory.getLogger(SnapshotsExpiringExecutor.class);

  private static final long INTERVAL = 60 * 60 * 1000L; // 1 hour

  public SnapshotsExpiringExecutor(TableService tableService, int poolSize) {
    super(tableService, poolSize);
  }

  @Override
  protected long getNextExecutingTime(TableRuntime tableRuntime) {
    return INTERVAL;
  }

  @Override
  protected boolean enabled(TableRuntime tableRuntime) {
    return tableRuntime.getTableConfiguration().isExpireSnapshotEnabled();
  }

  @Override
  public void handleConfigChanged(TableRuntime tableRuntime, TableConfiguration originalConfig) {
    scheduleIfNecessary(tableRuntime, getStartDelay());
  }

  @Override
<<<<<<< HEAD
  public void execute(TableRuntime tableRuntime) {
=======
  protected long getExecutorDelay() {
    return ThreadLocalRandom.current().nextLong(INTERVAL);
  }

  @Override
  public void execute(DefaultTableRuntime tableRuntime) {
>>>>>>> f9b8e929
    try {
      AmoroTable<?> amoroTable = loadTable(tableRuntime);
      TableMaintainer tableMaintainer = TableMaintainers.create(amoroTable, tableRuntime);
      tableMaintainer.expireSnapshots();
    } catch (Throwable t) {
      LOG.error("unexpected expire error of table {} ", tableRuntime.getTableIdentifier(), t);
    }
  }
}<|MERGE_RESOLUTION|>--- conflicted
+++ resolved
@@ -56,16 +56,12 @@
   }
 
   @Override
-<<<<<<< HEAD
-  public void execute(TableRuntime tableRuntime) {
-=======
   protected long getExecutorDelay() {
     return ThreadLocalRandom.current().nextLong(INTERVAL);
   }
 
   @Override
-  public void execute(DefaultTableRuntime tableRuntime) {
->>>>>>> f9b8e929
+  public void execute(TableRuntime tableRuntime) {
     try {
       AmoroTable<?> amoroTable = loadTable(tableRuntime);
       TableMaintainer tableMaintainer = TableMaintainers.create(amoroTable, tableRuntime);
