--- conflicted
+++ resolved
@@ -35,11 +35,8 @@
 import org.apache.amoro.server.AmoroServiceConstants;
 import org.apache.amoro.server.catalog.CatalogManager;
 import org.apache.amoro.server.manager.MetricManager;
-<<<<<<< HEAD
+import org.apache.amoro.server.persistence.OptimizingProcessState;
 import org.apache.amoro.server.optimizing.TaskRuntime.Status;
-=======
-import org.apache.amoro.server.persistence.OptimizingProcessState;
->>>>>>> 9cbb9ae7
 import org.apache.amoro.server.persistence.PersistentBase;
 import org.apache.amoro.server.persistence.TaskFilesPersistence;
 import org.apache.amoro.server.persistence.mapper.OptimizingProcessMapper;
@@ -534,8 +531,8 @@
         if (this.status != ProcessStatus.RUNNING) {
           return;
         }
-        if (optimizingState.isAllowPartialCommit() && needCommit) {
-          optimizingState.beginCommitting();
+        if (tableRuntime.isAllowPartialCommit() && needCommit) {
+            tableRuntime.beginCommitting();
         } else {
           this.status = ProcessStatus.CLOSED;
           this.endTime = System.currentTimeMillis();
@@ -589,15 +586,15 @@
                 taskRuntime.getFailReason());
             retryTask(taskRuntime);
           } else {
-            if (optimizingState.isAllowPartialCommit()
-                && optimizingState.getOptimizingStatus().isProcessing()
-                && optimizingState.getOptimizingStatus() != OptimizingStatus.COMMITTING) {
+            if (tableRuntime.isAllowPartialCommit()
+                && tableRuntime.getOptimizingStatus().isProcessing()
+                && tableRuntime.getOptimizingStatus() != OptimizingStatus.COMMITTING) {
               LOG.info(
                   "Task {} has reached the max execute retry count. Process {} cancels unfinished tasks and commits SUCCESS tasks.",
                   taskRuntime.getTaskId(),
                   processId);
               failedReason = taskRuntime.getFailReason();
-              optimizingState.beginCommitting();
+                tableRuntime.beginCommitting();
             } else {
               LOG.info(
                   "Task {} has reached the max execute retry count. Process {} failed.",
@@ -691,18 +688,12 @@
               .collect(Collectors.toList());
       LOG.debug(
           "{} get {} tasks of {} partitions to commit",
-<<<<<<< HEAD
-          optimizingState.getTableIdentifier(),
+              tableRuntime.getTableIdentifier(),
           successTasks.size(),
           successTasks.stream()
               .map(task -> task.getTaskDescriptor().getPartition())
               .distinct()
               .count());
-=======
-          tableRuntime.getTableIdentifier(),
-          taskMap.size(),
-          taskMap.values());
->>>>>>> 9cbb9ae7
 
       lock.lock();
       try {
