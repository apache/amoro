/*
 * Licensed to the Apache Software Foundation (ASF) under one
 * or more contributor license agreements.  See the NOTICE file
 * distributed with this work for additional information
 * regarding copyright ownership.  The ASF licenses this file
 * to you under the Apache License, Version 2.0 (the
 * "License"); you may not use this file except in compliance
 * with the License.  You may obtain a copy of the License at
 *
 *     http://www.apache.org/licenses/LICENSE-2.0
 *
 * Unless required by applicable law or agreed to in writing, software
 * distributed under the License is distributed on an "AS IS" BASIS,
 * WITHOUT WARRANTIES OR CONDITIONS OF ANY KIND, either express or implied.
 * See the License for the specific language governing permissions and
 * limitations under the License.
 */

package org.apache.amoro.server.optimizing;

import org.apache.amoro.AmoroTable;
import org.apache.amoro.OptimizerProperties;
import org.apache.amoro.ServerTableIdentifier;
import org.apache.amoro.api.BlockableOperation;
import org.apache.amoro.api.OptimizingTaskId;
import org.apache.amoro.exception.OptimizingClosedException;
import org.apache.amoro.exception.PersistenceException;
import org.apache.amoro.optimizing.MetricsSummary;
import org.apache.amoro.optimizing.OptimizingType;
import org.apache.amoro.optimizing.RewriteFilesInput;
import org.apache.amoro.optimizing.RewriteStageTask;
import org.apache.amoro.optimizing.plan.AbstractOptimizingPlanner;
import org.apache.amoro.process.ProcessStatus;
import org.apache.amoro.resource.ResourceGroup;
import org.apache.amoro.server.AmoroServiceConstants;
import org.apache.amoro.server.catalog.CatalogManager;
import org.apache.amoro.server.manager.MetricManager;
import org.apache.amoro.server.persistence.PersistentBase;
import org.apache.amoro.server.persistence.TaskFilesPersistence;
import org.apache.amoro.server.persistence.mapper.OptimizingProcessMapper;
import org.apache.amoro.server.persistence.mapper.TableBlockerMapper;
import org.apache.amoro.server.persistence.mapper.TableProcessMapper;
import org.apache.amoro.server.resource.OptimizerInstance;
import org.apache.amoro.server.resource.QuotaProvider;
import org.apache.amoro.server.table.DefaultOptimizingState;
import org.apache.amoro.server.table.DefaultTableRuntime;
import org.apache.amoro.server.table.blocker.TableBlocker;
import org.apache.amoro.server.utils.IcebergTableUtil;
import org.apache.amoro.server.utils.SnowflakeIdGenerator;
import org.apache.amoro.shade.guava32.com.google.common.annotations.VisibleForTesting;
import org.apache.amoro.shade.guava32.com.google.common.base.Preconditions;
import org.apache.amoro.shade.guava32.com.google.common.collect.Lists;
import org.apache.amoro.shade.guava32.com.google.common.collect.Maps;
import org.apache.amoro.table.MixedTable;
import org.apache.amoro.table.TableIdentifier;
import org.apache.amoro.utils.CompatiblePropertyUtil;
import org.apache.amoro.utils.ExceptionUtil;
import org.apache.amoro.utils.MixedDataFiles;
import org.apache.amoro.utils.TablePropertyUtil;
import org.apache.iceberg.PartitionSpec;
import org.apache.iceberg.StructLike;
import org.apache.iceberg.util.StructLikeMap;
import org.slf4j.Logger;
import org.slf4j.LoggerFactory;

import java.util.HashSet;
import java.util.LinkedList;
import java.util.List;
import java.util.Map;
import java.util.Objects;
import java.util.Optional;
import java.util.Queue;
import java.util.Set;
import java.util.concurrent.CompletableFuture;
import java.util.concurrent.ConcurrentHashMap;
import java.util.concurrent.Executor;
import java.util.concurrent.LinkedTransferQueue;
import java.util.concurrent.TimeUnit;
import java.util.concurrent.atomic.AtomicInteger;
import java.util.concurrent.locks.Condition;
import java.util.concurrent.locks.Lock;
import java.util.concurrent.locks.ReentrantLock;
import java.util.function.Predicate;
import java.util.stream.Collectors;

public class OptimizingQueue extends PersistentBase {

  private static final Logger LOG = LoggerFactory.getLogger(OptimizingQueue.class);

  private final QuotaProvider quotaProvider;
  private final Queue<TableOptimizingProcess> tableQueue = new LinkedTransferQueue<>();
  private final Queue<TaskRuntime<?>> retryTaskQueue = new LinkedTransferQueue<>();
  private final SchedulingPolicy scheduler;
  private final CatalogManager catalogManager;
  private final Executor planExecutor;
  // Keep all planning table identifiers
  private final Set<ServerTableIdentifier> planningTables = new HashSet<>();
  private final Lock scheduleLock = new ReentrantLock();
  private final Condition planningCompleted = scheduleLock.newCondition();
  private final int maxPlanningParallelism;
  private final OptimizerGroupMetrics metrics;
  private ResourceGroup optimizerGroup;
  private final Map<ServerTableIdentifier, AtomicInteger> optimizingTasksMap =
      new ConcurrentHashMap<>();

  public OptimizingQueue(
      CatalogManager catalogManager,
      ResourceGroup optimizerGroup,
      QuotaProvider quotaProvider,
      Executor planExecutor,
      List<DefaultTableRuntime> tableRuntimeList,
      int maxPlanningParallelism) {
    Preconditions.checkNotNull(optimizerGroup, "Optimizer group can not be null");
    this.planExecutor = planExecutor;
    this.optimizerGroup = optimizerGroup;
    this.quotaProvider = quotaProvider;
    this.scheduler = new SchedulingPolicy(optimizerGroup);
    this.catalogManager = catalogManager;
    this.maxPlanningParallelism = maxPlanningParallelism;
    this.metrics =
        new OptimizerGroupMetrics(
            optimizerGroup.getName(), MetricManager.getInstance().getGlobalRegistry(), this);
    this.metrics.register();
    tableRuntimeList.forEach(this::initTableRuntime);
  }

  private void initTableRuntime(DefaultTableRuntime tableRuntime) {
    DefaultOptimizingState optimizingState = tableRuntime.getOptimizingState();
    if (optimizingState.getOptimizingStatus().isProcessing()
        && optimizingState.getProcessId() != 0) {
      tableRuntime.recover(new TableOptimizingProcess(tableRuntime));
    }

    if (optimizingState.isOptimizingEnabled()) {
      optimizingState.resetTaskQuotas(
          System.currentTimeMillis() - AmoroServiceConstants.QUOTA_LOOK_BACK_TIME);
      // Close the committing process to avoid duplicate commit on the table.
      if (optimizingState.getOptimizingStatus() == OptimizingStatus.COMMITTING) {
        OptimizingProcess process = optimizingState.getOptimizingProcess();
        if (process != null) {
          LOG.warn(
              "Close the committing process {} on table {}",
              process.getProcessId(),
              tableRuntime.getTableIdentifier());
          process.close();
        }
      }
      if (!optimizingState.getOptimizingStatus().isProcessing()) {
        scheduler.addTable(tableRuntime);
      } else {
        tableQueue.offer(new TableOptimizingProcess(tableRuntime));
      }
    } else {
      OptimizingProcess process = optimizingState.getOptimizingProcess();
      if (process != null) {
        process.close();
      }
    }
  }

  public String getContainerName() {
    return optimizerGroup.getContainer();
  }

  public void refreshTable(DefaultTableRuntime tableRuntime) {
    DefaultOptimizingState optimizingState = tableRuntime.getOptimizingState();
    if (optimizingState.isOptimizingEnabled()
        && !optimizingState.getOptimizingStatus().isProcessing()) {
      LOG.info(
          "Bind queue {} success with table {}",
          optimizerGroup.getName(),
          tableRuntime.getTableIdentifier());
      optimizingState.resetTaskQuotas(
          System.currentTimeMillis() - AmoroServiceConstants.QUOTA_LOOK_BACK_TIME);
      scheduler.addTable(tableRuntime);
    }
  }

  public void clearOptimizingProcessState(DefaultTableRuntime tableRuntime) {
    DefaultOptimizingState optimizingState = tableRuntime.getOptimizingState();
    long currentProcessId =
        Optional.ofNullable(optimizingState.getOptimizingProcess())
            .map(OptimizingProcess::getProcessId)
            .orElse(0L);
    long minProcessId =
        currentProcessId == 0
            ? SnowflakeIdGenerator.getMinSnowflakeId(System.currentTimeMillis())
            : currentProcessId - 1;

    doAs(
        OptimizingProcessMapper.class,
        mapper ->
            mapper.deleteProcessStateBefore(
                tableRuntime.getTableIdentifier().getId(), minProcessId));
  }

  public void releaseTable(DefaultTableRuntime tableRuntime) {
    scheduler.removeTable(tableRuntime);
    List<OptimizingProcess> processList =
        tableQueue.stream()
            .filter(process -> process.optimizingState == tableRuntime.getOptimizingState())
            .collect(Collectors.toList());
    for (OptimizingProcess process : processList) {
      process.close();
      clearProcess(process);
    }
    LOG.info(
        "Release queue {} with table {}",
        optimizerGroup.getName(),
        tableRuntime.getTableIdentifier());
  }

  private void clearProcess(OptimizingProcess optimizingProcess) {
    tableQueue.removeIf(process -> process.getProcessId() == optimizingProcess.getProcessId());
    retryTaskQueue.removeIf(
        taskRuntime -> taskRuntime.getTaskId().getProcessId() == optimizingProcess.getProcessId());
  }

  public TaskRuntime<?> pollTask(long maxWaitTime, boolean breakQuotaLimit) {
    long deadline = calculateDeadline(maxWaitTime);
    TaskRuntime<?> task = fetchTask();
    while (task == null && waitTask(deadline)) {
      task = fetchTask();
    }
    if (task == null && breakQuotaLimit && planningTables.isEmpty()) {
      task = fetchScheduledTask(false);
    }
    return task;
  }

  public TaskRuntime<?> pollTask(long maxWaitTime) {
    return pollTask(maxWaitTime, false);
  }

  private long calculateDeadline(long maxWaitTime) {
    long deadline = System.currentTimeMillis() + maxWaitTime;
    return deadline <= 0 ? Long.MAX_VALUE : deadline;
  }

  private boolean waitTask(long waitDeadline) {
    scheduleLock.lock();
    try {
      long currentTime = System.currentTimeMillis();
      scheduleTableIfNecessary(currentTime);
      return waitDeadline > currentTime
          && planningCompleted.await(waitDeadline - currentTime, TimeUnit.MILLISECONDS);
    } catch (InterruptedException e) {
      LOG.error("Schedule table interrupted", e);
      return false;
    } finally {
      scheduleLock.unlock();
    }
  }

  private TaskRuntime<?> fetchTask() {
    TaskRuntime<?> task = retryTaskQueue.poll();
    return task != null ? task : fetchScheduledTask(true);
  }

  private TaskRuntime<?> fetchScheduledTask(boolean needQuotaChecking) {
    return tableQueue.stream()
        .map(process -> process.poll(needQuotaChecking))
        .filter(Objects::nonNull)
        .findFirst()
        .orElse(null);
  }

  private void scheduleTableIfNecessary(long startTime) {
    if (planningTables.size() < maxPlanningParallelism) {
      Set<ServerTableIdentifier> skipTables = new HashSet<>(planningTables);
      skipBlockedTables(skipTables);
      Optional.ofNullable(scheduler.scheduleTable(skipTables))
          .ifPresent(tableRuntime -> triggerAsyncPlanning(tableRuntime, skipTables, startTime));
    }
  }

  private void skipBlockedTables(Set<ServerTableIdentifier> skipTables) {
    List<TableBlocker> tableBlockerList =
        getAs(
            TableBlockerMapper.class,
            mapper -> mapper.selectAllBlockers(System.currentTimeMillis()));
    Map<TableIdentifier, ServerTableIdentifier> identifierMap = Maps.newHashMap();
    for (ServerTableIdentifier identifier : scheduler.getTableRuntimeMap().keySet()) {
      identifierMap.put(identifier.getIdentifier(), identifier);
    }
    tableBlockerList.stream()
        .filter(blocker -> TableBlocker.conflict(BlockableOperation.OPTIMIZE, blocker))
        .map(
            blocker ->
                TableIdentifier.of(
                    blocker.getCatalog(), blocker.getDatabase(), blocker.getTableName()))
        .map(identifierMap::get)
        .filter(Objects::nonNull)
        .forEach(skipTables::add);
  }

  private void triggerAsyncPlanning(
      DefaultTableRuntime tableRuntime, Set<ServerTableIdentifier> skipTables, long startTime) {
    LOG.info(
        "Trigger planning table {} by policy {}",
        tableRuntime.getTableIdentifier(),
        scheduler.name());
    planningTables.add(tableRuntime.getTableIdentifier());
    CompletableFuture.supplyAsync(() -> planInternal(tableRuntime), planExecutor)
        .whenComplete(
            (process, throwable) -> {
              if (throwable != null) {
                LOG.error("Failed to plan table {}", tableRuntime.getTableIdentifier(), throwable);
              }
              long currentTime = System.currentTimeMillis();
              scheduleLock.lock();
              try {
                tableRuntime.getOptimizingState().setLastPlanTime(currentTime);
                planningTables.remove(tableRuntime.getTableIdentifier());
                if (process != null) {
                  tableQueue.offer(process);
                  String skipIds =
                      skipTables.stream()
                          .map(ServerTableIdentifier::getId)
                          .sorted()
                          .map(item -> item + "")
                          .collect(Collectors.joining(","));
                  LOG.info(
                      "Completed planning on table {} with {} tasks with a total cost of {} ms, skipping {} tables.",
                      tableRuntime.getTableIdentifier(),
                      process.getTaskMap().size(),
                      currentTime - startTime,
                      skipTables.size());
                  LOG.debug("Skipped planning table IDs:{}", skipIds);
                } else if (throwable == null) {
                  LOG.info(
                      "Skipping planning table {} with a total cost of {} ms.",
                      tableRuntime.getTableIdentifier(),
                      currentTime - startTime);
                }
                planningCompleted.signalAll();
              } finally {
                scheduleLock.unlock();
              }
            });
  }

  private TableOptimizingProcess planInternal(DefaultTableRuntime tableRuntime) {
    tableRuntime.getOptimizingState().beginPlanning();
    try {
      ServerTableIdentifier identifier = tableRuntime.getTableIdentifier();
      AmoroTable<?> table = catalogManager.loadTable(identifier.getIdentifier());
      AbstractOptimizingPlanner planner =
          IcebergTableUtil.createOptimizingPlanner(
              tableRuntime.getOptimizingState().refresh(table),
              (MixedTable) table.originalTable(),
              getAvailableCore(),
              maxInputSizePerThread());
      if (planner.isNecessary()) {
        return new TableOptimizingProcess(planner, tableRuntime);
      } else {
        tableRuntime.getOptimizingState().completeEmptyProcess();
        return null;
      }
    } catch (Throwable throwable) {
      tableRuntime.getOptimizingState().planFailed();
      LOG.error("Planning table {} failed", tableRuntime.getTableIdentifier(), throwable);
      throw throwable;
    }
  }

  public TaskRuntime<?> getTask(OptimizingTaskId taskId) {
    return tableQueue.stream()
        .filter(p -> p.getProcessId() == taskId.getProcessId())
        .findFirst()
        .map(p -> p.getTaskMap().get(taskId))
        .orElse(null);
  }

  public List<TaskRuntime<?>> collectTasks() {
    return tableQueue.stream()
        .flatMap(p -> p.getTaskMap().values().stream())
        .collect(Collectors.toList());
  }

  public List<TaskRuntime<?>> collectTasks(Predicate<TaskRuntime<?>> predicate) {
    return tableQueue.stream()
        .flatMap(p -> p.getTaskMap().values().stream())
        .filter(predicate)
        .collect(Collectors.toList());
  }

  public void retryTask(TaskRuntime<?> taskRuntime) {
    taskRuntime.reset();
    retryTaskQueue.offer(taskRuntime);
  }

  public ResourceGroup getOptimizerGroup() {
    return optimizerGroup;
  }

  public void updateOptimizerGroup(ResourceGroup optimizerGroup) {
    Preconditions.checkArgument(
        this.optimizerGroup.getName().equals(optimizerGroup.getName()),
        "optimizer group name mismatch");
    this.optimizerGroup = optimizerGroup;
    scheduler.setTableSorterIfNeeded(optimizerGroup);
  }

  public void addOptimizer(OptimizerInstance optimizerInstance) {
    this.metrics.addOptimizer(optimizerInstance);
  }

  public void removeOptimizer(OptimizerInstance optimizerInstance) {
    this.metrics.removeOptimizer(optimizerInstance);
  }

  public void dispose() {
    this.metrics.unregister();
  }

  private double getAvailableCore() {
    // the available core should be at least 1
    return Math.max(quotaProvider.getTotalQuota(optimizerGroup.getName()), 1);
  }

  private long maxInputSizePerThread() {
    return CompatiblePropertyUtil.propertyAsLong(
        optimizerGroup.getProperties(),
        OptimizerProperties.MAX_INPUT_FILE_SIZE_PER_THREAD,
        OptimizerProperties.MAX_INPUT_FILE_SIZE_PER_THREAD_DEFAULT);
  }

  @VisibleForTesting
  SchedulingPolicy getSchedulingPolicy() {
    return scheduler;
  }

  private class TableOptimizingProcess implements OptimizingProcess {

    private final Lock lock = new ReentrantLock();
    private final long processId;
    private final OptimizingType optimizingType;
    private final DefaultOptimizingState optimizingState;
    private final long planTime;
    private final long targetSnapshotId;
    private final long targetChangeSnapshotId;
    private final Map<OptimizingTaskId, TaskRuntime<RewriteStageTask>> taskMap = Maps.newHashMap();
    private final Queue<TaskRuntime<RewriteStageTask>> taskQueue = new LinkedList<>();
    private volatile ProcessStatus status = ProcessStatus.RUNNING;
    private volatile String failedReason;
    private long endTime = AmoroServiceConstants.INVALID_TIME;
    private Map<String, Long> fromSequence = Maps.newHashMap();
    private Map<String, Long> toSequence = Maps.newHashMap();
    private boolean hasCommitted = false;

    public TaskRuntime<?> poll(boolean needQuotaChecking) {
      if (lock.tryLock()) {
        try {
          TaskRuntime<?> task = null;
          if (status != ProcessStatus.KILLED && status != ProcessStatus.FAILED) {
            if (!needQuotaChecking || getActualQuota() < getQuotaLimit()) {
              task = taskQueue.poll();
            }
          }
          if (task != null) {
            optimizingTasksMap
                .computeIfAbsent(optimizingState.getTableIdentifier(), k -> new AtomicInteger(0))
                .incrementAndGet();
          }
          return task;
        } finally {
          lock.unlock();
        }
      }
      return null;
    }

    public TableOptimizingProcess(
        AbstractOptimizingPlanner planner, DefaultTableRuntime tableRuntime) {
      processId = planner.getProcessId();
      optimizingState = tableRuntime.getOptimizingState();
      optimizingType = planner.getOptimizingType();
      planTime = planner.getPlanTime();
      targetSnapshotId = planner.getTargetSnapshotId();
      targetChangeSnapshotId = planner.getTargetChangeSnapshotId();
      loadTaskRuntimes(planner.planTasks());
      fromSequence = planner.getFromSequence();
      toSequence = planner.getToSequence();
      beginAndPersistProcess();
    }

    public TableOptimizingProcess(DefaultTableRuntime tableRuntime) {
      optimizingState = tableRuntime.getOptimizingState();
      processId = optimizingState.getProcessId();
      optimizingType = optimizingState.getOptimizingType();
      targetSnapshotId = optimizingState.getTargetSnapshotId();
      targetChangeSnapshotId = optimizingState.getTargetChangeSnapshotId();
      planTime = optimizingState.getLastPlanTime();
      if (optimizingState.getFromSequence() != null) {
        fromSequence = optimizingState.getFromSequence();
      }
      if (optimizingState.getToSequence() != null) {
        toSequence = optimizingState.getToSequence();
      }
      if (this.status != ProcessStatus.KILLED) {
        tableRuntime.recover(this);
      }
      loadTaskRuntimes(this);
    }

    private int getQuotaLimit() {
      double targetQuota =
          optimizingState.getTableConfiguration().getOptimizingConfig().getTargetQuota();
      return targetQuota > 1
          ? (int) targetQuota
          : (int) Math.ceil(targetQuota * getAvailableCore());
    }

    @Override
    public long getProcessId() {
      return processId;
    }

    @Override
    public OptimizingType getOptimizingType() {
      return optimizingType;
    }

    @Override
    public ProcessStatus getStatus() {
      return status;
    }

    @Override
    public void close() {
      lock.lock();
      try {
        if (this.status != ProcessStatus.RUNNING) {
          return;
        }
        this.status = ProcessStatus.CLOSED;
        this.endTime = System.currentTimeMillis();
        persistAndSetCompleted(false);
      } finally {
        lock.unlock();
      }
    }

    private void acceptResult(TaskRuntime<?> taskRuntime) {
      lock.lock();
      try {
        optimizingTasksMap.computeIfPresent(
            optimizingState.getTableIdentifier(),
            (k, v) -> {
              if (v.get() > 0) {
                v.decrementAndGet();
              }
              return v;
            });
        try {
          optimizingState.addTaskQuota(taskRuntime.getCurrentQuota());
        } catch (Throwable throwable) {
          LOG.warn(
              "{} failed to add task quota {}, ignore it",
              optimizingState.getTableIdentifier(),
              taskRuntime.getTaskId(),
              throwable);
        }
        // task cancel means persistAndSetCompleted has been called
        if (taskRuntime.getStatus() == TaskRuntime.Status.CANCELED) {
          return;
        }
        if (isClosed()) {
          throw new OptimizingClosedException(processId);
        }
        if (taskRuntime.getStatus() == TaskRuntime.Status.SUCCESS) {
          // the lock of TableOptimizingProcess makes it thread-safe
          if (allTasksPrepared()
              && optimizingState.getOptimizingStatus().isProcessing()
              && optimizingState.getOptimizingStatus() != OptimizingStatus.COMMITTING) {
            optimizingState.beginCommitting();
          }
        } else if (taskRuntime.getStatus() == TaskRuntime.Status.FAILED) {
          if (taskRuntime.getRetry() < optimizingState.getMaxExecuteRetryCount()) {
            LOG.info(
                "Put task {} to retry queue, because {}",
                taskRuntime.getTaskId(),
                taskRuntime.getFailReason());
            retryTask(taskRuntime);
          } else {
            LOG.info(
                "Task {} has reached the max execute retry count. Process {} failed.",
                taskRuntime.getTaskId(),
                processId);
            this.failedReason = taskRuntime.getFailReason();
            this.status = ProcessStatus.FAILED;
            this.endTime = taskRuntime.getEndTime();
            persistAndSetCompleted(false);
          }
        }
      } finally {
        lock.unlock();
      }
    }

    @Override
    public boolean isClosed() {
      return status == ProcessStatus.KILLED;
    }

    @Override
    public long getPlanTime() {
      return planTime;
    }

    @Override
    public long getDuration() {
      long dur =
          endTime == AmoroServiceConstants.INVALID_TIME
              ? System.currentTimeMillis() - planTime
              : endTime - planTime;
      return Math.max(0, dur);
    }

    @Override
    public long getTargetSnapshotId() {
      return targetSnapshotId;
    }

    @Override
    public long getTargetChangeSnapshotId() {
      return targetChangeSnapshotId;
    }

    public String getFailedReason() {
      return failedReason;
    }

    private Map<OptimizingTaskId, TaskRuntime<RewriteStageTask>> getTaskMap() {
      return taskMap;
    }

    /**
     * if all tasks are Prepared
     *
     * @return true if tasks is not empty and all Prepared
     */
    private boolean allTasksPrepared() {
      if (!taskMap.isEmpty()) {
        return taskMap.values().stream().allMatch(t -> t.getStatus() == TaskRuntime.Status.SUCCESS);
      }
      return false;
    }

    /**
     * Get optimizeRuntime.
     *
     * @return -
     */
    @Override
    public long getRunningQuotaTime(long calculatingStartTime, long calculatingEndTime) {
      return taskMap.values().stream()
          .filter(t -> !t.finished())
          .mapToLong(task -> task.getQuotaTime(calculatingStartTime, calculatingEndTime))
          .sum();
    }

    public int getActualQuota() {
      return optimizingTasksMap
          .getOrDefault(optimizingState.getTableIdentifier(), new AtomicInteger(0))
          .get();
    }

    @Override
    public void commit() {
      LOG.debug(
          "{} get {} tasks of {} partitions to commit",
          optimizingState.getTableIdentifier(),
          taskMap.size(),
          taskMap.values());

      lock.lock();
      try {
        if (hasCommitted) {
          LOG.warn("{} has already committed, give up", optimizingState.getTableIdentifier());
          try {
            persistAndSetCompleted(status == ProcessStatus.SUCCESS);
          } catch (Exception ignored) {
          }
          throw new IllegalStateException("repeat commit, and last error " + failedReason);
        }
        try {
          hasCommitted = true;
          buildCommit().commit();
          status = ProcessStatus.SUCCESS;
          endTime = System.currentTimeMillis();
          persistAndSetCompleted(true);
        } catch (PersistenceException e) {
          LOG.warn(
              "{} failed to persist process completed, will retry next commit",
              optimizingState.getTableIdentifier(),
              e);
        } catch (Throwable t) {
          LOG.error("{} Commit optimizing failed ", optimizingState.getTableIdentifier(), t);
          status = ProcessStatus.FAILED;
          failedReason = ExceptionUtil.getErrorMessage(t, 4000);
          endTime = System.currentTimeMillis();
          persistAndSetCompleted(false);
        }
      } finally {
        lock.unlock();
      }
    }

    @Override
    public MetricsSummary getSummary() {
      List<MetricsSummary> taskSummaries =
          taskMap.values().stream()
              .map(TaskRuntime::getTaskDescriptor)
              .map(RewriteStageTask::getSummary)
              .collect(Collectors.toList());

      return new MetricsSummary(taskSummaries);
    }

    private UnKeyedTableCommit buildCommit() {
      MixedTable table =
          (MixedTable)
              catalogManager
                  .loadTable(optimizingState.getTableIdentifier().getIdentifier())
                  .originalTable();
      if (table.isUnkeyedTable()) {
        return new UnKeyedTableCommit(targetSnapshotId, table, taskMap.values());
      } else {
        return new KeyedTableCommit(
            table,
            taskMap.values(),
            targetSnapshotId,
            convertPartitionSequence(table, fromSequence),
            convertPartitionSequence(table, toSequence));
      }
    }

    private StructLikeMap<Long> convertPartitionSequence(
        MixedTable table, Map<String, Long> partitionSequence) {
      PartitionSpec spec = table.spec();
      StructLikeMap<Long> results = StructLikeMap.create(spec.partitionType());
      partitionSequence.forEach(
          (partition, sequence) -> {
            if (spec.isUnpartitioned()) {
              results.put(TablePropertyUtil.EMPTY_STRUCT, sequence);
            } else {
              StructLike partitionData = MixedDataFiles.data(spec, partition);
              results.put(partitionData, sequence);
            }
          });
      return results;
    }

    private void beginAndPersistProcess() {
      doAsTransaction(
          () ->
              doAs(
                  TableProcessMapper.class,
                  mapper ->
                      mapper.insertProcess(
                          optimizingState.getTableIdentifier().getId(),
                          processId,
                          status,
<<<<<<< HEAD
                          optimizingType.name(),
                          optimizingState.getOptimizingStatus().name(),
=======
                          optimizingType.name().toUpperCase(),
                          optimizingState.getOptimizingStatus().name().toLowerCase(),
>>>>>>> f6bad83b
                          "AMORO",
                          planTime,
                          getSummary().summaryAsMap(false))),
          () ->
              doAs(
                  OptimizingProcessMapper.class,
                  mapper ->
                      mapper.insertInternalProcessState(
                          optimizingState.getTableIdentifier().getId(),
                          processId,
                          targetSnapshotId,
                          targetChangeSnapshotId,
                          fromSequence,
                          toSequence)),
          () ->
              doAs(
                  OptimizingProcessMapper.class,
                  mapper -> mapper.insertTaskRuntimes(Lists.newArrayList(taskMap.values()))),
          () -> TaskFilesPersistence.persistTaskInputs(processId, taskMap.values()),
          () -> optimizingState.beginProcess(this));
    }

    private void persistAndSetCompleted(boolean success) {
      doAsTransaction(
          () -> {
            if (!success) {
              cancelTasks();
            }
          },
          () ->
              doAs(
                  TableProcessMapper.class,
                  mapper ->
                      mapper.updateProcess(
                          optimizingState.getTableIdentifier().getId(),
                          processId,
                          status,
<<<<<<< HEAD
                          optimizingState.getOptimizingStatus().name(),
=======
                          optimizingState.getOptimizingStatus().name().toLowerCase(),
>>>>>>> f6bad83b
                          System.currentTimeMillis(),
                          getFailedReason(),
                          getSummary().summaryAsMap(false))),
          () -> optimizingState.completeProcess(success),
          () -> clearProcess(this));
    }

    private void cancelTasks() {
      taskMap.values().forEach(TaskRuntime::tryCanceling);
    }

    private void loadTaskRuntimes(OptimizingProcess optimizingProcess) {
      try {
        List<TaskRuntime<RewriteStageTask>> taskRuntimes =
            getAs(
                OptimizingProcessMapper.class,
                mapper ->
                    mapper.selectTaskRuntimes(
                        optimizingState.getTableIdentifier().getId(), processId));
        Map<Integer, RewriteFilesInput> inputs = TaskFilesPersistence.loadTaskInputs(processId);
        taskRuntimes.forEach(
            taskRuntime -> {
              taskRuntime.getCompletedFuture().whenCompleted(() -> acceptResult(taskRuntime));
              taskRuntime
                  .getTaskDescriptor()
                  .setInput(inputs.get(taskRuntime.getTaskId().getTaskId()));
              taskMap.put(taskRuntime.getTaskId(), taskRuntime);
              if (taskRuntime.getStatus() == TaskRuntime.Status.PLANNED) {
                taskQueue.offer(taskRuntime);
              } else if (taskRuntime.getStatus() == TaskRuntime.Status.FAILED) {
                retryTask(taskRuntime);
              }
            });
      } catch (IllegalArgumentException e) {
        LOG.warn(
            "Load task inputs failed, close the optimizing process : {}",
            optimizingProcess.getProcessId(),
            e);
        optimizingProcess.close();
      }
    }

    private void loadTaskRuntimes(List<RewriteStageTask> taskDescriptors) {
      int taskId = 1;
      for (RewriteStageTask taskDescriptor : taskDescriptors) {
        TaskRuntime<RewriteStageTask> taskRuntime =
            new TaskRuntime<>(new OptimizingTaskId(processId, taskId++), taskDescriptor);
        LOG.info(
            "{} plan new task {}, summary {}",
            optimizingState.getTableIdentifier(),
            taskRuntime.getTaskId(),
            taskRuntime.getSummary());
        taskRuntime.getCompletedFuture().whenCompleted(() -> acceptResult(taskRuntime));
        taskMap.put(taskRuntime.getTaskId(), taskRuntime);
        taskQueue.offer(taskRuntime);
      }
    }
  }
}<|MERGE_RESOLUTION|>--- conflicted
+++ resolved
@@ -763,13 +763,8 @@
                           optimizingState.getTableIdentifier().getId(),
                           processId,
                           status,
-<<<<<<< HEAD
-                          optimizingType.name(),
-                          optimizingState.getOptimizingStatus().name(),
-=======
                           optimizingType.name().toUpperCase(),
                           optimizingState.getOptimizingStatus().name().toLowerCase(),
->>>>>>> f6bad83b
                           "AMORO",
                           planTime,
                           getSummary().summaryAsMap(false))),
@@ -807,11 +802,7 @@
                           optimizingState.getTableIdentifier().getId(),
                           processId,
                           status,
-<<<<<<< HEAD
-                          optimizingState.getOptimizingStatus().name(),
-=======
                           optimizingState.getOptimizingStatus().name().toLowerCase(),
->>>>>>> f6bad83b
                           System.currentTimeMillis(),
                           getFailedReason(),
                           getSummary().summaryAsMap(false))),
