-- Licensed to the Apache Software Foundation (ASF) under one or more
-- contributor license agreements.  See the NOTICE file distributed with
-- this work for additional information regarding copyright ownership.
-- The ASF licenses this file to You under the Apache License, Version 2.0
-- (the "License"); you may not use this file except in compliance with
-- the License.  You may obtain a copy of the License at
--
--     http://www.apache.org/licenses/LICENSE-2.0
--
-- Unless required by applicable law or agreed to in writing, software
-- distributed under the License is distributed on an "AS IS" BASIS,
-- WITHOUT WARRANTIES OR CONDITIONS OF ANY KIND, either express or implied.
-- See the License for the specific language governing permissions and
-- limitations under the License.

-- If you have any changes to the AMS database, please record them in this file.
-- We will confirm the corresponding version of these upgrade scripts when releasing.

-- Update the precision from s level to ms.
ALTER TABLE `table_runtime` MODIFY COLUMN `optimizing_status_start_time` TIMESTAMP(3) DEFAULT CURRENT_TIMESTAMP(3) COMMENT 'Table optimize status start time';

-- Update processId to SnowflakeId
UPDATE `table_optimizing_process` SET `process_id` = `process_id` /10 << 13;
UPDATE `task_runtime` SET `process_id` = `process_id` /10 << 13;
UPDATE `optimizing_task_quota` SET `process_id` = `process_id` /10 << 13;
UPDATE `table_runtime` SET `optimizing_process_id` = `optimizing_process_id` /10 << 13;

CREATE TABLE `table_process_state`
(
    `process_id`                    bigint(20) NOT NULL COMMENT 'optimizing_procedure UUID',
    `action`                        varchar(16) NOT NULL COMMENT 'process action',
    `table_id`                      bigint(20) NOT NULL,
    `retry_num`                     int(11) DEFAULT NULL COMMENT 'Retry times',
    `status`                        varchar(10) NOT NULL COMMENT 'Direct to TableOptimizingStatus',
    `start_time`                    timestamp DEFAULT CURRENT_TIMESTAMP COMMENT 'First plan time',
    `end_time`                      timestamp NULL DEFAULT NULL COMMENT 'finish time or failed time',
    `fail_reason`                   varchar(4096) DEFAULT NULL COMMENT 'Error message after task failed',
    `summary`                       mediumtext COMMENT 'state summary, usually a map',
    PRIMARY KEY (`process_id`),
    KEY  `table_index` (`table_id`, `start_time`)
) ENGINE=InnoDB DEFAULT CHARSET=utf8mb4 COMMENT 'History of optimizing after each commit';

CREATE TABLE `table_process`
(
    `process_id`                    bigint(20) NOT NULL COMMENT 'table process id',
    `table_id`                      bigint(20) NOT NULL COMMENT 'table id',
    `status`                        varchar(64) NOT NULL COMMENT 'Table optimizing status',
    `process_type`                  varchar(64) NOT NULL COMMENT 'Process action type',
    `process_stage`                 varchar(64) NOT NULL COMMENT 'Process current stage',
    `execution_engine`              varchar(64) NOT NULL COMMENT 'Execution engine',
    `create_time`                   timestamp DEFAULT CURRENT_TIMESTAMP COMMENT 'First plan time',
    `finish_time`                   timestamp NULL DEFAULT NULL COMMENT 'finish time or failed time',
    `fail_message`                  mediumtext DEFAULT NULL COMMENT 'Error message after task failed',
    `summary`                       mediumtext COMMENT 'Max change transaction id of these tasks',
    PRIMARY KEY (`process_id`),
    KEY  `table_index` (`table_id`, `create_time`)
) ENGINE=InnoDB DEFAULT CHARSET=utf8mb4 COMMENT 'History of optimizing after each commit';

CREATE TABLE `optimizing_process_state`
(
    `process_id`                    bigint(20) NOT NULL COMMENT 'optimizing_procedure UUID',
    `table_id`                      bigint(20) NOT NULL,
    `target_snapshot_id`            bigint(20) NOT NULL,
    `target_change_snapshot_id`     bigint(20) NOT NULL,
    `rewrite_input`                 longblob DEFAULT NULL COMMENT 'rewrite files input',
    `from_sequence`                 mediumtext COMMENT 'from or min sequence of each partition',
    `to_sequence`                   mediumtext COMMENT 'to or max sequence of each partition',
    PRIMARY KEY (`process_id`),
    KEY  `table_index` (`table_id`)
) ENGINE=InnoDB DEFAULT CHARSET=utf8mb4 COMMENT 'History of optimizing after each commit';

INSERT INTO `table_process`
(`process_id`, `table_id`, `status`, `process_type`,
`process_stage`, `execution_engine`, `create_time`, `finish_time`, `fail_message`, `summary`)
SELECT p.`process_id`, p.`table_id`, p.`status`, p.`optimizing_type`,
CASE
            WHEN t.`optimizing_status_code` = 700 THEN 'IDLE'
            WHEN t.`optimizing_status_code` = 600 THEN 'PENDING'
            WHEN t.`optimizing_status_code` = 500 THEN 'PLANNING'
            WHEN t.`optimizing_status_code` = 400 THEN 'COMMITTING'
            WHEN t.`optimizing_status_code` = 300 THEN 'MINOR_OPTIMIZING'
            WHEN t.`optimizing_status_code` = 200 THEN 'MAJOR_OPTIMIZING'
            WHEN t.`optimizing_status_code` = 100 THEN 'FULL_OPTIMIZING'
END,
 'AMORO', p.`plan_time`, p.`end_time`, p.`fail_reason`, p.`summary`
FROM `table_optimizing_process` p JOIN `table_runtime` t ON p.table_id = t.table_id;

INSERT INTO `optimizing_process_state`
(`process_id`, `table_id`, `target_snapshot_id`, `target_change_snapshot_id`, `rewrite_input`, `from_sequence`, `to_sequence`)
SELECT `process_id`, `table_id`, `target_snapshot_id`, `target_change_snapshot_id`, `rewrite_input`, `from_sequence`, `to_sequence`
FROM `table_optimizing_process`;

DROP TABLE IF EXISTS `table_optimizing_process`;

ALTER TABLE table_runtime RENAME TO table_runtime_old;

CREATE TABLE `table_runtime`
(
    `table_id`                      bigint(20) NOT NULL,
    `group_name`                    varchar(64) NOT NULL,
    `status_code`                   int DEFAULT 700 NOT NULL COMMENT 'Table runtime status code.',
    `status_code_update_time`       timestamp(3) default CURRENT_TIMESTAMP(3) COMMENT 'Table runtime status code update time',
    `table_config`                  mediumtext COMMENT 'table configuration cached from table.properties',
    `table_summary`                 mediumtext COMMENT 'table summary for ams',
    PRIMARY KEY (`table_id`),
    INDEX idx_status_and_time (status_code, status_code_update_time DESC)
) ENGINE=InnoDB DEFAULT CHARSET=utf8mb4 COMMENT 'Table running information of each table' ROW_FORMAT=DYNAMIC;


CREATE TABLE `table_runtime_state` (
  `state_id` bigint unsigned NOT NULL AUTO_INCREMENT COMMENT 'Primary key',
  `table_id` bigint unsigned NOT NULL COMMENT 'Table identifier id',
  `state_key` varchar(256) NOT NULL COMMENT 'Table Runtime state key',
  `state_value` mediumtext COMMENT 'Table Runtime state value, string type',
  `state_version` bigint NOT NULL DEFAULT '0' COMMENT 'Table runtime state version, auto inc when update',
  `create_time` timestamp NOT NULL DEFAULT CURRENT_TIMESTAMP COMMENT 'create time',
  `update_time` timestamp NOT NULL DEFAULT CURRENT_TIMESTAMP ON UPDATE CURRENT_TIMESTAMP COMMENT 'update time',
  PRIMARY KEY (`state_id`),
  UNIQUE KEY `uniq_table_state_key` (`table_id`,`state_key`)
) ENGINE=InnoDB DEFAULT CHARSET=utf8mb4 COMMENT='State of Table Runtimes';

INSERT INTO table_runtime
(`table_id`, `group_name`, `status_code`, `status_code_update_time`, `table_config`, `table_summary`)
SELECT `table_id`, `optimizer_group`, `optimizing_status_code`, `optimizing_status_start_time`,
`table_config`, `table_summary`
FROM table_runtime_old;

INSERT INTO table_runtime_state
(`table_id`, `state_key`, `state_value`)
SELECT
`table_id`, 'pending_input', `pending_input`
FROM table_runtime_old;

INSERT INTO table_runtime_state
(`table_id`, `state_key`, `state_value`)
SELECT
`table_id`, 'process_id', `optimizing_process_id`
FROM table_runtime_old;

INSERT INTO table_runtime_state
(`table_id`, `state_key`, `state_value`)
SELECT
`table_id`, 'optimizing_state', JSON_OBJECT(
    'currentSnapshotId', `current_snapshot_id`,
    'currentChangeSnapshotId', `current_change_snapshotId`,
    'lastOptimizedSnapshotId', `last_optimized_snapshotId`,
    'lastOptimizedChangeSnapshotId', `last_optimized_change_snapshotId`,
    'lastMajorOptimizingTime', `last_major_optimizing_time`,
    'lastFullOptimizingTime', `last_full_optimizing_time`,
    'lastMinorOptimizingTime', `last_minor_optimizing_time`
)
FROM table_runtime_old;

DROP TABLE IF EXISTS table_runtime_old;

-- ADD bucket_id to table_runtime
ALTER TABLE `table_runtime` ADD COLUMN `bucket_id` VARCHAR(4)  DEFAULT NULL COMMENT 'Bucket number to which the record table belongs';

<<<<<<< HEAD
-- Assign bucket_id to existing tables using round-robin strategy
-- Bucket IDs range from 1 to 100 (default bucket-id.total-count)
-- This is mainly for upgrade scenarios where existing tables may not have bucketId assigned
UPDATE `table_runtime` t1
INNER JOIN (
    SELECT 
        `table_id`,
        CAST((ROW_NUMBER() OVER (ORDER BY `table_id`) - 1) % 100 + 1 AS CHAR) AS `bucket_id`
    FROM `table_runtime`
    WHERE `bucket_id` IS NULL
) t2 ON t1.`table_id` = t2.`table_id`
SET t1.`bucket_id` = t2.`bucket_id`
WHERE t1.`bucket_id` IS NULL;
=======
-- ADD external_process_identifier, retry_number, process_parameters to table_runtime
ALTER TABLE `table_process`
ADD COLUMN `external_process_identifier` varchar(256) DEFAULT NULL COMMENT 'Table optimizing external process identifier',
ADD COLUMN `retry_number` int(11) NOT NULL DEFAULT 0 COMMENT 'Retry times',
ADD COLUMN `process_parameters` mediumtext COMMENT 'Table process parameters';
>>>>>>> 397a54cd
<|MERGE_RESOLUTION|>--- conflicted
+++ resolved
@@ -156,13 +156,12 @@
 -- ADD bucket_id to table_runtime
 ALTER TABLE `table_runtime` ADD COLUMN `bucket_id` VARCHAR(4)  DEFAULT NULL COMMENT 'Bucket number to which the record table belongs';
 
-<<<<<<< HEAD
 -- Assign bucket_id to existing tables using round-robin strategy
 -- Bucket IDs range from 1 to 100 (default bucket-id.total-count)
 -- This is mainly for upgrade scenarios where existing tables may not have bucketId assigned
 UPDATE `table_runtime` t1
 INNER JOIN (
-    SELECT 
+    SELECT
         `table_id`,
         CAST((ROW_NUMBER() OVER (ORDER BY `table_id`) - 1) % 100 + 1 AS CHAR) AS `bucket_id`
     FROM `table_runtime`
@@ -170,10 +169,11 @@
 ) t2 ON t1.`table_id` = t2.`table_id`
 SET t1.`bucket_id` = t2.`bucket_id`
 WHERE t1.`bucket_id` IS NULL;
-=======
+
+
+
 -- ADD external_process_identifier, retry_number, process_parameters to table_runtime
 ALTER TABLE `table_process`
 ADD COLUMN `external_process_identifier` varchar(256) DEFAULT NULL COMMENT 'Table optimizing external process identifier',
 ADD COLUMN `retry_number` int(11) NOT NULL DEFAULT 0 COMMENT 'Retry times',
-ADD COLUMN `process_parameters` mediumtext COMMENT 'Table process parameters';
->>>>>>> 397a54cd
+ADD COLUMN `process_parameters` mediumtext COMMENT 'Table process parameters';