-- Licensed to the Apache Software Foundation (ASF) under one or more
-- contributor license agreements.  See the NOTICE file distributed with
-- this work for additional information regarding copyright ownership.
-- The ASF licenses this file to You under the Apache License, Version 2.0
-- (the "License"); you may not use this file except in compliance with
-- the License.  You may obtain a copy of the License at
--
--     http://www.apache.org/licenses/LICENSE-2.0
--
-- Unless required by applicable law or agreed to in writing, software
-- distributed under the License is distributed on an "AS IS" BASIS,
-- WITHOUT WARRANTIES OR CONDITIONS OF ANY KIND, either express or implied.
-- See the License for the specific language governing permissions and
-- limitations under the License.

-- If you have any changes to the AMS database, please record them in this file.
-- We will confirm the corresponding version of these upgrade scripts when releasing.

-- Update the precision from s level to ms.
ALTER TABLE table_runtime
    ALTER COLUMN optimizing_status_start_time TYPE TIMESTAMP(3),
    ALTER COLUMN optimizing_status_start_time SET DEFAULT CURRENT_TIMESTAMP(3);

-- Update processId to SnowflakeId
UPDATE table_optimizing_process SET process_id = process_id /10 << 13;
UPDATE task_runtime SET process_id = process_id /10 << 13;
UPDATE optimizing_task_quota SET process_id = process_id /10 << 13;
UPDATE table_runtime SET optimizing_process_id = optimizing_process_id /10 << 13;

CREATE TABLE table_process_state
(
    process_id   BIGINT NOT NULL,
    action       VARCHAR(16) NOT NULL,
    table_id     BIGINT NOT NULL,
    retry_num    INT DEFAULT NULL,
    status       VARCHAR(10) NOT NULL,
    start_time   TIMESTAMP DEFAULT CURRENT_TIMESTAMP,
    end_time     TIMESTAMP DEFAULT NULL,
    fail_reason  VARCHAR(4096) DEFAULT NULL,
    summary      TEXT,
    PRIMARY KEY (process_id)
);
CREATE INDEX table_process_state_index ON table_process_state (table_id, start_time);

COMMENT ON TABLE table_process_state IS 'History of optimizing after each commit';

COMMENT ON COLUMN table_process_state.process_id IS 'optimizing_procedure UUID';
COMMENT ON COLUMN table_process_state.action IS 'process action';
COMMENT ON COLUMN table_process_state.retry_num IS 'Retry times';
COMMENT ON COLUMN table_process_state.status IS 'Direct to TableOptimizingStatus';
COMMENT ON COLUMN table_process_state.start_time IS 'First plan time';
COMMENT ON COLUMN table_process_state.end_time IS 'finish time or failed time';
COMMENT ON COLUMN table_process_state.fail_reason IS 'Error message after task failed';
COMMENT ON COLUMN table_process_state.summary IS 'state summary, usually a map';

CREATE TABLE table_process (
    process_id      bigserial PRIMARY KEY,
    table_id        bigint NOT NULL,
    status          varchar(64) NOT NULL,
    process_type    varchar(64) NOT NULL,
    process_stage   varchar(64) NOT NULL,
    execution_engine varchar(64) NOT NULL,
    create_time     timestamptz NOT NULL DEFAULT now(),
    finish_time     timestamptz,
    fail_message    text CHECK (length(fail_message) <= 4096),
    summary         text,
    CONSTRAINT table_process_unique UNIQUE (process_id)
);

CREATE INDEX table_process_table_idx ON table_process (table_id, create_time);

COMMENT ON TABLE  table_process IS 'History of optimizing after each commit';
COMMENT ON COLUMN table_process.process_id      IS 'table process id';
COMMENT ON COLUMN table_process.table_id        IS 'table id';
COMMENT ON COLUMN table_process.status          IS 'Table optimizing status';
COMMENT ON COLUMN table_process.process_type    IS 'Process action type';
COMMENT ON COLUMN table_process.process_stage   IS 'Process current stage';
COMMENT ON COLUMN table_process.execution_engine IS 'Execution engine';
COMMENT ON COLUMN table_process.create_time     IS 'First plan time';
COMMENT ON COLUMN table_process.finish_time     IS 'finish time or failed time';
COMMENT ON COLUMN table_process.fail_message    IS 'Error message after task failed';
COMMENT ON COLUMN table_process.summary         IS 'Max change transaction id of these tasks';

CREATE TABLE optimizing_process_state (
    process_id                bigint PRIMARY KEY,
    table_id                  bigint NOT NULL,
    target_snapshot_id        bigint NOT NULL,
    target_change_snapshot_id bigint NOT NULL,
    rewrite_input             bytea,
    from_sequence             text,
    to_sequence               text
);

CREATE INDEX optimizing_process_state_table_idx ON optimizing_process_state (table_id);

COMMENT ON TABLE  optimizing_process_state IS 'History of optimizing after each commit';
COMMENT ON COLUMN optimizing_process_state.process_id                IS 'optimizing_procedure UUID';
COMMENT ON COLUMN optimizing_process_state.table_id                  IS 'table id';
COMMENT ON COLUMN optimizing_process_state.target_snapshot_id        IS 'target snapshot id';
COMMENT ON COLUMN optimizing_process_state.target_change_snapshot_id IS 'target change snapshot id';
COMMENT ON COLUMN optimizing_process_state.rewrite_input             IS 'rewrite files input';
COMMENT ON COLUMN optimizing_process_state.from_sequence             IS 'from or min sequence of each partition';
COMMENT ON COLUMN optimizing_process_state.to_sequence               IS 'to or max sequence of each partition';

INSERT INTO table_process
(process_id, table_id, status, process_type,
 process_stage, execution_engine, create_time, finish_time, fail_message, summary)
SELECT
    p.process_id,
    p.table_id,
    p.status,
    p.optimizing_type,
    CASE t.optimizing_status_code
        WHEN 700 THEN 'IDLE'
        WHEN 600 THEN 'PENDING'
        WHEN 500 THEN 'PLANNING'
        WHEN 400 THEN 'COMMITTING'
        WHEN 300 THEN 'MINOR_OPTIMIZING'
        WHEN 200 THEN 'MAJOR_OPTIMIZING'
        WHEN 100 THEN 'FULL_OPTIMIZING'
    END,
    'AMORO',
    p.plan_time,
    p.end_time,
    p.fail_reason,
    p.summary
FROM table_optimizing_process AS p
JOIN table_runtime AS t
  ON p.table_id = t.table_id;

INSERT INTO optimizing_process_state
(process_id, table_id,
 target_snapshot_id, target_change_snapshot_id,
 rewrite_input, from_sequence, to_sequence)
SELECT
    process_id,
    table_id,
    target_snapshot_id,
    target_change_snapshot_id,
    rewrite_input,
    from_sequence,
    to_sequence
FROM table_optimizing_process;

DROP TABLE IF EXISTS table_optimizing_process;

ALTER TABLE table_runtime RENAME TO table_runtime_old;

create table if not exists table_runtime (
    table_id            bigint primary key,
    group_name          varchar(64) not null,
    status_code         int not null default 700,
    status_code_update_time timestamptz not null default now(),
    table_config        text,
    table_summary       text
);

create index if not exists idx_status_and_time
    on table_runtime (status_code, status_code_update_time desc);

comment on table  table_runtime is 'Table running information of each table';
comment on column table_runtime.status_code is 'Table runtime status code.';
comment on column table_runtime.status_code_update_time is 'Table runtime status code update time';
comment on column table_runtime.table_config is 'table configuration cached from table.properties';
comment on column table_runtime.table_summary is 'table summary for ams';


create table if not exists table_runtime_state (
    state_id      bigserial primary key,
    table_id      bigint not null,
    state_key     varchar(256) not null,
    state_value   text,
    state_version bigint not null default 0,
    create_time   timestamptz not null default now(),
    update_time   timestamptz not null default now()
);

create unique index if not exists uniq_table_state_key
    on table_runtime_state (table_id, state_key);

comment on table  table_runtime_state is 'State of Table Runtimes';
comment on column table_runtime_state.state_id is 'Primary key';
comment on column table_runtime_state.table_id is 'Table identifier id';
comment on column table_runtime_state.state_key is 'Table Runtime state key';
comment on column table_runtime_state.state_value is 'Table Runtime state value, string type';
comment on column table_runtime_state.state_version is 'Table runtime state version, auto inc when update';
comment on column table_runtime_state.create_time is 'create time';
comment on column table_runtime_state.update_time is 'update time';

INSERT INTO table_runtime
(table_id,group_name,status_code,status_code_update_time,table_config,table_summary)
SELECT
table_id,optimizer_group,optimizing_status_code,optimizing_status_start_time,table_config,table_summary
FROM table_runtime_old;

INSERT INTO table_runtime_state (table_id,state_key,state_value)
SELECT table_id,'pending_input',pending_input FROM table_runtime_old;

INSERT INTO table_runtime_state (table_id,state_key,state_value)
SELECT table_id,'process_id',optimizing_process_id FROM table_runtime_old;

INSERT INTO table_runtime_state (table_id,state_key,state_value)
SELECT table_id,'optimizing_state',
       jsonb_build_object(
        'currentSnapshotId',current_snapshot_id,
        'currentChangeSnapshotId',current_change_snapshotId,
        'lastOptimizedSnapshotId',last_optimized_snapshotId,
        'lastOptimizedChangeSnapshotId',last_optimized_change_snapshotId,
        'lastMajorOptimizingTime',last_major_optimizing_time,
        'lastFullOptimizingTime',last_full_optimizing_time,
        'lastMinorOptimizingTime',last_minor_optimizing_time)::text
FROM table_runtime_old;

DROP TABLE IF EXISTS table_runtime_old;

-- ADD bucket_id to table_runtime
ALTER TABLE table_runtime ADD COLUMN bucket_id varchar(4);

-- Assign bucket_id to existing tables using round-robin strategy
-- Bucket IDs range from 1 to 100 (default bucket-id.total-count)
-- This is mainly for upgrade scenarios where existing tables may not have bucketId assigned
UPDATE table_runtime
SET bucket_id = CAST((ROW_NUMBER() OVER (ORDER BY table_id) - 1) % 100 + 1 AS VARCHAR)
<<<<<<< HEAD
WHERE bucket_id IS NULL;
=======
WHERE bucket_id IS NULL;

-- ADD external_process_identifier, retry_number, process_parameters to table_runtime
ALTER TABLE table_process
ADD COLUMN external_process_identifier varchar(256) DEFAULT NULL,
ADD COLUMN retry_number int NOT NULL,
ADD COLUMN process_parameters text;
>>>>>>> b6be852c
<|MERGE_RESOLUTION|>--- conflicted
+++ resolved
@@ -221,14 +221,10 @@
 -- This is mainly for upgrade scenarios where existing tables may not have bucketId assigned
 UPDATE table_runtime
 SET bucket_id = CAST((ROW_NUMBER() OVER (ORDER BY table_id) - 1) % 100 + 1 AS VARCHAR)
-<<<<<<< HEAD
-WHERE bucket_id IS NULL;
-=======
 WHERE bucket_id IS NULL;
 
 -- ADD external_process_identifier, retry_number, process_parameters to table_runtime
 ALTER TABLE table_process
 ADD COLUMN external_process_identifier varchar(256) DEFAULT NULL,
 ADD COLUMN retry_number int NOT NULL,
-ADD COLUMN process_parameters text;
->>>>>>> b6be852c
+ADD COLUMN process_parameters text;