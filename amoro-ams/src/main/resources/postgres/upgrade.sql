-- Licensed to the Apache Software Foundation (ASF) under one or more
-- contributor license agreements.  See the NOTICE file distributed with
-- this work for additional information regarding copyright ownership.
-- The ASF licenses this file to You under the Apache License, Version 2.0
-- (the "License"); you may not use this file except in compliance with
-- the License.  You may obtain a copy of the License at
--
--     http://www.apache.org/licenses/LICENSE-2.0
--
-- Unless required by applicable law or agreed to in writing, software
-- distributed under the License is distributed on an "AS IS" BASIS,
-- WITHOUT WARRANTIES OR CONDITIONS OF ANY KIND, either express or implied.
-- See the License for the specific language governing permissions and
-- limitations under the License.

-- If you have any changes to the AMS database, please record them in this file.
-- We will confirm the corresponding version of these upgrade scripts when releasing.

-- Update the precision from s level to ms.
ALTER TABLE table_runtime
    ALTER COLUMN optimizing_status_start_time TYPE TIMESTAMP(3),
    ALTER COLUMN optimizing_status_start_time SET DEFAULT CURRENT_TIMESTAMP(3);

-- Update processId to SnowflakeId
UPDATE table_optimizing_process SET process_id = process_id /10 << 13;
UPDATE task_runtime SET process_id = process_id /10 << 13;
UPDATE optimizing_task_quota SET process_id = process_id /10 << 13;
UPDATE table_runtime SET optimizing_process_id = optimizing_process_id /10 << 13;

CREATE TABLE table_process_state
(
    process_id   BIGINT NOT NULL,
    action       VARCHAR(16) NOT NULL,
    table_id     BIGINT NOT NULL,
    retry_num    INT DEFAULT NULL,
    status       VARCHAR(10) NOT NULL,
    start_time   TIMESTAMP DEFAULT CURRENT_TIMESTAMP,
    end_time     TIMESTAMP DEFAULT NULL,
    fail_reason  VARCHAR(4096) DEFAULT NULL,
    summary      TEXT,
    PRIMARY KEY (process_id)
);
CREATE INDEX table_process_state_index ON table_process_state (table_id, start_time);

COMMENT ON TABLE table_process_state IS 'History of optimizing after each commit';

COMMENT ON COLUMN table_process_state.process_id IS 'optimizing_procedure UUID';
COMMENT ON COLUMN table_process_state.action IS 'process action';
COMMENT ON COLUMN table_process_state.retry_num IS 'Retry times';
COMMENT ON COLUMN table_process_state.status IS 'Direct to TableOptimizingStatus';
COMMENT ON COLUMN table_process_state.start_time IS 'First plan time';
COMMENT ON COLUMN table_process_state.end_time IS 'finish time or failed time';
COMMENT ON COLUMN table_process_state.fail_reason IS 'Error message after task failed';
COMMENT ON COLUMN table_process_state.summary IS 'state summary, usually a map';

CREATE TABLE table_process (
    process_id      bigserial PRIMARY KEY,
    table_id        bigint NOT NULL,
    status          varchar(64) NOT NULL,
    process_type    varchar(64) NOT NULL,
    process_stage   varchar(64) NOT NULL,
    execution_engine varchar(64) NOT NULL,
    create_time     timestamptz NOT NULL DEFAULT now(),
    finish_time     timestamptz,
    fail_message    text CHECK (length(fail_message) <= 4096),
    summary         text,
    CONSTRAINT table_process_unique UNIQUE (process_id)
);

CREATE INDEX table_process_table_idx ON table_process (table_id, create_time);

COMMENT ON TABLE  table_process IS 'History of optimizing after each commit';
COMMENT ON COLUMN table_process.process_id      IS 'table process id';
COMMENT ON COLUMN table_process.table_id        IS 'table id';
COMMENT ON COLUMN table_process.status          IS 'Table optimizing status';
COMMENT ON COLUMN table_process.process_type    IS 'Process action type';
COMMENT ON COLUMN table_process.process_stage   IS 'Process current stage';
COMMENT ON COLUMN table_process.execution_engine IS 'Execution engine';
COMMENT ON COLUMN table_process.create_time     IS 'First plan time';
COMMENT ON COLUMN table_process.finish_time     IS 'finish time or failed time';
COMMENT ON COLUMN table_process.fail_message    IS 'Error message after task failed';
COMMENT ON COLUMN table_process.summary         IS 'Max change transaction id of these tasks';

CREATE TABLE optimizing_process_state (
    process_id                bigint PRIMARY KEY,
    table_id                  bigint NOT NULL,
    target_snapshot_id        bigint NOT NULL,
    target_change_snapshot_id bigint NOT NULL,
    rewrite_input             bytea,
    from_sequence             text,
    to_sequence               text
);

CREATE INDEX optimizing_process_state_table_idx ON optimizing_process_state (table_id);

COMMENT ON TABLE  optimizing_process_state IS 'History of optimizing after each commit';
COMMENT ON COLUMN optimizing_process_state.process_id                IS 'optimizing_procedure UUID';
COMMENT ON COLUMN optimizing_process_state.table_id                  IS 'table id';
COMMENT ON COLUMN optimizing_process_state.target_snapshot_id        IS 'target snapshot id';
COMMENT ON COLUMN optimizing_process_state.target_change_snapshot_id IS 'target change snapshot id';
COMMENT ON COLUMN optimizing_process_state.rewrite_input             IS 'rewrite files input';
COMMENT ON COLUMN optimizing_process_state.from_sequence             IS 'from or min sequence of each partition';
COMMENT ON COLUMN optimizing_process_state.to_sequence               IS 'to or max sequence of each partition';

INSERT INTO table_process
(process_id, table_id, status, process_type,
 process_stage, execution_engine, create_time, finish_time, fail_message, summary)
SELECT
    p.process_id,
    p.table_id,
    p.status,
    p.optimizing_type,
    CASE t.optimizing_status_code
        WHEN 700 THEN 'IDLE'
        WHEN 600 THEN 'PENDING'
        WHEN 500 THEN 'PLANNING'
        WHEN 400 THEN 'COMMITTING'
        WHEN 300 THEN 'MINOR_OPTIMIZING'
        WHEN 200 THEN 'MAJOR_OPTIMIZING'
        WHEN 100 THEN 'FULL_OPTIMIZING'
    END,
    'AMORO',
    p.plan_time,
    p.end_time,
    p.fail_reason,
    p.summary
FROM table_optimizing_process AS p
JOIN table_runtime AS t
  ON p.table_id = t.table_id;

INSERT INTO optimizing_process_state
(process_id, table_id,
 target_snapshot_id, target_change_snapshot_id,
 rewrite_input, from_sequence, to_sequence)
SELECT
    process_id,
    table_id,
    target_snapshot_id,
    target_change_snapshot_id,
    rewrite_input,
    from_sequence,
    to_sequence
FROM table_optimizing_process;

DROP TABLE IF EXISTS table_optimizing_process;

ALTER TABLE table_runtime RENAME TO table_runtime_old;

create table if not exists table_runtime (
    table_id            bigint primary key,
    group_name          varchar(64) not null,
    status_code         int not null default 700,
    status_code_update_time timestamptz not null default now(),
    table_config        text,
    table_summary       text
);

create index if not exists idx_status_and_time
    on table_runtime (status_code, status_code_update_time desc);

comment on table  table_runtime is 'Table running information of each table';
comment on column table_runtime.status_code is 'Table runtime status code.';
comment on column table_runtime.status_code_update_time is 'Table runtime status code update time';
comment on column table_runtime.table_config is 'table configuration cached from table.properties';
comment on column table_runtime.table_summary is 'table summary for ams';


create table if not exists table_runtime_state (
    state_id      bigserial primary key,
    table_id      bigint not null,
    state_key     varchar(256) not null,
    state_value   text,
    state_version bigint not null default 0,
    create_time   timestamptz not null default now(),
    update_time   timestamptz not null default now()
);

create unique index if not exists uniq_table_state_key
    on table_runtime_state (table_id, state_key);

comment on table  table_runtime_state is 'State of Table Runtimes';
comment on column table_runtime_state.state_id is 'Primary key';
comment on column table_runtime_state.table_id is 'Table identifier id';
comment on column table_runtime_state.state_key is 'Table Runtime state key';
comment on column table_runtime_state.state_value is 'Table Runtime state value, string type';
comment on column table_runtime_state.state_version is 'Table runtime state version, auto inc when update';
comment on column table_runtime_state.create_time is 'create time';
comment on column table_runtime_state.update_time is 'update time';

INSERT INTO table_runtime
(table_id,group_name,status_code,status_code_update_time,table_config,table_summary)
SELECT
table_id,optimizer_group,optimizing_status_code,optimizing_status_start_time,table_config,table_summary
FROM table_runtime_old;

INSERT INTO table_runtime_state (table_id,state_key,state_value)
SELECT table_id,'pending_input',pending_input FROM table_runtime_old;

INSERT INTO table_runtime_state (table_id,state_key,state_value)
SELECT table_id,'process_id',optimizing_process_id FROM table_runtime_old;

INSERT INTO table_runtime_state (table_id,state_key,state_value)
SELECT table_id,'optimizing_state',
       jsonb_build_object(
        'currentSnapshotId',current_snapshot_id,
        'currentChangeSnapshotId',current_change_snapshotId,
        'lastOptimizedSnapshotId',last_optimized_snapshotId,
        'lastOptimizedChangeSnapshotId',last_optimized_change_snapshotId,
        'lastMajorOptimizingTime',last_major_optimizing_time,
        'lastFullOptimizingTime',last_full_optimizing_time,
        'lastMinorOptimizingTime',last_minor_optimizing_time)::text
FROM table_runtime_old;

DROP TABLE IF EXISTS table_runtime_old;

-- ADD bucket_id to table_runtime
ALTER TABLE table_runtime ADD COLUMN bucket_id varchar(4);

<<<<<<< HEAD
-- Assign bucket_id to existing tables using round-robin strategy
-- Bucket IDs range from 1 to 100 (default bucket-id.total-count)
-- This is mainly for upgrade scenarios where existing tables may not have bucketId assigned
UPDATE table_runtime
SET bucket_id = CAST((ROW_NUMBER() OVER (ORDER BY table_id) - 1) % 100 + 1 AS VARCHAR)
WHERE bucket_id IS NULL;
=======
-- ADD external_process_identifier, retry_number, process_parameters to table_runtime
ALTER TABLE table_process
ADD COLUMN external_process_identifier varchar(256) DEFAULT NULL,
ADD COLUMN retry_number int NOT NULL,
ADD COLUMN process_parameters text;
>>>>>>> 397a54cd
<|MERGE_RESOLUTION|>--- conflicted
+++ resolved
@@ -216,17 +216,15 @@
 -- ADD bucket_id to table_runtime
 ALTER TABLE table_runtime ADD COLUMN bucket_id varchar(4);
 
-<<<<<<< HEAD
 -- Assign bucket_id to existing tables using round-robin strategy
 -- Bucket IDs range from 1 to 100 (default bucket-id.total-count)
 -- This is mainly for upgrade scenarios where existing tables may not have bucketId assigned
 UPDATE table_runtime
 SET bucket_id = CAST((ROW_NUMBER() OVER (ORDER BY table_id) - 1) % 100 + 1 AS VARCHAR)
 WHERE bucket_id IS NULL;
-=======
+
 -- ADD external_process_identifier, retry_number, process_parameters to table_runtime
 ALTER TABLE table_process
 ADD COLUMN external_process_identifier varchar(256) DEFAULT NULL,
 ADD COLUMN retry_number int NOT NULL,
-ADD COLUMN process_parameters text;
->>>>>>> 397a54cd
+ADD COLUMN process_parameters text;