--- conflicted
+++ resolved
@@ -522,24 +522,15 @@
         .thenReturn(ServerTableIdentifier.of(testUnkeyedTable.id(), getTestFormat()));
     Mockito.when(tableRuntime.getOptimizingState().getOptimizingStatus())
         .thenReturn(OptimizingStatus.IDLE);
-<<<<<<< HEAD
-    Mockito.when(tableRuntime.getTableConfiguration())
-        .thenReturn(TableConfigurations.parseTableConfig(testUnkeyedTable.properties()));
-
-    MixedTableMaintainer tableMaintainer = new MixedTableMaintainer(testUnkeyedTable);
-    testUnkeyedTable.updateProperties().set(TableProperties.SNAPSHOT_KEEP_DURATION, "0").commit();
-    tableMaintainer.expireSnapshots(tableRuntime);
-=======
     testUnkeyedTable
         .updateProperties()
-        .set(TableProperties.BASE_SNAPSHOT_KEEP_MINUTES, "0")
+        .set(TableProperties.SNAPSHOT_KEEP_DURATION, "0")
         .commit();
     Mockito.when(tableRuntime.getTableConfiguration())
         .thenReturn(TableConfigurations.parseTableConfig(testUnkeyedTable.properties()));
 
     MixedTableMaintainer tableMaintainer = new MixedTableMaintainer(testUnkeyedTable, tableRuntime);
     tableMaintainer.expireSnapshots();
->>>>>>> 702e9432
     Assert.assertEquals(2, Iterables.size(testUnkeyedTable.snapshots()));
 
     testUnkeyedTable.updateProperties().set("gc.enabled", "true").commit();
