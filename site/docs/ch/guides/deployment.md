用户可以通过从 Github 上下载稳定的 0.5.0 的 release zip 包，或者可以下载源码根据 README 进行编译。

## 环境要求

- Java 8, Trino 需要安装 Java17
- Optional: MySQL 5.5 及以上 或者 MySQL 8
- Optional: zookeeper 3.4.x 及以上
- Optional: Hive(2.x or 3.x)
- Optional: Hadoop(2.9.x or 3.x)

## 下载发行版

你可以在 [https://github.com/NetEase/arctic/releases](https://github.com/NetEase/arctic/releases) 找到已发行的版本，除了下载
arctic-x.y.z-bin.zip ( x.y.z 是发行版本号)外，可按需根据自己使用的引擎，下载对应各引擎不同版本的runtime包。执行 unzip
arctic-x.y.z-bin.zip 解压缩后在同级目录下生成 arctic-x.y.z 目录, 进入到目录 arctic-x.y.z。

## 源码编译

你可以基于 master 分支进行构建， 不编译 Trino 的 编译方法及编译结果目录说明如下

```shell
$ git clone https://github.com/NetEase/arctic.git
$ cd arctic
$ mvn clean package -DskipTests -pl '!Trino' [-Dcheckstyle.skip=true]
$ cd dist/target/
$ ls
arctic-x.y.z-bin.zip (目标版本包)
dist-x.y.z-tests.jar
dist-x.y.z.jar
archive-tmp/
maven-archiver/

$ cd ../../flink/v1.12/flink-runtime/target
$ ls 
arctic-flink-runtime-1.12-x.y.z-tests.jar
arctic-flink-runtime-1.12-x.y.z.jar (Flink 1.12 目标flink runtime 包)
original-arctic-flink-runtime-1.12-x.y.z.jar
maven-archiver/

或者从  dist/target 切换到 spark runtime 包
$ spark/v3.1/spark-runtime/target
$ ls
arctic-spark-3.1-runtime-x.y.z.jar (spark v3.1 目标flink runtime 包)
arctic-spark-3.1-runtime-x.y.z-tests.jar
arctic-spark-3.1-runtime-x.y.z-sources.jar
original-arctic-spark-3.1-runtime-x.y.z.jar
```

如果需要同时编译 Trino 模块，需要先本地安装 jdk17，并且在用户的 ${user.home}/.m2/ 目录下配置 toolchains.xml，然后执行 mvn
package -P toolchain 进行整个项目的编译即可。

```shell
<?xml version="1.0" encoding="UTF-8"?>
<toolchains>
    <toolchain>
        <type>jdk</type>
        <provides>
            <version>17</version>
            <vendor>sun</vendor>
        </provides>
        <configuration>
<<<<<<< HEAD
            <jdkHome>${yourJdk17Home}</jdkHome>
=======
            <jdkHome>${YourJDK17Home}</jdkHome>
>>>>>>> 11509b7d
        </configuration>
    </toolchain>
</toolchains>
```

## 配置 AMS

如果想要在正式场景使用AMS，建议参考以下配置步骤， 修改 `{ARCTIC_HOME}/conf/config.yaml` 。

### 配置服务地址

- server-expose-host 配置服务暴露的 IP 地址或者网段前缀, 如果在高可用模式下，可以使用 IP 地址前缀来达成在不同机器上使用相同配置文件的目的；
  如果只部署单节点，该配置也可以指定为完整的 IP 地址。
- AMS 本身对外提供 http 服务和 thrift 服务，需要配置这两个服务监听的端口。Http 服务默认端口1630， Thrift 服务默认端口1260

```shell
ams:
  server-expose-host: 127.
  
  thrift-server:
    bind-port: 1260
    
  http-server:
    bind-port: 1630
```

???+ 注意

    配置端口前请确认端口未被占用

### 配置系统库

用户可以使用 MySQL/Derby 作为 AMS 的系统库，默认为 Derby，如果要使用 MySQL 作为系统库，则需要先初始化库表：

```shell
$ mysql -h{mysql主机IP} -P{mysql端口} -u{username} -p
Enter password: #输入密码
'Welcome to the MySQL monitor.  Commands end with ; or \g.
Your MySQL connection id is 41592724
Server version: 5.7.20-v3-log Source distribution

Copyright (c) 2000, 2020, Oracle and/or its affiliates. All rights reserved.

Oracle is a registered trademark of Oracle Corporation and/or its
affiliates. Other names may be trademarks of their respective
owners.

Type 'help;' or '\h' for help. Type '\c' to clear the current input statement.

mysql>
mysql> create database arctic;
Query OK, 1 row affected (0.01 sec)

mysql> use arctic;
Database changed
mysql> source {ARCTIC_HOME}/conf/mysql/ams-mysql-init.sql
```

在 `ams` 下添加 MySQL 配置：

```shell
ams:
  database:
    type: mysql
    jdbc-driver-class: com.mysql.cj.jdbc.Driver
    url: jdbc:mysql://{host}:{port}/{database}?useUnicode=true&characterEncoding=UTF8&autoReconnect=true&useAffectedRows=true&useSSL=false
    username: {user}
    passord: {password}
```

### 配置高可用

为了提高系统可用性，AMS 支持一主多备的高可用模式，通过 Zookeeper 来实现选主。

```shell
ams:
  ha:
    enabled: true
    cluster-name: default # 区分不同的 AMS 集群
    zookeeper-address: 127.0.0.1:2181,127.0.0.1:2182,127.0.0.1:2183
```

### 配置 Terminal

Terminal 默认在 local 模式执行的情况下，可以配置 Spark 相关参数

```shell
ams:
  terminal:
    backend: local
    local.spark.sql.session.timeZone: UTC
    local.spark.sql.iceberg.handle-timestamp-without-timezone: false
    local.using-session-catalog-for-hive: true
```

### 配置 Optimizer

Self-optimizing 需要配置 optimizer 资源，包含 Containers 配置和 Optimizer groups 配置。以配置 Flink 类型的 Optimizer
为例，配置如下， 详细的参数说明及其它类型的配置见 [managing-optimizers](managing-optimizers.md)

```shell
containers:
  - name: flinkContainer
    container-impl: com.netease.arctic.optimizer.FlinkOptimizerContainer
    properties:
      flink-home: "/opt/flink/"                              #Flink install home
<<<<<<< HEAD
      jvm-args: "-Djava.security.krb5.conf=/opt/krb5.conf"   #Flink launch jvm args, like kerberos config when ues kerberos
=======
      export.JVM_ARGS: "-Djava.security.krb5.conf=/opt/krb5.conf"   #Flink launch jvm args, like kerberos config when ues kerberos
>>>>>>> 11509b7d
      export.HADOOP_CONF_DIR: "/etc/hadoop/conf/"            #Hadoop config dir
      export.HADOOP_USER_NAME: "hadoop"                      #Hadoop user submit on yarn
      export.FLINK_CONF_DIR: "/etc/hadoop/conf/"             #Flink config dir

optimizer_groups:
  - name: flinkGroup             # container name, should be in the names of containers  
    container: flinkContainer
    properties:
<<<<<<< HEAD
      task-manager.memory: "2048"
      job-manager.memory: "1024"
=======
      taskmanager.memory: "2048"
      jobmanager.memory: "1024"
>>>>>>> 11509b7d
```

### 完整配置

一个完整的配置样例如下：

```shell
ams:
<<<<<<< HEAD

  admin-username: admin
  admin-password: admin
  server-bind-host: "0.0.0.0"
  server-expose-host: "127.0.0.1"
  refresh-external-catalog-interval: 180000 # 3min
  refresh-table-thread-count: 10
  refresh-table-interval: 60000 #1min
  expire-table-thread-count: 10
  clean-orphan-file-thread-count: 10
  sync-hive-tables-thread-count: 10

  thrift-server:
    bind-port: 1260
    max-message-size: 104857600 # 100MB
    worker-thread-count: 20
    selector-thread-count: 2
    selector-queue-size: 4

  http-server:
    bind-port: 1630

  self-optimizing:
    commit-thread-count: 10

  database:
    type: derby
    jdbc-driver-class: org.apache.derby.jdbc.EmbeddedDriver
    url: jdbc:derby:/tmp/arctic/derby;create=true

  #  MySQL database configuration.
  #  database:
  #    type: mysql
  #    jdbc-driver-class: com.mysql.cj.jdbc.Driver
  #    url: jdbc:mysql://127.0.0.1:3306?useUnicode=true&characterEncoding=UTF8&autoReconnect=true&useAffectedRows=true&useSSL=false
  #    username: root
  #    password: root

  terminal:
    backend: local
    local.spark.sql.session.timeZone: UTC
    local.spark.sql.iceberg.handle-timestamp-without-timezone: false

#  Kyuubi terminal backend configuration.
#  terminal:
#    backend: kyuubi
#    kyuubi.jdbc.url: jdbc:hive2://127.0.0.1:10009/


#  High availability configuration.
#  ha:
#    enabled: true
#    cluster-name: default
#    zookeeper-address: 127.0.0.1:2181,127.0.0.1:2182,127.0.0.1:2183

=======
  admin-username: admin
  admin-password: admin
  server-bind-host: "0.0.0.0"
  server-expose-host: "127.0.0.1"
  refresh-external-catalog-interval: 180000 # 3min
  refresh-table-thread-count: 10
  refresh-table-interval: 60000 #1min
  expire-table-thread-count: 10
  clean-orphan-file-thread-count: 10
  sync-hive-tables-thread-count: 10
  
  blocker:
    timeout: 60000 # 1min

  thrift-server:
    bind-port: 1260
    max-message-size: 104857600 # 100MB
    worker-thread-count: 20
    selector-thread-count: 2
    selector-queue-size: 4

  http-server:
    bind-port: 1630

  self-optimizing:
    commit-thread-count: 10
    
  optimizer:
    heart-beat-timeout: 60000 # 1min
    task-ack-timeout: 30000 # 30s

  database:
    type: derby
    jdbc-driver-class: org.apache.derby.jdbc.EmbeddedDriver
    url: jdbc:derby:/tmp/arctic/derby;create=true

  #  MySQL database configuration.
  #  database:
  #    type: mysql
  #    jdbc-driver-class: com.mysql.cj.jdbc.Driver
  #    url: jdbc:mysql://127.0.0.1:3306?useUnicode=true&characterEncoding=UTF8&autoReconnect=true&useAffectedRows=true&useSSL=false
  #    username: root
  #    password: root

  terminal:
    backend: local
    local.spark.sql.session.timeZone: UTC
    local.spark.sql.iceberg.handle-timestamp-without-timezone: false

#  Kyuubi terminal backend configuration.
#  terminal:
#    backend: kyuubi
#    kyuubi.jdbc.url: jdbc:hive2://127.0.0.1:10009/


#  High availability configuration.
#  ha:
#    enabled: true
#    cluster-name: default
#    zookeeper-address: 127.0.0.1:2181,127.0.0.1:2182,127.0.0.1:2183

>>>>>>> 11509b7d
containers:
  - name: localContainer
    container-impl: com.netease.arctic.optimizer.LocalOptimizerContainer
    properties:
<<<<<<< HEAD
      memory: "1024" # The size of memory allocated for each parallel
=======
>>>>>>> 11509b7d
      export.JAVA_HOME: "/opt/java"   # JDK environment

#containers:
#  - name: flinkContainer
#    container-impl: com.netease.arctic.optimizer.FlinkOptimizerContainer
#    properties:
<<<<<<< HEAD
#      flink-home: "/opt/flink/"                              # Flink install home
#      jvm-args: "-Djava.security.krb5.conf=/opt/krb5.conf"   # Flink launch jvm args, like kerberos config when ues kerberos
#      export.HADOOP_CONF_DIR: "/etc/hadoop/conf/"            # Hadoop config dir
#      export.HADOOP_USER_NAME: "hadoop"                      # Hadoop user submit on yarn
#      export.FLINK_CONF_DIR: "/etc/hadoop/conf/"             # Flink config dir
=======
#      flink-home: "/opt/flink/"                                     # Flink install home
#      export.JVM_ARGS: "-Djava.security.krb5.conf=/opt/krb5.conf"   # Flink launch jvm args, like kerberos config when ues kerberos
#      export.HADOOP_CONF_DIR: "/etc/hadoop/conf/"                   # Hadoop config dir
#      export.HADOOP_USER_NAME: "hadoop"                             # Hadoop user submit on yarn
#      export.FLINK_CONF_DIR: "/etc/hadoop/conf/"                    # Flink config dir
>>>>>>> 11509b7d

optimizer_groups:
  - name: default
    container: localContainer
    properties:
<<<<<<< HEAD

  - name: external-group
    container: external # The external container is used to host all externally launched optimizers.

#  - name: flinkGroup
#    container: flinkContainer
#    properties:
#      task-manager.memory: "2048"
#      job-manager.memory: "1024"

blocker:
  timeout: 60000 # 1min

=======
      memory: "1024" # The size of memory allocated for each parallel

  - name: external-group
    container: external # The external container is used to host all externally launched optimizers.

#  - name: flinkGroup
#    container: flinkContainer
#    properties:
#      taskmanager.memory: "2048"
#      jobmanager.memory: "1024"
>>>>>>> 11509b7d

```

## 启动 AMS

进入到目录 arctic-x.y.z ， 执行 bin/ams.sh start 启动 AMS。

```shell
$ cd arctic-x.y.z
$ bin/ams.sh start
```

然后通过浏览器访问 http://localhost:1630 可以看到登录界面,则代表启动成功，登录的默认用户名和密码都是 admin。<|MERGE_RESOLUTION|>--- conflicted
+++ resolved
@@ -59,11 +59,7 @@
             <vendor>sun</vendor>
         </provides>
         <configuration>
-<<<<<<< HEAD
-            <jdkHome>${yourJdk17Home}</jdkHome>
-=======
             <jdkHome>${YourJDK17Home}</jdkHome>
->>>>>>> 11509b7d
         </configuration>
     </toolchain>
 </toolchains>
@@ -170,11 +166,7 @@
     container-impl: com.netease.arctic.optimizer.FlinkOptimizerContainer
     properties:
       flink-home: "/opt/flink/"                              #Flink install home
-<<<<<<< HEAD
-      jvm-args: "-Djava.security.krb5.conf=/opt/krb5.conf"   #Flink launch jvm args, like kerberos config when ues kerberos
-=======
       export.JVM_ARGS: "-Djava.security.krb5.conf=/opt/krb5.conf"   #Flink launch jvm args, like kerberos config when ues kerberos
->>>>>>> 11509b7d
       export.HADOOP_CONF_DIR: "/etc/hadoop/conf/"            #Hadoop config dir
       export.HADOOP_USER_NAME: "hadoop"                      #Hadoop user submit on yarn
       export.FLINK_CONF_DIR: "/etc/hadoop/conf/"             #Flink config dir
@@ -183,13 +175,8 @@
   - name: flinkGroup             # container name, should be in the names of containers  
     container: flinkContainer
     properties:
-<<<<<<< HEAD
-      task-manager.memory: "2048"
-      job-manager.memory: "1024"
-=======
       taskmanager.memory: "2048"
       jobmanager.memory: "1024"
->>>>>>> 11509b7d
 ```
 
 ### 完整配置
@@ -198,63 +185,6 @@
 
 ```shell
 ams:
-<<<<<<< HEAD
-
-  admin-username: admin
-  admin-password: admin
-  server-bind-host: "0.0.0.0"
-  server-expose-host: "127.0.0.1"
-  refresh-external-catalog-interval: 180000 # 3min
-  refresh-table-thread-count: 10
-  refresh-table-interval: 60000 #1min
-  expire-table-thread-count: 10
-  clean-orphan-file-thread-count: 10
-  sync-hive-tables-thread-count: 10
-
-  thrift-server:
-    bind-port: 1260
-    max-message-size: 104857600 # 100MB
-    worker-thread-count: 20
-    selector-thread-count: 2
-    selector-queue-size: 4
-
-  http-server:
-    bind-port: 1630
-
-  self-optimizing:
-    commit-thread-count: 10
-
-  database:
-    type: derby
-    jdbc-driver-class: org.apache.derby.jdbc.EmbeddedDriver
-    url: jdbc:derby:/tmp/arctic/derby;create=true
-
-  #  MySQL database configuration.
-  #  database:
-  #    type: mysql
-  #    jdbc-driver-class: com.mysql.cj.jdbc.Driver
-  #    url: jdbc:mysql://127.0.0.1:3306?useUnicode=true&characterEncoding=UTF8&autoReconnect=true&useAffectedRows=true&useSSL=false
-  #    username: root
-  #    password: root
-
-  terminal:
-    backend: local
-    local.spark.sql.session.timeZone: UTC
-    local.spark.sql.iceberg.handle-timestamp-without-timezone: false
-
-#  Kyuubi terminal backend configuration.
-#  terminal:
-#    backend: kyuubi
-#    kyuubi.jdbc.url: jdbc:hive2://127.0.0.1:10009/
-
-
-#  High availability configuration.
-#  ha:
-#    enabled: true
-#    cluster-name: default
-#    zookeeper-address: 127.0.0.1:2181,127.0.0.1:2182,127.0.0.1:2183
-
-=======
   admin-username: admin
   admin-password: admin
   server-bind-host: "0.0.0.0"
@@ -316,54 +246,26 @@
 #    cluster-name: default
 #    zookeeper-address: 127.0.0.1:2181,127.0.0.1:2182,127.0.0.1:2183
 
->>>>>>> 11509b7d
 containers:
   - name: localContainer
     container-impl: com.netease.arctic.optimizer.LocalOptimizerContainer
     properties:
-<<<<<<< HEAD
-      memory: "1024" # The size of memory allocated for each parallel
-=======
->>>>>>> 11509b7d
       export.JAVA_HOME: "/opt/java"   # JDK environment
 
 #containers:
 #  - name: flinkContainer
 #    container-impl: com.netease.arctic.optimizer.FlinkOptimizerContainer
 #    properties:
-<<<<<<< HEAD
-#      flink-home: "/opt/flink/"                              # Flink install home
-#      jvm-args: "-Djava.security.krb5.conf=/opt/krb5.conf"   # Flink launch jvm args, like kerberos config when ues kerberos
-#      export.HADOOP_CONF_DIR: "/etc/hadoop/conf/"            # Hadoop config dir
-#      export.HADOOP_USER_NAME: "hadoop"                      # Hadoop user submit on yarn
-#      export.FLINK_CONF_DIR: "/etc/hadoop/conf/"             # Flink config dir
-=======
 #      flink-home: "/opt/flink/"                                     # Flink install home
 #      export.JVM_ARGS: "-Djava.security.krb5.conf=/opt/krb5.conf"   # Flink launch jvm args, like kerberos config when ues kerberos
 #      export.HADOOP_CONF_DIR: "/etc/hadoop/conf/"                   # Hadoop config dir
 #      export.HADOOP_USER_NAME: "hadoop"                             # Hadoop user submit on yarn
 #      export.FLINK_CONF_DIR: "/etc/hadoop/conf/"                    # Flink config dir
->>>>>>> 11509b7d
 
 optimizer_groups:
   - name: default
     container: localContainer
     properties:
-<<<<<<< HEAD
-
-  - name: external-group
-    container: external # The external container is used to host all externally launched optimizers.
-
-#  - name: flinkGroup
-#    container: flinkContainer
-#    properties:
-#      task-manager.memory: "2048"
-#      job-manager.memory: "1024"
-
-blocker:
-  timeout: 60000 # 1min
-
-=======
       memory: "1024" # The size of memory allocated for each parallel
 
   - name: external-group
@@ -374,7 +276,6 @@
 #    properties:
 #      taskmanager.memory: "2048"
 #      jobmanager.memory: "1024"
->>>>>>> 11509b7d
 
 ```
 
