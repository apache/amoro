用户可以通过从 Github 上下载稳定的 0.5.0 的 release zip 包，或者可以下载源码根据 README 进行编译。

## 环境要求

- Java 8, Trino 需要安装 Java17
- Optional: MySQL 5.5 及以上 或者 MySQL 8
- Optional: zookeeper 3.4.x 及以上
- Optional: Hive(2.x or 3.x)
- Optional: Hadoop(2.9.x or 3.x)

## 下载发行版

你可以在 [https://github.com/NetEase/arctic/releases](https://github.com/NetEase/arctic/releases) 找到已发行的版本，除了下载
arctic-x.y.z-bin.zip ( x.y.z 是发行版本号)外，可按需根据自己使用的引擎，下载对应各引擎不同版本的runtime包。执行 unzip
arctic-x.y.z-bin.zip 解压缩后在同级目录下生成 arctic-x.y.z 目录, 进入到目录 arctic-x.y.z。

## 源码编译

你可以基于 master 分支进行构建， 不编译 Trino 的 编译方法及编译结果目录说明如下

```shell
$ git clone https://github.com/NetEase/arctic.git
$ cd arctic
$ mvn clean package -DskipTests -pl '!Trino' [-Dcheckstyle.skip=true]
$ cd dist/target/
$ ls
arctic-x.y.z-bin.zip (目标版本包)
dist-x.y.z-tests.jar
dist-x.y.z.jar
archive-tmp/
maven-archiver/

$ cd ../../flink/v1.12/flink-runtime/target
$ ls 
arctic-flink-runtime-1.12-x.y.z-tests.jar
arctic-flink-runtime-1.12-x.y.z.jar (Flink 1.12 目标flink runtime 包)
original-arctic-flink-runtime-1.12-x.y.z.jar
maven-archiver/

或者从  dist/target 切换到 spark runtime 包
$ spark/v3.1/spark-runtime/target
$ ls
arctic-spark-3.1-runtime-x.y.z.jar (spark v3.1 目标flink runtime 包)
arctic-spark-3.1-runtime-x.y.z-tests.jar
arctic-spark-3.1-runtime-x.y.z-sources.jar
original-arctic-spark-3.1-runtime-x.y.z.jar
```

如果需要同时编译 Trino 模块，需要先本地安装 jdk17，并且在用户的 ${user.home}/.m2/ 目录下配置 toolchains.xml，然后执行 mvn
package -P toolchain 进行整个项目的编译即可。

```shell
<?xml version="1.0" encoding="UTF-8"?>
<toolchains>
    <toolchain>
        <type>jdk</type>
        <provides>
            <version>17</version>
            <vendor>sun</vendor>
        </provides>
        <configuration>
<<<<<<< HEAD
            <jdkHome>${yourJdk17Home}</jdkHome>
=======
            <jdkHome>${YourJDK17Home}</jdkHome>
>>>>>>> b503c31c
        </configuration>
    </toolchain>
</toolchains>
```

## 配置 AMS

如果想要在正式场景使用AMS，建议参考以下配置步骤， 修改 `{ARCTIC_HOME}/conf/config.yaml` 。

### 配置服务地址

- server-expose-host 配置服务暴露的 IP 地址或者网段前缀, 如果在高可用模式下，可以使用 IP 地址前缀来达成在不同机器上使用相同配置文件的目的；
  如果只部署单节点，该配置也可以指定为完整的 IP 地址。
- AMS 本身对外提供 http 服务和 thrift 服务，需要配置这两个服务监听的端口。Http 服务默认端口1630， Thrift 服务默认端口1260

```shell
ams:
  server-expose-host: 127.
  
  thrift-server:
    bind-port: 1260
    
  http-server:
    bind-port: 1630
```

???+ 注意

    配置端口前请确认端口未被占用

### 配置系统库

用户可以使用 MySQL/Derby 作为 AMS 的系统库，默认为 Derby，如果要使用 MySQL 作为系统库，则需要先初始化库表：

```shell
$ mysql -h{mysql主机IP} -P{mysql端口} -u{username} -p
Enter password: #输入密码
'Welcome to the MySQL monitor.  Commands end with ; or \g.
Your MySQL connection id is 41592724
Server version: 5.7.20-v3-log Source distribution

Copyright (c) 2000, 2020, Oracle and/or its affiliates. All rights reserved.

Oracle is a registered trademark of Oracle Corporation and/or its
affiliates. Other names may be trademarks of their respective
owners.

Type 'help;' or '\h' for help. Type '\c' to clear the current input statement.

mysql>
mysql> create database arctic;
Query OK, 1 row affected (0.01 sec)

mysql> use arctic;
Database changed
mysql> source {ARCTIC_HOME}/conf/mysql/ams-mysql-init.sql
```

在 `ams` 下添加 MySQL 配置：

```shell
ams:
  database:
    type: mysql
    jdbc-driver-class: com.mysql.cj.jdbc.Driver
    url: jdbc:mysql://{host}:{port}/{database}?useUnicode=true&characterEncoding=UTF8&autoReconnect=true&useAffectedRows=true&useSSL=false
    username: {user}
    passord: {password}
```

### 配置高可用

为了提高系统可用性，AMS 支持一主多备的高可用模式，通过 Zookeeper 来实现选主。

```shell
ams:
  ha:
    enabled: true
    cluster-name: default # 区分不同的 AMS 集群
    zookeeper-address: 127.0.0.1:2181,127.0.0.1:2182,127.0.0.1:2183
```

### 配置 Terminal

Terminal 默认在 local 模式执行的情况下，可以配置 Spark 相关参数

```shell
ams:
  terminal:
    backend: local
    local.spark.sql.session.timeZone: UTC
    local.spark.sql.iceberg.handle-timestamp-without-timezone: false
    local.using-session-catalog-for-hive: true
```

### 配置 Optimizer

Self-optimizing 需要配置 optimizer 资源，包含 Containers 配置和 Optimizer groups 配置。以配置 Flink 类型的 Optimizer
为例，配置如下， 详细的参数说明及其它类型的配置见 [managing-optimizers](managing-optimizers.md)

```shell
containers:
  - name: flinkContainer
    container-impl: com.netease.arctic.optimizer.FlinkOptimizerContainer
    properties:
      flink-home: "/opt/flink/"                              #Flink install home
      export.JVM_ARGS: "-Djava.security.krb5.conf=/opt/krb5.conf"   #Flink launch jvm args, like kerberos config when ues kerberos
      export.HADOOP_CONF_DIR: "/etc/hadoop/conf/"            #Hadoop config dir
      export.HADOOP_USER_NAME: "hadoop"                      #Hadoop user submit on yarn
      export.FLINK_CONF_DIR: "/etc/hadoop/conf/"             #Flink config dir

optimizer_groups:
  - name: flinkGroup             # container name, should be in the names of containers  
    container: flinkContainer
    properties:
      taskmanager.memory: "2048"
      jobmanager.memory: "1024"
```

### 完整配置

一个完整的配置样例如下：

```shell
ams:
  admin-username: admin
  admin-password: admin
  server-bind-host: "0.0.0.0"
  server-expose-host: "127.0.0.1"
  refresh-external-catalog-interval: 180000 # 3min
  refresh-table-thread-count: 10
  refresh-table-interval: 60000 #1min
  expire-table-thread-count: 10
  clean-orphan-file-thread-count: 10
  sync-hive-tables-thread-count: 10
  
  blocker:
    timeout: 60000 # 1min

  thrift-server:
    bind-port: 1260
    max-message-size: 104857600 # 100MB
    worker-thread-count: 20
    selector-thread-count: 2
    selector-queue-size: 4

  http-server:
    bind-port: 1630

  self-optimizing:
    commit-thread-count: 10

  database:
    type: derby
    jdbc-driver-class: org.apache.derby.jdbc.EmbeddedDriver
    url: jdbc:derby:/tmp/arctic/derby;create=true

  #  MySQL database configuration.
  #  database:
  #    type: mysql
  #    jdbc-driver-class: com.mysql.cj.jdbc.Driver
  #    url: jdbc:mysql://127.0.0.1:3306?useUnicode=true&characterEncoding=UTF8&autoReconnect=true&useAffectedRows=true&useSSL=false
  #    username: root
  #    password: root

  terminal:
    backend: local
    local.spark.sql.session.timeZone: UTC
    local.spark.sql.iceberg.handle-timestamp-without-timezone: false

#  Kyuubi terminal backend configuration.
#  terminal:
#    backend: kyuubi
#    kyuubi.jdbc.url: jdbc:hive2://127.0.0.1:10009/


#  High availability configuration.
#  ha:
#    enabled: true
#    cluster-name: default
#    zookeeper-address: 127.0.0.1:2181,127.0.0.1:2182,127.0.0.1:2183

containers:
  - name: localContainer
    container-impl: com.netease.arctic.optimizer.LocalOptimizerContainer
    properties:
      export.JAVA_HOME: "/opt/java"   # JDK environment

#containers:
#  - name: flinkContainer
#    container-impl: com.netease.arctic.optimizer.FlinkOptimizerContainer
#    properties:
#      flink-home: "/opt/flink/"                                     # Flink install home
#      export.JVM_ARGS: "-Djava.security.krb5.conf=/opt/krb5.conf"   # Flink launch jvm args, like kerberos config when ues kerberos
#      export.HADOOP_CONF_DIR: "/etc/hadoop/conf/"                   # Hadoop config dir
#      export.HADOOP_USER_NAME: "hadoop"                             # Hadoop user submit on yarn
#      export.FLINK_CONF_DIR: "/etc/hadoop/conf/"                    # Flink config dir

optimizer_groups:
  - name: default
    container: localContainer
    properties:
      memory: "1024" # The size of memory allocated for each parallel

  - name: external-group
    container: external # The external container is used to host all externally launched optimizers.

#  - name: flinkGroup
#    container: flinkContainer
#    properties:
#      taskmanager.memory: "2048"
#      jobmanager.memory: "1024"

```

## 启动 AMS

进入到目录 arctic-x.y.z ， 执行 bin/ams.sh start 启动 AMS。

```shell
$ cd arctic-x.y.z
$ bin/ams.sh start
```

然后通过浏览器访问 http://localhost:1630 可以看到登录界面,则代表启动成功，登录的默认用户名和密码都是 admin。<|MERGE_RESOLUTION|>--- conflicted
+++ resolved
@@ -59,11 +59,7 @@
             <vendor>sun</vendor>
         </provides>
         <configuration>
-<<<<<<< HEAD
-            <jdkHome>${yourJdk17Home}</jdkHome>
-=======
             <jdkHome>${YourJDK17Home}</jdkHome>
->>>>>>> b503c31c
         </configuration>
     </toolchain>
 </toolchains>
