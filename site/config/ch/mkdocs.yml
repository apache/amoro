--- conflicted
+++ resolved
@@ -82,19 +82,12 @@
     - Spark DDL: spark/spark-ddl.md
     - Spark DML: spark/spark-dml.md
     - Spark DataFrame: spark/spark-dataframe.md
-<<<<<<< HEAD
-  - Trino: trino.md
-  - Benchmark:
-    - Report: benchmark/benchmark.md
-    - How to benchmark:  benchmark/benchmark-step.md
-=======
   - MPP integration:
     - Trino: mpp/trino.md
     - Impala: mpp/impala.md
   - Benchmark:
     - Report: benchmark/benchmark.md
     - How to benchmark: benchmark/benchmark-step.md
->>>>>>> 2e784129
   - Roadmap: roadmap.md
   - Contributing: contribute.md
 
