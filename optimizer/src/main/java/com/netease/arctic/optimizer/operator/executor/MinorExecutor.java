--- conflicted
+++ resolved
@@ -56,14 +56,7 @@
 public class MinorExecutor extends BaseExecutor {
   private static final Logger LOG = LoggerFactory.getLogger(MinorExecutor.class);
 
-<<<<<<< HEAD
   public MinorExecutor(NodeTask nodeTask, ArcticTable table, long startTime, OptimizerConfig config) {
-=======
-  public MinorExecutor(NodeTask nodeTask,
-                       ArcticTable table,
-                       long startTime,
-                       OptimizerConfig config) {
->>>>>>> 3b30df39
     super(nodeTask, table, startTime, config);
   }
 
