/*
 * Licensed to the Apache Software Foundation (ASF) under one
 * or more contributor license agreements.  See the NOTICE file
 * distributed with this work for additional information
 * regarding copyright ownership.  The ASF licenses this file
 * to you under the Apache License, Version 2.0 (the
 * "License"); you may not use this file except in compliance
 * with the License.  You may obtain a copy of the License at
 *
 *     http://www.apache.org/licenses/LICENSE-2.0
 *
 * Unless required by applicable law or agreed to in writing, software
 * distributed under the License is distributed on an "AS IS" BASIS,
 * WITHOUT WARRANTIES OR CONDITIONS OF ANY KIND, either express or implied.
 * See the License for the specific language governing permissions and 
 * limitations under the License.
 */

package com.netease.arctic.optimizer.operator.executor;

import com.netease.arctic.ams.api.OptimizeType;
import com.netease.arctic.data.DataFileType;
import com.netease.arctic.data.DataTreeNode;
import com.netease.arctic.data.DefaultKeyedFile;
import com.netease.arctic.hive.io.reader.AdaptHiveGenericArcticDataReader;
import com.netease.arctic.hive.io.writer.AdaptHiveGenericTaskWriterBuilder;
import com.netease.arctic.optimizer.OptimizerConfig;
import com.netease.arctic.scan.ArcticFileScanTask;
import com.netease.arctic.scan.BaseArcticFileScanTask;
import com.netease.arctic.scan.KeyedTableScanTask;
import com.netease.arctic.scan.NodeFileScanTask;
import com.netease.arctic.table.ArcticTable;
import com.netease.arctic.table.KeyedTable;
import com.netease.arctic.table.PrimaryKeySpec;
import com.netease.arctic.table.WriteOperationKind;
import org.apache.commons.collections.CollectionUtils;
import org.apache.iceberg.DataFile;
import org.apache.iceberg.DeleteFile;
import org.apache.iceberg.Schema;
import org.apache.iceberg.TableProperties;
import org.apache.iceberg.data.IdentityPartitionConverters;
import org.apache.iceberg.data.Record;
import org.apache.iceberg.io.CloseableIterator;
import org.apache.iceberg.io.TaskWriter;
import org.slf4j.Logger;
import org.slf4j.LoggerFactory;

import java.util.Arrays;
import java.util.List;
import java.util.Map;
import java.util.Set;
import java.util.stream.Collectors;

public class MajorExecutor extends BaseExecutor {
  private static final Logger LOG = LoggerFactory.getLogger(MajorExecutor.class);

<<<<<<< HEAD
  public MajorExecutor(NodeTask nodeTask, ArcticTable table, long startTime, OptimizerConfig config) {
=======
  public MajorExecutor(NodeTask nodeTask,
                       ArcticTable table,
                       long startTime,
                       OptimizerConfig config) {
>>>>>>> 3b30df39
    super(nodeTask, table, startTime, config);
  }

  @Override
  public OptimizeTaskResult execute() throws Exception {
    Iterable<DataFile> targetFiles;
    LOG.info("Start processing arctic table major optimize task: {}", task);

    Map<DataTreeNode, List<DeleteFile>> deleteFileMap = groupDeleteFilesByNode(task.posDeleteFiles());
    List<DataFile> dataFiles = task.dataFiles();
    dataFiles.addAll(task.deleteFiles());
    targetFiles = table.io().doAs(() -> {
      CloseableIterator<Record> recordIterator =
          openTask(dataFiles, deleteFileMap, table.schema(), task.getSourceNodes());
      return optimizeTable(recordIterator);
    });

    return buildOptimizeResult(targetFiles);
  }

  @Override
  public void close() {
  }

  private Iterable<DataFile> optimizeTable(CloseableIterator<Record> recordIterator) throws Exception {
    Long transactionId;
    if (table.isKeyedTable()) {
      transactionId = getMaxTransactionId(task.dataFiles());
    } else {
      transactionId = null;
    }
    TaskWriter<Record> writer = AdaptHiveGenericTaskWriterBuilder.builderFor(table)
        .withTransactionId(transactionId)
        .withTaskId(task.getAttemptId())
        .withCustomHiveSubdirectory(task.getCustomHiveSubdirectory())
        .buildWriter(task.getOptimizeType() == OptimizeType.Major ?
            WriteOperationKind.MAJOR_OPTIMIZE : WriteOperationKind.FULL_OPTIMIZE);
    long insertCount = 0;
    while (recordIterator.hasNext()) {
      checkIfTimeout(writer);

      Record baseRecord = recordIterator.next();
      writer.write(baseRecord);
      insertCount++;
      if (insertCount % SAMPLE_DATA_INTERVAL == 1) {
        LOG.info("task {} insert records number {} and data sampling {}",
            task.getTaskId(), insertCount, baseRecord);
      }
    }

    LOG.info("task {} insert records number {}", task.getTaskId(), insertCount);

    return Arrays.asList(writer.complete().dataFiles());
  }

  private CloseableIterator<Record> openTask(List<DataFile> dataFiles,
                                             Map<DataTreeNode, List<DeleteFile>> deleteFileMap,
                                             Schema requiredSchema, Set<DataTreeNode> sourceNodes) {
    if (CollectionUtils.isEmpty(dataFiles)) {
      return CloseableIterator.empty();
    }

    PrimaryKeySpec primaryKeySpec = PrimaryKeySpec.noPrimaryKey();
    if (table.isKeyedTable()) {
      KeyedTable keyedTable = table.asKeyedTable();
      primaryKeySpec = keyedTable.primaryKeySpec();
    }

    AdaptHiveGenericArcticDataReader arcticDataReader =
        new AdaptHiveGenericArcticDataReader(table.io(), table.schema(), requiredSchema, primaryKeySpec,
            table.properties().get(TableProperties.DEFAULT_NAME_MAPPING), false,
            IdentityPartitionConverters::convertConstant, sourceNodes, false);

    List<ArcticFileScanTask> fileScanTasks = dataFiles.stream()
        .map(file -> {
          DefaultKeyedFile defaultKeyedFile = new DefaultKeyedFile(file);
          if (defaultKeyedFile.type() == DataFileType.EQ_DELETE_FILE) {
            return new BaseArcticFileScanTask(defaultKeyedFile, null, table.spec());
          } else {
            return new BaseArcticFileScanTask(defaultKeyedFile,
                deleteFileMap.get(defaultKeyedFile.node()), table.spec());
          }
        })
        .collect(Collectors.toList());

    KeyedTableScanTask keyedTableScanTask = new NodeFileScanTask(fileScanTasks);
    LOG.info("start read data : {}", table.id());
    return arcticDataReader.readData(keyedTableScanTask);
  }
}<|MERGE_RESOLUTION|>--- conflicted
+++ resolved
@@ -54,14 +54,7 @@
 public class MajorExecutor extends BaseExecutor {
   private static final Logger LOG = LoggerFactory.getLogger(MajorExecutor.class);
 
-<<<<<<< HEAD
   public MajorExecutor(NodeTask nodeTask, ArcticTable table, long startTime, OptimizerConfig config) {
-=======
-  public MajorExecutor(NodeTask nodeTask,
-                       ArcticTable table,
-                       long startTime,
-                       OptimizerConfig config) {
->>>>>>> 3b30df39
     super(nodeTask, table, startTime, config);
   }
 
