--- conflicted
+++ resolved
@@ -129,38 +129,20 @@
   public Map<String, String> properties() {
     ImmutableMap.Builder<String, String> propsBuilder = ImmutableMap.builder();
 
-<<<<<<< HEAD
-    String baseFileFormat =
-        mixedTable
-            .properties()
-            .getOrDefault(
-                TableProperties.BASE_FILE_FORMAT, TableProperties.BASE_FILE_FORMAT_DEFAULT);
-    String deltaFileFormat =
-        mixedTable
-            .properties()
-            .getOrDefault(
-                TableProperties.CHANGE_FILE_FORMAT, TableProperties.CHANGE_FILE_FORMAT_DEFAULT);
-    propsBuilder.put("base.write.format", baseFileFormat);
-    propsBuilder.put("delta.write.format", deltaFileFormat);
-    propsBuilder.put("provider", "arctic");
-
-    mixedTable.properties().entrySet().stream()
-=======
-    if (!arcticTable.properties().containsKey(TableProperties.BASE_FILE_FORMAT)) {
+    if (!mixedTable.properties().containsKey(TableProperties.BASE_FILE_FORMAT)) {
       propsBuilder.put(TableProperties.BASE_FILE_FORMAT, TableProperties.BASE_FILE_FORMAT_DEFAULT);
     }
 
-    if (!arcticTable.properties().containsKey(TableProperties.DELTA_FILE_FORMAT)) {
+    if (!mixedTable.properties().containsKey(TableProperties.DELTA_FILE_FORMAT)) {
       propsBuilder.put(
           TableProperties.DELTA_FILE_FORMAT,
-          arcticTable
+          mixedTable
               .properties()
               .getOrDefault(
                   TableProperties.CHANGE_FILE_FORMAT, TableProperties.CHANGE_FILE_FORMAT_DEFAULT));
     }
     propsBuilder.put("provider", "arctic");
-    arcticTable.properties().entrySet().stream()
->>>>>>> 89a70012
+    mixedTable.properties().entrySet().stream()
         .filter(entry -> !RESERVED_PROPERTIES.contains(entry.getKey()))
         .forEach(propsBuilder::put);
 
