--- conflicted
+++ resolved
@@ -40,11 +40,10 @@
 import org.apache.flink.types.RowKind;
 import org.apache.flink.util.Preconditions;
 import org.apache.iceberg.Schema;
-<<<<<<< HEAD
 import org.apache.iceberg.types.Types;
-=======
+import org.slf4j.Logger;
+import org.slf4j.LoggerFactory;
 import org.apache.iceberg.types.Types.NestedField;
->>>>>>> bf9880ea
 import org.slf4j.Logger;
 import org.slf4j.LoggerFactory;
 
@@ -72,7 +71,6 @@
 
   private static final Logger LOG = LoggerFactory.getLogger(LogDynamicSource.class);
 
-  private static final Logger LOG = LoggerFactory.getLogger(LogDynamicSource.class);
   private final ArcticTable arcticTable;
   private final Schema schema;
   private final ReadableConfig tableOptions;
@@ -144,11 +142,8 @@
   }
 
   protected LogPulsarSource createPulsarSource() {
-    Schema projectedSchema = schema;
-    if (valueProjection != null) {
-      final List<Types.NestedField> columns = schema.columns();
-      projectedSchema = new Schema(Arrays.stream(valueProjection).mapToObj(columns::get).collect(Collectors.toList()));
-    }
+    Schema projectedSchema = getProjectSchema(schema);
+    LOG.info("Schema used for create PulsarSource is: {}", projectedSchema);
 
     LogPulsarSourceBuilder pulsarSourceBuilder = LogPulsarSource.builder(projectedSchema, arcticTable.properties());
     pulsarSourceBuilder.setProperties(properties);
