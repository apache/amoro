<?xml version="1.0" encoding="UTF-8"?>
<!--
  ~ Licensed to the Apache Software Foundation (ASF) under one
  ~ or more contributor license agreements.  See the NOTICE file
  ~ distributed with this work for additional information
  ~ regarding copyright ownership.  The ASF licenses this file
  ~ to you under the Apache License, Version 2.0 (the
  ~ "License"); you may not use this file except in compliance
  ~ with the License.  You may obtain a copy of the License at
  ~
  ~     http://www.apache.org/licenses/LICENSE-2.0
  ~
  ~ Unless required by applicable law or agreed to in writing, software
  ~ distributed under the License is distributed on an "AS IS" BASIS,
  ~ WITHOUT WARRANTIES OR CONDITIONS OF ANY KIND, either express or implied.
  ~ See the License for the specific language governing permissions and
  ~ limitations under the License.
  -->
<project xmlns="http://maven.apache.org/POM/4.0.0" xmlns:xsi="http://www.w3.org/2001/XMLSchema-instance"
         xsi:schemaLocation="http://maven.apache.org/POM/4.0.0 http://maven.apache.org/xsd/maven-4.0.0.xsd">
    <modelVersion>4.0.0</modelVersion>
    <parent>
        <groupId>com.netease.arctic</groupId>
        <artifactId>arctic-flink</artifactId>
        <version>0.5.0-SNAPSHOT</version>
        <relativePath>../../pom.xml</relativePath>
    </parent>

    <artifactId>arctic-flink-1.15</artifactId>
    <name>Arctic Project Flink 1.15</name>
    <url>https://arctic.netease.com</url>

    <properties>
        <kafka.version>2.8.1</kafka.version>
        <assertj.version>3.21.0</assertj.version>
        <testcontainers.version>1.17.2</testcontainers.version>
        <flink.version>1.15.2</flink.version>
    </properties>

    <dependencies>
        <!--arctic-->
        <dependency>
            <groupId>com.netease.arctic</groupId>
            <artifactId>arctic-core</artifactId>
            <exclusions>
                <exclusion>
                    <groupId>org.ow2.asm</groupId>
                    <artifactId>asm</artifactId>
                </exclusion>
            </exclusions>
        </dependency>

        <dependency>
            <groupId>com.netease.arctic</groupId>
            <artifactId>arctic-hive</artifactId>
            <version>${project.version}</version>
        </dependency>

        <dependency>
            <groupId>com.netease.arctic</groupId>
            <artifactId>arctic-flink-1.15-iceberg-bridge</artifactId>
            <version>${project.version}</version>
        </dependency>

        <dependency>
            <groupId>org.apache.iceberg</groupId>
            <artifactId>iceberg-flink-1.15</artifactId>
            <version>${iceberg.version}</version>
            <exclusions>
                <exclusion>
                    <groupId>org.slf4j</groupId>
                    <artifactId>slf4j-api</artifactId>
                </exclusion>
                <exclusion>
                    <groupId>org.apache.parquet</groupId>
                    <artifactId>parquet-column</artifactId>
                </exclusion>
                <exclusion>
                    <groupId>org.apache.parquet</groupId>
                    <artifactId>parquet-avro</artifactId>
                </exclusion>
            </exclusions>
        </dependency>

        <dependency>
            <groupId>com.netease.arctic</groupId>
            <artifactId>arctic-flink-format-1.15</artifactId>
            <version>${project.parent.version}</version>
        </dependency>

        <dependency>
            <groupId>cglib</groupId>
            <artifactId>cglib</artifactId>
        </dependency>

        <dependency>
            <groupId>com.google.code.gson</groupId>
            <artifactId>gson</artifactId>
            <version>2.9.0</version>
        </dependency>

        <!--flink-->
        <dependency>
            <groupId>org.apache.flink</groupId>
            <artifactId>flink-connector-files</artifactId>
            <version>${flink.version}</version>
            <scope>provided</scope>
        </dependency>

        <dependency>
            <groupId>org.apache.flink</groupId>
            <artifactId>flink-connector-kafka</artifactId>
            <version>${flink.version}</version>
            <scope>provided</scope>
        </dependency>

        <dependency>
            <groupId>org.apache.flink</groupId>
            <artifactId>flink-json</artifactId>
            <version>${flink.version}</version>
            <scope>provided</scope>
        </dependency>

        <dependency>
            <groupId>org.apache.flink</groupId>
            <artifactId>flink-hadoop-compatibility_${scala.binary.version}</artifactId>
            <version>${flink.version}</version>
            <scope>provided</scope>
        </dependency>

        <dependency>
            <groupId>org.apache.flink</groupId>
            <artifactId>flink-table-api-java-bridge</artifactId>
            <version>${flink.version}</version>
            <scope>provided</scope>
            <exclusions>
                <exclusion>
                    <groupId>org.slf4j</groupId>
                    <artifactId>slf4j-api</artifactId>
                </exclusion>
            </exclusions>
        </dependency>

        <!-- format dependencies -->
        <dependency>
            <groupId>org.apache.flink</groupId>
            <artifactId>flink-orc</artifactId>
            <version>${flink.version}</version>
            <scope>provided</scope>
            <exclusions>
                <exclusion>
                    <groupId>org.slf4j</groupId>
                    <artifactId>slf4j-api</artifactId>
                </exclusion>
            </exclusions>
        </dependency>

        <dependency>
            <groupId>org.apache.flink</groupId>
            <artifactId>flink-parquet</artifactId>
            <version>${flink.version}</version>
            <scope>provided</scope>
            <exclusions>
                <exclusion>
                    <groupId>org.apache.parquet</groupId>
                    <artifactId>parquet-hadoop</artifactId>
                </exclusion>
            </exclusions>
        </dependency>

        <dependency>
            <groupId>org.apache.flink</groupId>
            <artifactId>flink-table-runtime</artifactId>
            <version>${flink.version}</version>
            <scope>provided</scope>
            <exclusions>
                <exclusion>
                    <groupId>org.slf4j</groupId>
                    <artifactId>slf4j-api</artifactId>
                </exclusion>
            </exclusions>
        </dependency>

        <dependency>
            <groupId>org.apache.flink</groupId>
            <artifactId>flink-table-planner_${scala.binary.version}</artifactId>
            <version>${flink.version}</version>
            <scope>provided</scope>
            <exclusions>
                <exclusion>
                    <groupId>org.slf4j</groupId>
                    <artifactId>slf4j-api</artifactId>
                </exclusion>
            </exclusions>
        </dependency>

        <!--   exclude jackson-databind   -->
        <dependency>
            <groupId>com.fasterxml.jackson.core</groupId>
            <artifactId>jackson-databind</artifactId>
            <version>2.10.2</version>
            <scope>provided</scope>
        </dependency>

        <!--        test-->
        <dependency>
            <groupId>junit</groupId>
            <artifactId>junit</artifactId>
        </dependency>

        <dependency>
            <groupId>org.mockito</groupId>
            <artifactId>mockito-core</artifactId>
        </dependency>

        <dependency>
            <groupId>org.apache.iceberg</groupId>
            <artifactId>iceberg-flink-1.15</artifactId>
            <version>${iceberg.version}</version>
            <classifier>tests</classifier>
            <scope>test</scope>
            <exclusions>
                <exclusion>
                    <groupId>org.slf4j</groupId>
                    <artifactId>slf4j-api</artifactId>
                </exclusion>
            </exclusions>
        </dependency>

        <dependency>
            <groupId>org.apache.flink</groupId>
            <artifactId>flink-runtime</artifactId>
            <version>${flink.version}</version>
            <classifier>tests</classifier>
            <scope>test</scope>
            <exclusions>
                <exclusion>
                    <groupId>org.slf4j</groupId>
                    <artifactId>slf4j-api</artifactId>
                </exclusion>
            </exclusions>
        </dependency>

        <dependency>
            <groupId>org.apache.flink</groupId>
            <artifactId>flink-streaming-java</artifactId>
            <version>${flink.version}</version>
            <classifier>tests</classifier>
            <scope>test</scope>
            <exclusions>
                <exclusion>
                    <groupId>org.slf4j</groupId>
                    <artifactId>slf4j-api</artifactId>
                </exclusion>
            </exclusions>
        </dependency>

        <dependency>
            <groupId>org.apache.flink</groupId>
            <artifactId>flink-clients</artifactId>
            <version>${flink.version}</version>
            <scope>test</scope>
            <exclusions>
                <exclusion>
                    <groupId>org.slf4j</groupId>
                    <artifactId>slf4j-api</artifactId>
                </exclusion>
            </exclusions>
        </dependency>

        <dependency>
            <groupId>org.apache.flink</groupId>
            <artifactId>flink-test-utils</artifactId>
            <version>${flink.version}</version>
            <scope>test</scope>
            <exclusions>
                <exclusion>
                    <groupId>org.apache.logging.log4j</groupId>
                    <artifactId>log4j-slf4j-impl</artifactId>
                </exclusion>
                <exclusion>
                    <groupId>org.slf4j</groupId>
                    <artifactId>slf4j-api</artifactId>
                </exclusion>
                <exclusion>
                    <groupId>com.google.guava</groupId>
                    <artifactId>guava</artifactId>
                </exclusion>
            </exclusions>
        </dependency>

        <dependency>
            <groupId>org.apache.flink</groupId>
            <artifactId>flink-connector-test-utils</artifactId>
            <version>${flink.version}</version>
            <scope>test</scope>
        </dependency>

        <dependency>
            <groupId>org.apache.iceberg</groupId>
            <artifactId>iceberg-hive-metastore</artifactId>
            <version>${iceberg.version}</version>
            <classifier>tests</classifier>
            <scope>test</scope>
        </dependency>

<<<<<<< HEAD
        <!--   exclude jackson-databind   -->
        <dependency>
            <groupId>com.fasterxml.jackson.core</groupId>
            <artifactId>jackson-databind</artifactId>
            <version>2.10.2</version>
            <scope>provided</scope>
        </dependency>

        <!--        test-->
        <dependency>
            <groupId>org.mockito</groupId>
            <artifactId>mockito-core</artifactId>
        </dependency>

        <dependency>
            <groupId>log4j</groupId>
            <artifactId>log4j</artifactId>
            <version>1.2.17</version>
        </dependency>

=======
>>>>>>> 11509b7d
        <dependency>
            <groupId>com.netease.arctic</groupId>
            <artifactId>arctic-core</artifactId>
            <version>${project.version}</version>
            <classifier>tests</classifier>
            <scope>test</scope>
        </dependency>

        <dependency>
            <groupId>com.netease.arctic</groupId>
            <artifactId>arctic-hive</artifactId>
            <version>${project.version}</version>
            <classifier>tests</classifier>
            <scope>test</scope>
        </dependency>

        <dependency>
            <groupId>org.apache.flink</groupId>
            <artifactId>flink-metrics-jmx</artifactId>
            <version>${flink.version}</version>
            <scope>test</scope>
        </dependency>

        <dependency>
            <groupId>org.apache.flink</groupId>
            <artifactId>flink-runtime-web</artifactId>
            <version>${flink.version}</version>
            <scope>test</scope>
        </dependency>

        <!--   for values test connector     -->
        <dependency>
            <groupId>org.apache.flink</groupId>
            <artifactId>flink-table-planner_${scala.binary.version}</artifactId>
            <version>${flink.version}</version>
            <type>test-jar</type>
            <scope>test</scope>
            <exclusions>
                <exclusion>
                    <groupId>org.slf4j</groupId>
                    <artifactId>slf4j-api</artifactId>
                </exclusion>
            </exclusions>
        </dependency>

        <!-- conflicts with the version in spring-cloud, so assign it explicitly here -->
        <dependency>
            <groupId>org.apache.curator</groupId>
            <artifactId>curator-test</artifactId>
            <version>2.12.0</version>
            <scope>test</scope>
        </dependency>

        <dependency>
            <groupId>org.testcontainers</groupId>
            <artifactId>kafka</artifactId>
            <version>${testcontainers.version}</version>
            <scope>test</scope>
        </dependency>

        <dependency>
            <groupId>org.testcontainers</groupId>
            <artifactId>junit-jupiter</artifactId>
            <version>${testcontainers.version}</version>
            <scope>test</scope>
        </dependency>

        <dependency>
            <groupId>org.junit.jupiter</groupId>
            <artifactId>junit-jupiter-api</artifactId>
            <scope>test</scope>
        </dependency>

        <dependency>
            <groupId>org.assertj</groupId>
            <artifactId>assertj-core</artifactId>
            <version>${assertj.version}</version>
            <scope>test</scope>
        </dependency>

        <dependency>
            <groupId>com.netease.arctic</groupId>
            <artifactId>arctic-ams-api</artifactId>
            <version>${project.version}</version>
            <type>test-jar</type>
            <scope>test</scope>
        </dependency>

        <dependency>
            <groupId>org.apache.kafka</groupId>
            <artifactId>kafka_2.12</artifactId>
            <version>2.8.1</version>
            <scope>test</scope>
            <exclusions>
                <exclusion>
                    <groupId>com.fasterxml.jackson.core</groupId>
                    <artifactId>jackson-databind</artifactId>
                </exclusion>
                <exclusion>
                    <groupId>com.fasterxml.jackson.core</groupId>
                    <artifactId>jackson-annotations</artifactId>
                </exclusion>
            </exclusions>
        </dependency>

        <dependency>
            <groupId>org.apache.zookeeper</groupId>
            <artifactId>zookeeper</artifactId>
            <version>3.5.10</version>
            <scope>test</scope>
        </dependency>

        <dependency>
            <groupId>org.apache.logging.log4j</groupId>
            <artifactId>log4j-slf4j-impl</artifactId>
            <scope>test</scope>
        </dependency>

        <dependency>
            <groupId>org.apache.logging.log4j</groupId>
            <artifactId>log4j-api</artifactId>
            <scope>test</scope>
        </dependency>

        <dependency>
            <groupId>org.apache.logging.log4j</groupId>
            <artifactId>log4j-core</artifactId>
            <scope>test</scope>
        </dependency>

        <dependency>
            <groupId>org.apache.logging.log4j</groupId>
            <artifactId>log4j-1.2-api</artifactId>
            <scope>test</scope>
        </dependency>
    </dependencies>

    <build>
        <plugins>
            <plugin>
                <groupId>org.apache.maven.plugins</groupId>
                <artifactId>maven-surefire-plugin</artifactId>
                <configuration>
                    <properties>
                        <property>
                            <name>listener</name>
                            <value>com.netease.arctic.listener.ArcticRunListener</value>
                        </property>
                    </properties>
                </configuration>
            </plugin>
            <plugin>
                <groupId>org.jacoco</groupId>
                <artifactId>jacoco-maven-plugin</artifactId>
                <configuration>
                    <skip>${jacoco.flink.skip}</skip>
                </configuration>
            </plugin>
        </plugins>
    </build>
</project><|MERGE_RESOLUTION|>--- conflicted
+++ resolved
@@ -304,29 +304,6 @@
             <scope>test</scope>
         </dependency>
 
-<<<<<<< HEAD
-        <!--   exclude jackson-databind   -->
-        <dependency>
-            <groupId>com.fasterxml.jackson.core</groupId>
-            <artifactId>jackson-databind</artifactId>
-            <version>2.10.2</version>
-            <scope>provided</scope>
-        </dependency>
-
-        <!--        test-->
-        <dependency>
-            <groupId>org.mockito</groupId>
-            <artifactId>mockito-core</artifactId>
-        </dependency>
-
-        <dependency>
-            <groupId>log4j</groupId>
-            <artifactId>log4j</artifactId>
-            <version>1.2.17</version>
-        </dependency>
-
-=======
->>>>>>> 11509b7d
         <dependency>
             <groupId>com.netease.arctic</groupId>
             <artifactId>arctic-core</artifactId>
