--- conflicted
+++ resolved
@@ -196,14 +196,9 @@
     fillTableMetaPropertiesIfLookupLike(arcticProperties, tableIdentifier);
 
     List<String> partitionKeys = toPartitionKeys(table.spec(), table.schema());
-<<<<<<< HEAD
-    return new CatalogTableImpl(
-        toSchema(arcticSchema, ArcticUtils.getPrimaryKeys(table), arcticProperties),
-=======
     return CatalogTable.of(
-        toSchema(rowType, ArcticUtils.getPrimaryKeys(table)).toSchema(),
+        toSchema(arcticSchema, ArcticUtils.getPrimaryKeys(table), arcticProperties).toSchema(),
         null,
->>>>>>> 7aaa4b79
         partitionKeys,
         arcticProperties);
   }
