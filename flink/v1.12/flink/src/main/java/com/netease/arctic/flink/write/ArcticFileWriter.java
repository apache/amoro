--- conflicted
+++ resolved
@@ -102,22 +102,6 @@
     super.initializeState(context);
 
     this.subTaskId = getRuntimeContext().getIndexOfThisSubtask();
-<<<<<<< HEAD
-    checkpointState =
-        context.getOperatorStateStore()
-            .getListState(
-                new ListStateDescriptor<>(
-                    subTaskId + "-task-file-writer-state",
-                    LongSerializer.INSTANCE));
-
-    if (context.isRestored()) {
-      // get last success ckp num from state when failover continuously
-      checkpointId = checkpointState.get().iterator().next();
-      // prepare for the writer init in open(). It is used for next ckpId.
-      checkpointId++;
-    }
-=======
->>>>>>> f5d8ad10
   }
 
   @Override
