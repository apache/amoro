--- conflicted
+++ resolved
@@ -48,12 +48,6 @@
         <module>v1.15/arctic-flink-1.15-iceberg-bridge</module>
     </modules>
 
-<<<<<<< HEAD
-=======
-    <properties>
-        <kafka.version>2.4.1</kafka.version>
-    </properties>
-
     <build>
         <plugins>
             <plugin>
@@ -69,5 +63,4 @@
             </plugin>
         </plugins>
     </build>
->>>>>>> dccf6def
 </project>