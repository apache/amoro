--- conflicted
+++ resolved
@@ -44,64 +44,6 @@
         <dependency>
             <groupId>org.apache.hive</groupId>
             <artifactId>hive-metastore</artifactId>
-<<<<<<< HEAD
-            <version>${hive.version}</version>
-            <exclusions>
-                <exclusion>
-                    <groupId>org.apache.hadoop</groupId>
-                    <artifactId>hadoop-hdfs</artifactId>
-                </exclusion>
-                <exclusion>
-                    <groupId>com.google.guava</groupId>
-                    <artifactId>guava</artifactId>
-                </exclusion>
-                <exclusion>
-                    <groupId>org.apache.logging.log4j</groupId>
-                    <artifactId>*</artifactId>
-                </exclusion>
-                <exclusion>
-                    <groupId>org.eclipse.jetty.aggregate</groupId>
-                    <artifactId>jetty-all</artifactId>
-                </exclusion>
-                <exclusion>
-                    <groupId>org.apache.hadoop</groupId>
-                    <artifactId>hadoop-yarn-server-web-proxy</artifactId>
-                </exclusion>
-                <exclusion>
-                    <groupId>org.mortbay.jetty</groupId>
-                    <artifactId>jetty-util</artifactId>
-                </exclusion>
-                <exclusion>
-                    <groupId>org.mortbay.jetty</groupId>
-                    <artifactId>jetty-sslengine</artifactId>
-                </exclusion>
-                <exclusion>
-                    <groupId>org.eclipse.jetty</groupId>
-                    <artifactId>*</artifactId>
-                </exclusion>
-                <exclusion>
-                    <groupId>javax.servlet</groupId>
-                    <artifactId>*</artifactId>
-                </exclusion>
-                <exclusion>
-                    <groupId>com.sun.jersey</groupId>
-                    <artifactId>jersey-servlet</artifactId>
-                </exclusion>
-                <exclusion>
-                    <groupId>jdk.tools</groupId>
-                    <artifactId>jdk.tools</artifactId>
-                </exclusion>
-                <exclusion>
-                    <groupId>org.apache.parquet</groupId>
-                    <artifactId>parquet-hadoop-bundle</artifactId>
-                </exclusion>
-                <exclusion>
-                    <groupId>log4j</groupId>
-                    <artifactId>log4j</artifactId>
-                </exclusion>
-            </exclusions>
-=======
->>>>>>> b164ff3f
         </dependency>
 
         <dependency>
