--- conflicted
+++ resolved
@@ -22,11 +22,8 @@
 import com.netease.arctic.io.ArcticFileIO;
 import com.netease.arctic.io.writer.OutputFileFactory;
 import com.netease.arctic.io.writer.TaskWriterKey;
-<<<<<<< HEAD
 import com.netease.arctic.utils.IdGenerator;
-=======
 import org.apache.commons.lang3.StringUtils;
->>>>>>> 89ce325e
 import org.apache.iceberg.FileFormat;
 import org.apache.iceberg.PartitionSpec;
 import org.apache.iceberg.StructLike;
@@ -77,19 +74,7 @@
       int partitionId,
       long taskId,
       Long transactionId) {
-    this.baseLocation = baseLocation;
-    this.partitionSpec = partitionSpec;
-    this.format = format;
-    this.io = io;
-    this.encryptionManager = encryptionManager;
-    this.partitionId = partitionId;
-    this.taskId = taskId;
-<<<<<<< HEAD
-    this.transactionId = transactionId == null ? IdGenerator.randomId() : transactionId;
-  }
-
-=======
-    this.transactionId = transactionId;
+    this(baseLocation, null, partitionSpec, format, io, encryptionManager, partitionId, taskId, transactionId);
   }
 
   public AdaptHiveOutputFileFactory(
@@ -110,79 +95,21 @@
     this.encryptionManager = encryptionManager;
     this.partitionId = partitionId;
     this.taskId = taskId;
-    this.transactionId = transactionId;
+    this.transactionId = transactionId == null ? IdGenerator.randomId() : transactionId;
   }
 
-  public AdaptHiveOutputFileFactory(
-      String baseLocation,
-      PartitionSpec partitionSpec,
-      FileFormat format,
-      ArcticFileIO io,
-      EncryptionManager encryptionManager,
-      int partitionId,
-      long taskId,
-      Long transactionId,
-      String unKeyedTmpDir) {
-    this.baseLocation = baseLocation;
-    this.partitionSpec = partitionSpec;
-    this.format = format;
-    this.io = io;
-    this.encryptionManager = encryptionManager;
-    this.partitionId = partitionId;
-    this.taskId = taskId;
-    this.transactionId = transactionId;
-    this.unKeyedTmpDir = unKeyedTmpDir;
-  }
-
-  public AdaptHiveOutputFileFactory(
-      String baseLocation,
-      String customizeDir,
-      PartitionSpec partitionSpec,
-      FileFormat format,
-      ArcticFileIO io,
-      EncryptionManager encryptionManager,
-      int partitionId,
-      long taskId,
-      Long transactionId,
-      String unKeyedTmpDir) {
-    this.baseLocation = baseLocation;
-    this.customizeDir = customizeDir;
-    this.partitionSpec = partitionSpec;
-    this.format = format;
-    this.io = io;
-    this.encryptionManager = encryptionManager;
-    this.partitionId = partitionId;
-    this.taskId = taskId;
-    this.transactionId = transactionId;
-    this.unKeyedTmpDir = unKeyedTmpDir;
-  }
-
->>>>>>> 89ce325e
   private String generateFilename(TaskWriterKey key) {
     return format.addExtension(
         String.format("%d-%s-%d-%05d-%d-%010d", key.getTreeNode().getId(), key.getFileType().shortName(),
             transactionId, partitionId, taskId, fileCount.incrementAndGet()));
   }
 
-<<<<<<< HEAD
   private String fileLocation(StructLike partitionData, String fileName) {
+    if (StringUtils.isNotEmpty(customizeDir)) {
+      return String.format("%s/%s", customizeDir, fileName);
+    }
     return String.format("%s/%s",
         HiveTableUtil.newHiveDataLocation(baseLocation, partitionSpec, partitionData, transactionId), fileName);
-=======
-  private String fileLocation(StructLike partitionData, String fileName, TaskWriterKey key) {
-    String dir;
-    if (StringUtils.isNotEmpty(customizeDir)) {
-      dir = customizeDir;
-    } else {
-      if (key.getTreeNode() == null) {
-        dir = HiveTableUtil.newUnKeyedHiveDataLocation(baseLocation, partitionSpec, partitionData, unKeyedTmpDir);
-      } else {
-        dir = HiveTableUtil.newKeyedHiveDataLocation(baseLocation, partitionSpec, partitionData, transactionId);
-      }
-    }
-
-    return String.format("%s/%s", dir, fileName);
->>>>>>> 89ce325e
   }
 
   public EncryptedOutputFile newOutputFile(TaskWriterKey key) {
