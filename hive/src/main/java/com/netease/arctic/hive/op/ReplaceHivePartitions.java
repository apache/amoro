package com.netease.arctic.hive.op;

import com.netease.arctic.hive.HMSClient;
import com.netease.arctic.hive.exceptions.CannotAlterHiveLocationException;
import com.netease.arctic.hive.table.UnkeyedHiveTable;
import com.netease.arctic.hive.utils.HivePartitionUtil;
<<<<<<< HEAD
=======
import com.netease.arctic.hive.utils.HiveTableUtil;
>>>>>>> fc527cf6
import com.netease.arctic.op.UpdatePartitionProperties;
import com.netease.arctic.table.TableProperties;
import com.netease.arctic.utils.FileUtil;
import com.netease.arctic.utils.TablePropertyUtil;
import org.apache.hadoop.fs.Path;
import org.apache.hadoop.hive.metastore.api.NoSuchObjectException;
import org.apache.hadoop.hive.metastore.api.Partition;
import org.apache.hadoop.hive.metastore.api.Table;
import org.apache.iceberg.DataFile;
import org.apache.iceberg.ReplacePartitions;
import org.apache.iceberg.Snapshot;
import org.apache.iceberg.StructLike;
import org.apache.iceberg.Transaction;
import org.apache.iceberg.relocated.com.google.common.base.Joiner;
import org.apache.iceberg.relocated.com.google.common.collect.Lists;
import org.apache.iceberg.relocated.com.google.common.collect.Maps;
import org.apache.iceberg.types.Types;
import org.apache.thrift.TException;

import java.util.List;
import java.util.Map;
import java.util.function.Consumer;
import java.util.stream.Collectors;

public class ReplaceHivePartitions implements ReplacePartitions {

  private final Transaction transaction;
  private final boolean insideTransaction;
  private final ReplacePartitions delegate;

  private final HMSClient hmsClient;
  private final HMSClient transactionalHMSClient;

  private final UnkeyedHiveTable table;
  private final List<DataFile> addFiles = Lists.newArrayList();
  private final String db;
  private final String tableName;
  private final Table hiveTable;

  private final Map<StructLike, Partition> rewritePartitions = Maps.newHashMap();
  private final Map<StructLike, Partition> newPartitions = Maps.newHashMap();
  private String unpartitionTableLocation;
<<<<<<< HEAD
=======
  private int commitTimestamp; // in seconds
>>>>>>> fc527cf6

  public ReplaceHivePartitions(
      Transaction transaction,
      boolean insideTransaction,
      UnkeyedHiveTable table,
      HMSClient client,
      HMSClient transactionalClient) {
    this.transaction = transaction;
    this.insideTransaction = insideTransaction;
    this.delegate = transaction.newReplacePartitions();
    this.hmsClient = client;
    this.transactionalHMSClient = transactionalClient;
    this.table = table;
    this.db = table.id().getDatabase();
    this.tableName = table.id().getTableName();
    try {
      this.hiveTable = client.run(c -> c.getTable(db, tableName));
    } catch (TException | InterruptedException e) {
      throw new RuntimeException(e);
    }
  }

  @Override
  public ReplacePartitions addFile(DataFile file) {
    delegate.addFile(file);
    String tableLocation = table.hiveLocation();
    String dataFileLocation = file.path().toString();
    if (dataFileLocation.toLowerCase().contains(tableLocation.toLowerCase())) {
      // only handle file in hive location
      this.addFiles.add(file);
    }
    return this;
  }

  @Override
  public ReplacePartitions validateAppendOnly() {
    delegate.validateAppendOnly();
    return this;
  }

  @Override
  public ReplacePartitions set(String property, String value) {
    delegate.set(property, value);
    return this;
  }

  @Override
  public ReplacePartitions deleteWith(Consumer<String> deleteFunc) {
    delegate.deleteWith(deleteFunc);
    return this;
  }

  @Override
  public ReplacePartitions stageOnly() {
    delegate.stageOnly();
    return this;
  }

  @Override
  public Snapshot apply() {
    return delegate.apply();
  }

  @Override
  public void commit() {
    if (!addFiles.isEmpty()) {
      commitTimestamp = (int) (System.currentTimeMillis() / 1000);
      if (table.spec().isUnpartitioned()) {
        generateUnpartitionTableLocation();
      } else {
        applyHivePartitions();
      }

      delegate.commit();
      setPartitionProperties();
      if (!insideTransaction) {
        transaction.commitTransaction();
      }

      if (table.spec().isUnpartitioned()) {
        generateUnpartitionTableLocation();
      } else {
        applyHivePartitions();
      }

      delegate.commit();
      setHiveLocations();
      if (!insideTransaction) {
        transaction.commitTransaction();
      }

      if (table.spec().isUnpartitioned()) {
        commitUnPartitionedTable();
      } else {
        commitPartitionedTable();
      }
    }
  }

<<<<<<< HEAD
  private void setHiveLocations() {
    UpdatePartitionProperties updatePartitionProperties = table.updatePartitionProperties(transaction);
    if (table.spec().isUnpartitioned() && unpartitionTableLocation != null) {
      updatePartitionProperties.set(
          TablePropertyUtil.EMPTY_STRUCT,
          TableProperties.PARTITION_PROPERTIES_KEY_HIVE_LOCATION, unpartitionTableLocation);
=======
  private void setPartitionProperties() {
    UpdatePartitionProperties updatePartitionProperties = table.updatePartitionProperties(transaction);
    if (table.spec().isUnpartitioned() && unpartitionTableLocation != null) {
      updatePartitionProperties.set(TablePropertyUtil.EMPTY_STRUCT,
          TableProperties.PARTITION_PROPERTIES_KEY_HIVE_LOCATION, unpartitionTableLocation);
      updatePartitionProperties.set(TablePropertyUtil.EMPTY_STRUCT,
          TableProperties.PARTITION_PROPERTIES_KEY_TRANSIENT_TIME, commitTimestamp + "");
>>>>>>> fc527cf6
    } else {
      rewritePartitions.forEach((partitionData, partition) -> {
        updatePartitionProperties.set(partitionData, TableProperties.PARTITION_PROPERTIES_KEY_HIVE_LOCATION,
            partition.getSd().getLocation());
<<<<<<< HEAD
=======
        updatePartitionProperties.set(partitionData, TableProperties.PARTITION_PROPERTIES_KEY_TRANSIENT_TIME,
            commitTimestamp + "");
>>>>>>> fc527cf6
      });
      newPartitions.forEach((partitionData, partition) -> {
        updatePartitionProperties.set(partitionData, TableProperties.PARTITION_PROPERTIES_KEY_HIVE_LOCATION,
            partition.getSd().getLocation());
<<<<<<< HEAD
=======
        updatePartitionProperties.set(partitionData, TableProperties.PARTITION_PROPERTIES_KEY_TRANSIENT_TIME,
            commitTimestamp + "");
>>>>>>> fc527cf6
      });
    }
    updatePartitionProperties.commit();
  }

  @Override
  public Object updateEvent() {
    return delegate.updateEvent();
  }

  private void applyHivePartitions() {
    Types.StructType partitionSchema = table.spec().partitionType();

    // partitionValue -> partitionLocation.
    Map<String, String> partitionLocationMap = Maps.newHashMap();
    Map<String, List<DataFile>> partitionDataFileMap = Maps.newHashMap();
    Map<String, List<String>> partitionValueMap = Maps.newHashMap();

    for (DataFile d : addFiles) {
      List<String> partitionValues = HivePartitionUtil.partitionValuesAsList(d.partition(), partitionSchema);
      String value = Joiner.on("/").join(partitionValues);
      String location = FileUtil.getFileDir(d.path().toString());
      partitionLocationMap.put(value, location);
      if (!partitionDataFileMap.containsKey(value)) {
        partitionDataFileMap.put(value, Lists.newArrayList());
      }
      partitionDataFileMap.get(value).add(d);
      partitionValueMap.put(value, partitionValues);
    }
    partitionLocationMap.forEach((k, v) -> checkDataFileInSameLocation(v, partitionDataFileMap.get(k)));

    for (String val : partitionValueMap.keySet()) {
      List<String> values = partitionValueMap.get(val);
      String location = partitionLocationMap.get(val);
      List<DataFile> dataFiles = partitionDataFileMap.get(val);

      try {
        Partition partition = hmsClient.run(c -> c.getPartition(db, tableName, values));
<<<<<<< HEAD
        rewriteHivePartitions(partition, location, dataFiles);
        rewritePartitions.put(dataFiles.get(0).partition(), partition);
      } catch (NoSuchObjectException e) {
        Partition p = HivePartitionUtil.newPartition(hiveTable, values, location, dataFiles);
=======
        HivePartitionUtil.rewriteHivePartitions(partition, location, dataFiles, commitTimestamp);
        rewritePartitions.put(dataFiles.get(0).partition(), partition);
      } catch (NoSuchObjectException e) {
        Partition p = HivePartitionUtil.newPartition(hiveTable, values, location, dataFiles, commitTimestamp);
>>>>>>> fc527cf6
        newPartitions.put(dataFiles.get(0).partition(), p);
      } catch (TException | InterruptedException e) {
        throw new RuntimeException(e);
      }
    }
  }

  private void commitUnPartitionedTable() {
    if (!addFiles.isEmpty()) {
      final String newDataLocation = FileUtil.getFileDir(addFiles.get(0).path().toString());
      try {
        transactionalHMSClient.run(c -> {
          Table tbl = c.getTable(db, tableName);
          tbl.getSd().setLocation(newDataLocation);
          HiveTableUtil.generateTableProperties(commitTimestamp, addFiles)
              .forEach((key, value) -> hiveTable.getParameters().put(key, value));
          c.alter_table(db, tableName, tbl);
          return 0;
        });
      } catch (TException | InterruptedException e) {
        throw new RuntimeException(e);
      }
    }
  }

  private void commitPartitionedTable() {
    try {
      transactionalHMSClient.run(c -> {
        if (!rewritePartitions.isEmpty()) {
<<<<<<< HEAD
          c.alter_partitions(db, tableName, rewritePartitions.values().stream().collect(Collectors.toList()), null);
        }
        if (!newPartitions.isEmpty()) {
          c.add_partitions(newPartitions.values().stream().collect(Collectors.toList()));
=======
          c.alter_partitions(db, tableName, Lists.newArrayList(rewritePartitions.values()));
        }
        if (!newPartitions.isEmpty()) {
          c.add_partitions(Lists.newArrayList(newPartitions.values()));
>>>>>>> fc527cf6
        }
        return 0;
      });
    } catch (TException | InterruptedException e) {
      throw new RuntimeException(e);
    }
  }

  private void checkDataFileInSameLocation(String partitionLocation, List<DataFile> files) {
    Path partitionPath = new Path(partitionLocation);
    for (DataFile df : files) {
      String fileDir = FileUtil.getFileDir(df.path().toString());
      Path dirPath = new Path(fileDir);
      if (!partitionPath.equals(dirPath)) {
        throw new CannotAlterHiveLocationException(
            "can't create new hive location: " + partitionLocation + " for data file: " + df.path().toString() +
                " is not under partition location path"
        );
      }
    }
  }

  private void generateUnpartitionTableLocation() {
    unpartitionTableLocation = FileUtil.getFileDir(this.addFiles.get(0).path().toString());
<<<<<<< HEAD
  }

  private static void rewriteHivePartitions(Partition partition, String location, List<DataFile> dataFiles) {
    partition.getSd().setLocation(location);
    int lastAccessTime = (int) (System.currentTimeMillis() / 1000);
    partition.setLastAccessTime(lastAccessTime);
    int files = dataFiles.size();
    long totalSize = dataFiles.stream().map(ContentFile::fileSizeInBytes).reduce(0L, Long::sum);
    partition.putToParameters("transient_lastDdlTime", lastAccessTime + "");
    partition.putToParameters("totalSize", totalSize + "");
    partition.putToParameters("numFiles", files + "");
=======
>>>>>>> fc527cf6
  }
}<|MERGE_RESOLUTION|>--- conflicted
+++ resolved
@@ -4,10 +4,7 @@
 import com.netease.arctic.hive.exceptions.CannotAlterHiveLocationException;
 import com.netease.arctic.hive.table.UnkeyedHiveTable;
 import com.netease.arctic.hive.utils.HivePartitionUtil;
-<<<<<<< HEAD
-=======
 import com.netease.arctic.hive.utils.HiveTableUtil;
->>>>>>> fc527cf6
 import com.netease.arctic.op.UpdatePartitionProperties;
 import com.netease.arctic.table.TableProperties;
 import com.netease.arctic.utils.FileUtil;
@@ -30,7 +27,6 @@
 import java.util.List;
 import java.util.Map;
 import java.util.function.Consumer;
-import java.util.stream.Collectors;
 
 public class ReplaceHivePartitions implements ReplacePartitions {
 
@@ -50,10 +46,7 @@
   private final Map<StructLike, Partition> rewritePartitions = Maps.newHashMap();
   private final Map<StructLike, Partition> newPartitions = Maps.newHashMap();
   private String unpartitionTableLocation;
-<<<<<<< HEAD
-=======
   private int commitTimestamp; // in seconds
->>>>>>> fc527cf6
 
   public ReplaceHivePartitions(
       Transaction transaction,
@@ -134,18 +127,6 @@
       }
 
       if (table.spec().isUnpartitioned()) {
-        generateUnpartitionTableLocation();
-      } else {
-        applyHivePartitions();
-      }
-
-      delegate.commit();
-      setHiveLocations();
-      if (!insideTransaction) {
-        transaction.commitTransaction();
-      }
-
-      if (table.spec().isUnpartitioned()) {
         commitUnPartitionedTable();
       } else {
         commitPartitionedTable();
@@ -153,14 +134,6 @@
     }
   }
 
-<<<<<<< HEAD
-  private void setHiveLocations() {
-    UpdatePartitionProperties updatePartitionProperties = table.updatePartitionProperties(transaction);
-    if (table.spec().isUnpartitioned() && unpartitionTableLocation != null) {
-      updatePartitionProperties.set(
-          TablePropertyUtil.EMPTY_STRUCT,
-          TableProperties.PARTITION_PROPERTIES_KEY_HIVE_LOCATION, unpartitionTableLocation);
-=======
   private void setPartitionProperties() {
     UpdatePartitionProperties updatePartitionProperties = table.updatePartitionProperties(transaction);
     if (table.spec().isUnpartitioned() && unpartitionTableLocation != null) {
@@ -168,25 +141,18 @@
           TableProperties.PARTITION_PROPERTIES_KEY_HIVE_LOCATION, unpartitionTableLocation);
       updatePartitionProperties.set(TablePropertyUtil.EMPTY_STRUCT,
           TableProperties.PARTITION_PROPERTIES_KEY_TRANSIENT_TIME, commitTimestamp + "");
->>>>>>> fc527cf6
     } else {
       rewritePartitions.forEach((partitionData, partition) -> {
         updatePartitionProperties.set(partitionData, TableProperties.PARTITION_PROPERTIES_KEY_HIVE_LOCATION,
             partition.getSd().getLocation());
-<<<<<<< HEAD
-=======
         updatePartitionProperties.set(partitionData, TableProperties.PARTITION_PROPERTIES_KEY_TRANSIENT_TIME,
             commitTimestamp + "");
->>>>>>> fc527cf6
       });
       newPartitions.forEach((partitionData, partition) -> {
         updatePartitionProperties.set(partitionData, TableProperties.PARTITION_PROPERTIES_KEY_HIVE_LOCATION,
             partition.getSd().getLocation());
-<<<<<<< HEAD
-=======
         updatePartitionProperties.set(partitionData, TableProperties.PARTITION_PROPERTIES_KEY_TRANSIENT_TIME,
             commitTimestamp + "");
->>>>>>> fc527cf6
       });
     }
     updatePartitionProperties.commit();
@@ -225,17 +191,10 @@
 
       try {
         Partition partition = hmsClient.run(c -> c.getPartition(db, tableName, values));
-<<<<<<< HEAD
-        rewriteHivePartitions(partition, location, dataFiles);
-        rewritePartitions.put(dataFiles.get(0).partition(), partition);
-      } catch (NoSuchObjectException e) {
-        Partition p = HivePartitionUtil.newPartition(hiveTable, values, location, dataFiles);
-=======
         HivePartitionUtil.rewriteHivePartitions(partition, location, dataFiles, commitTimestamp);
         rewritePartitions.put(dataFiles.get(0).partition(), partition);
       } catch (NoSuchObjectException e) {
         Partition p = HivePartitionUtil.newPartition(hiveTable, values, location, dataFiles, commitTimestamp);
->>>>>>> fc527cf6
         newPartitions.put(dataFiles.get(0).partition(), p);
       } catch (TException | InterruptedException e) {
         throw new RuntimeException(e);
@@ -265,17 +224,10 @@
     try {
       transactionalHMSClient.run(c -> {
         if (!rewritePartitions.isEmpty()) {
-<<<<<<< HEAD
-          c.alter_partitions(db, tableName, rewritePartitions.values().stream().collect(Collectors.toList()), null);
-        }
-        if (!newPartitions.isEmpty()) {
-          c.add_partitions(newPartitions.values().stream().collect(Collectors.toList()));
-=======
-          c.alter_partitions(db, tableName, Lists.newArrayList(rewritePartitions.values()));
+          c.alter_partitions(db, tableName, Lists.newArrayList(rewritePartitions.values()), null);
         }
         if (!newPartitions.isEmpty()) {
           c.add_partitions(Lists.newArrayList(newPartitions.values()));
->>>>>>> fc527cf6
         }
         return 0;
       });
@@ -300,19 +252,5 @@
 
   private void generateUnpartitionTableLocation() {
     unpartitionTableLocation = FileUtil.getFileDir(this.addFiles.get(0).path().toString());
-<<<<<<< HEAD
-  }
-
-  private static void rewriteHivePartitions(Partition partition, String location, List<DataFile> dataFiles) {
-    partition.getSd().setLocation(location);
-    int lastAccessTime = (int) (System.currentTimeMillis() / 1000);
-    partition.setLastAccessTime(lastAccessTime);
-    int files = dataFiles.size();
-    long totalSize = dataFiles.stream().map(ContentFile::fileSizeInBytes).reduce(0L, Long::sum);
-    partition.putToParameters("transient_lastDdlTime", lastAccessTime + "");
-    partition.putToParameters("totalSize", totalSize + "");
-    partition.putToParameters("numFiles", files + "");
-=======
->>>>>>> fc527cf6
   }
 }