--- conflicted
+++ resolved
@@ -4,10 +4,7 @@
 import com.netease.arctic.hive.exceptions.CannotAlterHiveLocationException;
 import com.netease.arctic.hive.table.UnkeyedHiveTable;
 import com.netease.arctic.hive.utils.HivePartitionUtil;
-<<<<<<< HEAD
-=======
 import com.netease.arctic.hive.utils.HiveTableUtil;
->>>>>>> fc527cf6
 import com.netease.arctic.op.UpdatePartitionProperties;
 import com.netease.arctic.table.TableProperties;
 import com.netease.arctic.utils.FileUtil;
@@ -49,11 +46,8 @@
 
   private static final Logger LOG = LoggerFactory.getLogger(OverwriteHiveFiles.class);
 
-<<<<<<< HEAD
-=======
   public static final String PROPERTIES_VALIDATE_LOCATION = "validate-location";
 
->>>>>>> fc527cf6
   private final Transaction transaction;
   private final boolean insideTransaction;
   private final OverwriteFiles delegate;
@@ -71,16 +65,11 @@
 
   private Map<StructLike, Partition> partitionToDelete = Maps.newHashMap();
   private Map<StructLike, Partition> partitionToCreate = Maps.newHashMap();
-<<<<<<< HEAD
-  private String unpartitionTableLocation;
-  private long txId = -1;
-=======
   private final Map<StructLike, Partition> partitionToAlter = Maps.newHashMap();
   private String unpartitionTableLocation;
   private long txId = -1;
   private boolean validateLocation = true;
   private int commitTimestamp; // in seconds
->>>>>>> fc527cf6
 
   public OverwriteHiveFiles(Transaction transaction, boolean insideTransaction, UnkeyedHiveTable table,
       HMSClient hmsClient, HMSClient transactionClient) {
@@ -194,10 +183,7 @@
 
   @Override
   public void commit() {
-<<<<<<< HEAD
-=======
     commitTimestamp = (int) (System.currentTimeMillis() / 1000);
->>>>>>> fc527cf6
     if (table.spec().isUnpartitioned()) {
       generateUnpartitionTableLocation();
     } else {
@@ -206,11 +192,7 @@
     }
 
     delegate.commit();
-<<<<<<< HEAD
-    setHiveLocations();
-=======
     setPartitionProperties();
->>>>>>> fc527cf6
     if (!insideTransaction) {
       transaction.commitTransaction();
     }
@@ -222,35 +204,23 @@
     }
   }
 
-<<<<<<< HEAD
-  private void setHiveLocations() {
-=======
   private void setPartitionProperties() {
->>>>>>> fc527cf6
     UpdatePartitionProperties updatePartitionProperties = table.updatePartitionProperties(transaction);
     if (table.spec().isUnpartitioned()) {
       updatePartitionProperties.set(TablePropertyUtil.EMPTY_STRUCT,
           TableProperties.PARTITION_PROPERTIES_KEY_HIVE_LOCATION, unpartitionTableLocation);
-<<<<<<< HEAD
-=======
       updatePartitionProperties.set(TablePropertyUtil.EMPTY_STRUCT,
           TableProperties.PARTITION_PROPERTIES_KEY_TRANSIENT_TIME, commitTimestamp + "");
->>>>>>> fc527cf6
     } else {
       partitionToDelete.forEach((partitionData, partition) -> {
         if (!partitionToCreate.containsKey(partitionData)) {
           updatePartitionProperties.remove(partitionData, TableProperties.PARTITION_PROPERTIES_KEY_HIVE_LOCATION);
-<<<<<<< HEAD
-=======
           updatePartitionProperties.remove(partitionData, TableProperties.PARTITION_PROPERTIES_KEY_TRANSIENT_TIME);
->>>>>>> fc527cf6
         }
       });
       partitionToCreate.forEach((partitionData, partition) -> {
         updatePartitionProperties.set(partitionData, TableProperties.PARTITION_PROPERTIES_KEY_HIVE_LOCATION,
             partition.getSd().getLocation());
-<<<<<<< HEAD
-=======
         updatePartitionProperties.set(partitionData, TableProperties.PARTITION_PROPERTIES_KEY_TRANSIENT_TIME,
             commitTimestamp + "");
       });
@@ -259,7 +229,6 @@
             partition.getSd().getLocation());
         updatePartitionProperties.set(partitionData, TableProperties.PARTITION_PROPERTIES_KEY_TRANSIENT_TIME,
             commitTimestamp + "");
->>>>>>> fc527cf6
       });
     }
     updatePartitionProperties.commit();
@@ -299,11 +268,7 @@
       List<DataFile> dataFiles = partitionDataFileMap.get(val);
 
       checkCreatePartitionDataFiles(dataFiles, location);
-<<<<<<< HEAD
-      Partition p = HivePartitionUtil.newPartition(hiveTable, values, location, dataFiles);
-=======
       Partition p = HivePartitionUtil.newPartition(hiveTable, values, location, dataFiles, commitTimestamp);
->>>>>>> fc527cf6
       createPartitions.put(dataFiles.get(0).partition(), p);
     }
 
@@ -345,13 +310,9 @@
       checkedPartitionValues.add(pathValue);
     }
 
-<<<<<<< HEAD
-    deletePartitions.values().forEach(p -> checkPartitionDelete(deleteFileLocations, p));
-=======
     if (validateLocation) {
       deletePartitions.values().forEach(p -> checkPartitionDelete(deleteFileLocations, p));
     }
->>>>>>> fc527cf6
     return deletePartitions;
   }
 
@@ -411,11 +372,7 @@
         String deleteLocation = toDelete.getSd().getLocation();
         // if exists partition to delete with same value
         // make sure location is different
-<<<<<<< HEAD
-        if (isPathEquals(location, deleteLocation)) {
-=======
         if (isPathEquals(location, deleteLocation) && validateLocation) {
->>>>>>> fc527cf6
           throw new CannotAlterHiveLocationException("can't create new partition: " +
               partitionToString(entry.getValue()) + ", this " +
               "partition will be " +
@@ -468,9 +425,6 @@
 
     if (!partitionToCreate.isEmpty()) {
       try {
-<<<<<<< HEAD
-        transactionClient.run(c -> c.add_partitions(partitionToCreate.values().stream().collect(Collectors.toList())));
-=======
         transactionClient.run(c -> c.add_partitions(Lists.newArrayList(partitionToCreate.values())));
       } catch (TException | InterruptedException e) {
         throw new RuntimeException(e);
@@ -483,7 +437,6 @@
           c.alter_partitions(db, tableName, Lists.newArrayList(partitionToAlter.values()));
           return null;
         });
->>>>>>> fc527cf6
       } catch (TException | InterruptedException e) {
         throw new RuntimeException(e);
       }
