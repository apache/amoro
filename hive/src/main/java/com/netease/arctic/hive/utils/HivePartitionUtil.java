/*
 * Licensed to the Apache Software Foundation (ASF) under one
 * or more contributor license agreements.  See the NOTICE file
 * distributed with this work for additional information
 * regarding copyright ownership.  The ASF licenses this file
 * to you under the Apache License, Version 2.0 (the
 * "License"); you may not use this file except in compliance
 * with the License.  You may obtain a copy of the License at
 *
 *     http://www.apache.org/licenses/LICENSE-2.0
 *
 * Unless required by applicable law or agreed to in writing, software
 * distributed under the License is distributed on an "AS IS" BASIS,
 * WITHOUT WARRANTIES OR CONDITIONS OF ANY KIND, either express or implied.
 * See the License for the specific language governing permissions and
 * limitations under the License.
 */

package com.netease.arctic.hive.utils;

import com.netease.arctic.hive.HMSClient;
import com.netease.arctic.table.ArcticTable;
import org.apache.hadoop.hive.metastore.PartitionDropOptions;
import org.apache.hadoop.hive.metastore.api.NoSuchObjectException;
import org.apache.hadoop.hive.metastore.api.Partition;
import org.apache.hadoop.hive.metastore.api.PrincipalPrivilegeSet;
import org.apache.hadoop.hive.metastore.api.StorageDescriptor;
import org.apache.hadoop.hive.metastore.api.Table;
import org.apache.iceberg.DataFile;
import org.apache.iceberg.DataFiles;
import org.apache.iceberg.PartitionSpec;
import org.apache.iceberg.StructLike;
import org.apache.iceberg.relocated.com.google.common.collect.Lists;
import org.apache.iceberg.types.Type;
import org.apache.iceberg.types.Types;
import org.apache.thrift.TException;

import java.util.Collections;
import java.util.List;

public class HivePartitionUtil {

  public static List<String> partitionValuesAsList(StructLike partitionData, Types.StructType partitionSchema) {
    List<Types.NestedField> fields = partitionSchema.fields();
    List<String> values = Lists.newArrayList();
    for (int i = 0; i < fields.size(); i++) {
      Type type = fields.get(i).type();
      Object value = partitionData.get(i, type.typeId().javaClass());
      values.add(value.toString());
    }
    return values;
  }

  public static StructLike buildPartitionData(List<String> partitionValues, PartitionSpec spec) {
    StringBuilder pathBuilder = new StringBuilder();
    for (int i = 0; i < spec.partitionType().fields().size(); i++) {
      Types.NestedField field = spec.partitionType().fields().get(i);
      pathBuilder.append(field.name()).append("=").append(partitionValues.get(i));
      if (i > 0) {
        pathBuilder.append("/");
      }
    }
    return DataFiles.data(spec, pathBuilder.toString());
  }

  public static Partition newPartition(
      Table hiveTable,
      List<String> values,
      String location,
      List<DataFile> dataFiles,
      int createTimeInSeconds) {
    StorageDescriptor tableSd = hiveTable.getSd();
    PrincipalPrivilegeSet privilegeSet = hiveTable.getPrivileges();
    Partition p = new Partition();
    p.setValues(values);
    p.setDbName(hiveTable.getDbName());
    p.setTableName(hiveTable.getTableName());
    p.setCreateTime(createTimeInSeconds);
    p.setLastAccessTime(createTimeInSeconds);
    StorageDescriptor sd = tableSd.deepCopy();
    sd.setLocation(location);
    p.setSd(sd);

    HiveTableUtil.generateTableProperties(createTimeInSeconds, dataFiles)
        .forEach((key, value) -> p.putToParameters(key, value));

    if (privilegeSet != null) {
      p.setPrivileges(privilegeSet.deepCopy());
    }
    return p;
  }

<<<<<<< HEAD
  public static Partition getPartition(HMSClient hmsClient,
                                       ArcticTable arcticTable,
                                       List<String> partitionValues,
                                       String partitionLocation) {
    String db = arcticTable.id().getDatabase();
    String tableName = arcticTable.id().getTableName();
    Table hiveTable;
    try {
      hiveTable = hmsClient.run(c -> c.getTable(db, tableName));
    } catch (TException | InterruptedException e) {
      throw new RuntimeException(e);
    }

    try {
      return hmsClient.run(client -> {
        Partition partition;
        try {
          partition = client.getPartition(db, tableName, partitionValues);
          return partition;
        } catch (NoSuchObjectException noSuchObjectException) {
          partition = newPartition(hiveTable, partitionValues, partitionLocation, Collections.emptyList());
          client.add_partition(partition);
          return partition;
        }
      });
    } catch (TException | InterruptedException e) {
      throw new RuntimeException(e);
    }
  }

  public static void addPartition(HMSClient hmsClient,
                                  ArcticTable arcticTable,
                                  List<String> partitionValues,
                                  String partitionLocation) {
    String db = arcticTable.id().getDatabase();
    String tableName = arcticTable.id().getTableName();
    Table hiveTable;
    try {
      hiveTable = hmsClient.run(c -> c.getTable(db, tableName));
    } catch (TException | InterruptedException e) {
      throw new RuntimeException(e);
    }

    try {
      hmsClient.run(client -> {
        Partition partition = newPartition(hiveTable, partitionValues, partitionLocation, Collections.emptyList());
        client.add_partition(partition);
        return partition;
      });
    } catch (TException | InterruptedException e) {
      throw new RuntimeException(e);
    }
  }

  public static void dropPartition(HMSClient hmsClient,
                                   ArcticTable arcticTable,
                                   Partition hivePartition) {
    try {
      hmsClient.run(client -> {
        PartitionDropOptions options = PartitionDropOptions.instance()
            .deleteData(false)
            .ifExists(true)
            .purgeData(false)
            .returnResults(false);
        return client.dropPartition(arcticTable.id().getDatabase(),
            arcticTable.id().getTableName(), hivePartition.getValues(), options);
      });
    } catch (TException | InterruptedException e) {
      throw new RuntimeException(e);
    }
  }

  public static void updatePartitionLocation(HMSClient hmsClient,
                                             ArcticTable arcticTable,
                                             Partition hivePartition,
                                             String newLocation) {
    dropPartition(hmsClient, arcticTable, hivePartition);
    addPartition(hmsClient, arcticTable, hivePartition.getValues(), newLocation);
  }
=======
  public static void rewriteHivePartitions(Partition partition, String location, List<DataFile> dataFiles,
      int accessTimestamp) {
    partition.getSd().setLocation(location);
    partition.setLastAccessTime(accessTimestamp);
    HiveTableUtil.generateTableProperties(accessTimestamp, dataFiles)
        .forEach(partition::putToParameters);
  }

>>>>>>> 3af897e6
}<|MERGE_RESOLUTION|>--- conflicted
+++ resolved
@@ -90,7 +90,15 @@
     return p;
   }
 
-<<<<<<< HEAD
+  public static void rewriteHivePartitions(Partition partition, String location, List<DataFile> dataFiles,
+      int accessTimestamp) {
+    partition.getSd().setLocation(location);
+    partition.setLastAccessTime(accessTimestamp);
+    HiveTableUtil.generateTableProperties(accessTimestamp, dataFiles)
+        .forEach(partition::putToParameters);
+  }
+
+
   public static Partition getPartition(HMSClient hmsClient,
                                        ArcticTable arcticTable,
                                        List<String> partitionValues,
@@ -170,14 +178,4 @@
     dropPartition(hmsClient, arcticTable, hivePartition);
     addPartition(hmsClient, arcticTable, hivePartition.getValues(), newLocation);
   }
-=======
-  public static void rewriteHivePartitions(Partition partition, String location, List<DataFile> dataFiles,
-      int accessTimestamp) {
-    partition.getSd().setLocation(location);
-    partition.setLastAccessTime(accessTimestamp);
-    HiveTableUtil.generateTableProperties(accessTimestamp, dataFiles)
-        .forEach(partition::putToParameters);
-  }
-
->>>>>>> 3af897e6
 }