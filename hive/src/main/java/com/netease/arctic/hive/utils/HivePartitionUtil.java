/*
 * Licensed to the Apache Software Foundation (ASF) under one
 * or more contributor license agreements.  See the NOTICE file
 * distributed with this work for additional information
 * regarding copyright ownership.  The ASF licenses this file
 * to you under the Apache License, Version 2.0 (the
 * "License"); you may not use this file except in compliance
 * with the License.  You may obtain a copy of the License at
 *
 *     http://www.apache.org/licenses/LICENSE-2.0
 *
 * Unless required by applicable law or agreed to in writing, software
 * distributed under the License is distributed on an "AS IS" BASIS,
 * WITHOUT WARRANTIES OR CONDITIONS OF ANY KIND, either express or implied.
 * See the License for the specific language governing permissions and
 * limitations under the License.
 */

package com.netease.arctic.hive.utils;

import com.netease.arctic.hive.HMSClient;
<<<<<<< HEAD
import com.netease.arctic.table.ArcticTable;
import org.apache.hadoop.hive.metastore.PartitionDropOptions;
=======
import com.netease.arctic.table.TableIdentifier;
import org.apache.hadoop.hive.metastore.HiveMetaStoreClient;
>>>>>>> 04d7d225
import org.apache.hadoop.hive.metastore.api.NoSuchObjectException;
import org.apache.hadoop.hive.metastore.api.Partition;
import org.apache.hadoop.hive.metastore.api.PrincipalPrivilegeSet;
import org.apache.hadoop.hive.metastore.api.StorageDescriptor;
import org.apache.hadoop.hive.metastore.api.Table;
import org.apache.iceberg.ClientPool;
import org.apache.iceberg.DataFile;
import org.apache.iceberg.DataFiles;
import org.apache.iceberg.PartitionSpec;
import org.apache.iceberg.StructLike;
import org.apache.iceberg.exceptions.NoSuchTableException;
import org.apache.iceberg.relocated.com.google.common.collect.Lists;
import org.apache.iceberg.types.Type;
import org.apache.iceberg.types.Types;
import org.apache.thrift.TException;
<<<<<<< HEAD
=======
import org.slf4j.Logger;
import org.slf4j.LoggerFactory;
>>>>>>> 04d7d225

import java.io.IOException;
import java.util.List;
import java.util.stream.Collectors;

public class HivePartitionUtil {

  private static final Logger LOG = LoggerFactory.getLogger(HivePartitionUtil.class);

  public static List<String> partitionValuesAsList(StructLike partitionData, Types.StructType partitionSchema) {
    List<Types.NestedField> fields = partitionSchema.fields();
    List<String> values = Lists.newArrayList();
    for (int i = 0; i < fields.size(); i++) {
      Type type = fields.get(i).type();
      Object value = partitionData.get(i, type.typeId().javaClass());
      values.add(value.toString());
    }
    return values;
  }

  public static StructLike buildPartitionData(List<String> partitionValues, PartitionSpec spec) {
    StringBuilder pathBuilder = new StringBuilder();
    for (int i = 0; i < spec.partitionType().fields().size(); i++) {
      Types.NestedField field = spec.partitionType().fields().get(i);
      pathBuilder.append(field.name()).append("=").append(partitionValues.get(i));
      if (i > 0) {
        pathBuilder.append("/");
      }
    }
    return DataFiles.data(spec, pathBuilder.toString());
  }

  public static Partition newPartition(
      Table hiveTable,
      List<String> values,
      String location,
      List<DataFile> dataFiles,
      int createTimeInSeconds) {
    StorageDescriptor tableSd = hiveTable.getSd();
    PrincipalPrivilegeSet privilegeSet = hiveTable.getPrivileges();
    Partition p = new Partition();
    p.setValues(values);
    p.setDbName(hiveTable.getDbName());
    p.setTableName(hiveTable.getTableName());
    p.setCreateTime(createTimeInSeconds);
    p.setLastAccessTime(createTimeInSeconds);
    StorageDescriptor sd = tableSd.deepCopy();
    sd.setLocation(location);
    p.setSd(sd);

    HiveTableUtil.generateTableProperties(createTimeInSeconds, dataFiles)
        .forEach(p::putToParameters);

    if (privilegeSet != null) {
      p.setPrivileges(privilegeSet.deepCopy());
    }
    return p;
  }

  public static Partition getPartition(HMSClient hmsClient,
                                       ArcticTable arcticTable,
                                       List<String> partitionValues) {
    String db = arcticTable.id().getDatabase();
    String tableName = arcticTable.id().getTableName();

    try {
      return hmsClient.run(client -> {
        Partition partition;
        partition = client.getPartition(db, tableName, partitionValues);
        return partition;
      });
    } catch (Exception e) {
      throw new RuntimeException(e);
    }
  }

  public static void rewriteHivePartitions(Partition partition, String location, List<DataFile> dataFiles,
                                           int accessTimestamp) {
    partition.getSd().setLocation(location);
    partition.setLastAccessTime(accessTimestamp);
    HiveTableUtil.generateTableProperties(accessTimestamp, dataFiles)
        .forEach(partition::putToParameters);
  }

<<<<<<< HEAD
  public static void createPartitionIfAbsent(HMSClient hmsClient,
                                             ArcticTable arcticTable,
                                             List<String> partitionValues,
                                             String partitionLocation,
                                             List<DataFile> dataFiles,
                                             int accessTimestamp) {
    String db = arcticTable.id().getDatabase();
    String tableName = arcticTable.id().getTableName();

    try {
      hmsClient.run(client -> {
        Partition partition;
        try {
          partition = client.getPartition(db, tableName, partitionValues);
          return partition;
        } catch (NoSuchObjectException noSuchObjectException) {
          Table hiveTable = client.getTable(db, tableName);
          partition = newPartition(hiveTable, partitionValues, partitionLocation,
              dataFiles, accessTimestamp);
          client.add_partition(partition);
          return partition;
        }
      });
    } catch (Exception e) {
      throw new RuntimeException(e);
    }
  }

  public static void dropPartition(HMSClient hmsClient,
                                   ArcticTable arcticTable,
                                   Partition hivePartition) {
    try {
      hmsClient.run(client -> {
        PartitionDropOptions options = PartitionDropOptions.instance()
            .deleteData(false)
            .ifExists(true)
            .purgeData(false)
            .returnResults(false);
        return client.dropPartition(arcticTable.id().getDatabase(),
            arcticTable.id().getTableName(), hivePartition.getValues(), options);
      });
    } catch (TException | InterruptedException e) {
      throw new RuntimeException(e);
    }
  }

  public static void updatePartitionLocation(HMSClient hmsClient,
                                             ArcticTable arcticTable,
                                             Partition hivePartition,
                                             String newLocation,
                                             List<DataFile> dataFiles,
                                             int accessTimestamp) {
    dropPartition(hmsClient, arcticTable, hivePartition);
    createPartitionIfAbsent(hmsClient, arcticTable, hivePartition.getValues(), newLocation, dataFiles, accessTimestamp);
=======
  /**
   * Gets all partitions object of the Hive table.
   *
   * @param hiveClient Hive client from ArcticHiveCatalog
   * @param tableIdentifier A table identifier
   * @return A List of Hive partition objects
   */
  public List<Partition> getHiveAllPartitions(HMSClient hiveClient, TableIdentifier tableIdentifier) {
    try {
      return hiveClient.run(client ->
          client.listPartitions(tableIdentifier.getDatabase(), tableIdentifier.getTableName(), Short.MAX_VALUE));
    } catch (NoSuchObjectException e) {
      throw new NoSuchTableException(e, "Hive table does not exist: %s", tableIdentifier.getTableName());
    } catch (TException e) {
      throw new RuntimeException("Failed to get partitions " + tableIdentifier.getTableName(), e);
    } catch (InterruptedException e) {
      Thread.currentThread().interrupt();
      throw new RuntimeException("Interrupted in call to listPartitions", e);
    }
  }

  /**
   * Gets all partition names of the Hive table.
   *
   * @param hiveClient Hive client from ArcticHiveCatalog
   * @param tableIdentifier A table identifier
   * @return A List of Hive partition names
   */
  public static List<String> getHivePartitionNames(HMSClient hiveClient, TableIdentifier tableIdentifier) {
    try {
      return hiveClient.run(client -> client.listPartitionNames(tableIdentifier.getDatabase(),
          tableIdentifier.getTableName(),
          Short.MAX_VALUE)).stream().collect(Collectors.toList());
    } catch (NoSuchObjectException e) {
      throw new NoSuchTableException(e, "Hive table does not exist: %s", tableIdentifier.getTableName());
    } catch (TException e) {
      throw new RuntimeException("Failed to get partitions " + tableIdentifier.getTableName(), e);
    } catch (InterruptedException e) {
      Thread.currentThread().interrupt();
      throw new RuntimeException("Interrupted in call to listPartitions", e);
    }
  }

  /**
   * Gets all partitions location of the Hive table.
   *
   * @param hiveClient Hive client from ArcticHiveCatalog
   * @param tableIdentifier A table identifier
   * @return A List of Hive partition locations
   */
  public static List<String> getHivePartitionLocations(HMSClient hiveClient, TableIdentifier tableIdentifier) {
    try {
      return hiveClient.run(client -> client.listPartitions(tableIdentifier.getDatabase(),
          tableIdentifier.getTableName(),
          Short.MAX_VALUE))
          .stream()
          .map(partition -> partition.getSd().getLocation())
          .collect(Collectors.toList());
    } catch (NoSuchObjectException e) {
      throw new NoSuchTableException(e, "Hive table does not exist: %s", tableIdentifier.getTableName());
    } catch (TException e) {
      throw new RuntimeException("Failed to get partitions " + tableIdentifier.getTableName(), e);
    } catch (InterruptedException e) {
      Thread.currentThread().interrupt();
      throw new RuntimeException("Interrupted in call to listPartitions", e);
    }
  }

  /**
   * Change the Hive partition location.
   *
   * @param hiveClient Hive client from ArcticHiveCatalog
   * @param tableIdentifier A table identifier
   * @param partition A Hive partition name
   * @param newPath Target partition location
   */
  public static void alterPartition(HMSClient hiveClient, TableIdentifier tableIdentifier,
                                    String partition, String newPath) throws IOException {
    try {
      LOG.info("alter table {} hive partition {} to new location {}",
          tableIdentifier, partition, newPath);
      Partition oldPartition = hiveClient.run(
          client -> client.getPartition(
              tableIdentifier.getDatabase(),
              tableIdentifier.getTableName(),
              partition));
      Partition newPartition = new Partition(oldPartition);
      newPartition.getSd().setLocation(newPath);
      hiveClient.run((ClientPool.Action<Void, HiveMetaStoreClient, TException>) client -> {
        client.alter_partition(tableIdentifier.getDatabase(),
            tableIdentifier.getTableName(),
            newPartition, null);
        return null;
      });
    } catch (Exception e) {
      throw new IOException(e);
    }
>>>>>>> 04d7d225
  }
}<|MERGE_RESOLUTION|>--- conflicted
+++ resolved
@@ -19,13 +19,10 @@
 package com.netease.arctic.hive.utils;
 
 import com.netease.arctic.hive.HMSClient;
-<<<<<<< HEAD
 import com.netease.arctic.table.ArcticTable;
-import org.apache.hadoop.hive.metastore.PartitionDropOptions;
-=======
 import com.netease.arctic.table.TableIdentifier;
 import org.apache.hadoop.hive.metastore.HiveMetaStoreClient;
->>>>>>> 04d7d225
+import org.apache.hadoop.hive.metastore.PartitionDropOptions;
 import org.apache.hadoop.hive.metastore.api.NoSuchObjectException;
 import org.apache.hadoop.hive.metastore.api.Partition;
 import org.apache.hadoop.hive.metastore.api.PrincipalPrivilegeSet;
@@ -41,11 +38,8 @@
 import org.apache.iceberg.types.Type;
 import org.apache.iceberg.types.Types;
 import org.apache.thrift.TException;
-<<<<<<< HEAD
-=======
 import org.slf4j.Logger;
 import org.slf4j.LoggerFactory;
->>>>>>> 04d7d225
 
 import java.io.IOException;
 import java.util.List;
@@ -130,62 +124,6 @@
         .forEach(partition::putToParameters);
   }
 
-<<<<<<< HEAD
-  public static void createPartitionIfAbsent(HMSClient hmsClient,
-                                             ArcticTable arcticTable,
-                                             List<String> partitionValues,
-                                             String partitionLocation,
-                                             List<DataFile> dataFiles,
-                                             int accessTimestamp) {
-    String db = arcticTable.id().getDatabase();
-    String tableName = arcticTable.id().getTableName();
-
-    try {
-      hmsClient.run(client -> {
-        Partition partition;
-        try {
-          partition = client.getPartition(db, tableName, partitionValues);
-          return partition;
-        } catch (NoSuchObjectException noSuchObjectException) {
-          Table hiveTable = client.getTable(db, tableName);
-          partition = newPartition(hiveTable, partitionValues, partitionLocation,
-              dataFiles, accessTimestamp);
-          client.add_partition(partition);
-          return partition;
-        }
-      });
-    } catch (Exception e) {
-      throw new RuntimeException(e);
-    }
-  }
-
-  public static void dropPartition(HMSClient hmsClient,
-                                   ArcticTable arcticTable,
-                                   Partition hivePartition) {
-    try {
-      hmsClient.run(client -> {
-        PartitionDropOptions options = PartitionDropOptions.instance()
-            .deleteData(false)
-            .ifExists(true)
-            .purgeData(false)
-            .returnResults(false);
-        return client.dropPartition(arcticTable.id().getDatabase(),
-            arcticTable.id().getTableName(), hivePartition.getValues(), options);
-      });
-    } catch (TException | InterruptedException e) {
-      throw new RuntimeException(e);
-    }
-  }
-
-  public static void updatePartitionLocation(HMSClient hmsClient,
-                                             ArcticTable arcticTable,
-                                             Partition hivePartition,
-                                             String newLocation,
-                                             List<DataFile> dataFiles,
-                                             int accessTimestamp) {
-    dropPartition(hmsClient, arcticTable, hivePartition);
-    createPartitionIfAbsent(hmsClient, arcticTable, hivePartition.getValues(), newLocation, dataFiles, accessTimestamp);
-=======
   /**
    * Gets all partitions object of the Hive table.
    *
@@ -283,6 +221,60 @@
     } catch (Exception e) {
       throw new IOException(e);
     }
->>>>>>> 04d7d225
+  }
+  public static void createPartitionIfAbsent(HMSClient hmsClient,
+                                             ArcticTable arcticTable,
+                                             List<String> partitionValues,
+                                             String partitionLocation,
+                                             List<DataFile> dataFiles,
+                                             int accessTimestamp) {
+    String db = arcticTable.id().getDatabase();
+    String tableName = arcticTable.id().getTableName();
+
+    try {
+      hmsClient.run(client -> {
+        Partition partition;
+        try {
+          partition = client.getPartition(db, tableName, partitionValues);
+          return partition;
+        } catch (NoSuchObjectException noSuchObjectException) {
+          Table hiveTable = client.getTable(db, tableName);
+          partition = newPartition(hiveTable, partitionValues, partitionLocation,
+              dataFiles, accessTimestamp);
+          client.add_partition(partition);
+          return partition;
+        }
+      });
+    } catch (Exception e) {
+      throw new RuntimeException(e);
+    }
+  }
+
+  public static void dropPartition(HMSClient hmsClient,
+                                   ArcticTable arcticTable,
+                                   Partition hivePartition) {
+    try {
+      hmsClient.run(client -> {
+        PartitionDropOptions options = PartitionDropOptions.instance()
+            .deleteData(false)
+            .ifExists(true)
+            .purgeData(false)
+            .returnResults(false);
+        return client.dropPartition(arcticTable.id().getDatabase(),
+            arcticTable.id().getTableName(), hivePartition.getValues(), options);
+      });
+    } catch (TException | InterruptedException e) {
+      throw new RuntimeException(e);
+    }
+  }
+
+  public static void updatePartitionLocation(HMSClient hmsClient,
+                                             ArcticTable arcticTable,
+                                             Partition hivePartition,
+                                             String newLocation,
+                                             List<DataFile> dataFiles,
+                                             int accessTimestamp) {
+    dropPartition(hmsClient, arcticTable, hivePartition);
+    createPartitionIfAbsent(hmsClient, arcticTable, hivePartition.getValues(), newLocation, dataFiles, accessTimestamp);
   }
 }