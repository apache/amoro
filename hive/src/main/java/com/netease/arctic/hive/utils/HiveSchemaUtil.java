--- conflicted
+++ resolved
@@ -19,15 +19,11 @@
 package com.netease.arctic.hive.utils;
 
 import com.netease.arctic.hive.table.HiveTable;
-import com.netease.arctic.table.TableIdentifier;
 import org.apache.hadoop.hive.metastore.api.FieldSchema;
-<<<<<<< HEAD
+import org.apache.hadoop.hive.metastore.api.SerDeInfo;
+import org.apache.hadoop.hive.metastore.api.StorageDescriptor;
 import org.apache.hadoop.hive.metastore.api.Table;
 import org.apache.hadoop.hive.serde2.typeinfo.TypeInfoUtils;
-=======
-import org.apache.hadoop.hive.metastore.api.SerDeInfo;
-import org.apache.hadoop.hive.metastore.api.StorageDescriptor;
->>>>>>> 18065dcd
 import org.apache.iceberg.PartitionSpec;
 import org.apache.iceberg.Schema;
 import org.apache.iceberg.relocated.com.google.common.collect.Lists;
@@ -85,7 +81,6 @@
     return org.apache.iceberg.hive.HiveSchemaUtil.convert(TypeUtil.select(schema, spec.identitySourceIds()));
   }
 
-<<<<<<< HEAD
   /**
    * Converts the Hive schema to an Iceberg schema..
    *
@@ -112,13 +107,13 @@
       }
     });
     return new Schema(columns);
-=======
+  }
+
   public static StorageDescriptor storageDescriptor(Schema schema, PartitionSpec partitionSpec) {
     final StorageDescriptor storageDescriptor = new StorageDescriptor();
     storageDescriptor.setCols(HiveSchemaUtil.hiveTableFields(schema, partitionSpec));
     SerDeInfo serDeInfo = new SerDeInfo();
     storageDescriptor.setSerdeInfo(serDeInfo);
     return storageDescriptor;
->>>>>>> 18065dcd
   }
 }