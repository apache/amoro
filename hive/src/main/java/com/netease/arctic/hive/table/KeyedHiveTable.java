/*
 * Licensed to the Apache Software Foundation (ASF) under one
 * or more contributor license agreements.  See the NOTICE file
 * distributed with this work for additional information
 * regarding copyright ownership.  The ASF licenses this file
 * to you under the Apache License, Version 2.0 (the
 * "License"); you may not use this file except in compliance
 * with the License.  You may obtain a copy of the License at
 *
 *     http://www.apache.org/licenses/LICENSE-2.0
 *
 * Unless required by applicable law or agreed to in writing, software
 * distributed under the License is distributed on an "AS IS" BASIS,
 * WITHOUT WARRANTIES OR CONDITIONS OF ANY KIND, either express or implied.
 * See the License for the specific language governing permissions and
 * limitations under the License.
 */

package com.netease.arctic.hive.table;

import com.netease.arctic.AmsClient;
import com.netease.arctic.ams.api.TableFormat;
import com.netease.arctic.ams.api.TableMeta;
import com.netease.arctic.hive.HMSClientPool;
import com.netease.arctic.hive.HiveTableProperties;
import com.netease.arctic.hive.op.BaseSchemaUpdate;
import com.netease.arctic.hive.utils.HiveMetaSynchronizer;
import com.netease.arctic.io.ArcticFileIO;
import com.netease.arctic.io.ArcticHadoopFileIO;
import com.netease.arctic.scan.ChangeTableBasicIncrementalScan;
import com.netease.arctic.scan.ChangeTableIncrementalScan;
import com.netease.arctic.table.BaseTable;
import com.netease.arctic.table.BasicKeyedTable;
import com.netease.arctic.table.BasicUnkeyedTable;
import com.netease.arctic.table.ChangeTable;
import com.netease.arctic.table.PrimaryKeySpec;
import com.netease.arctic.table.TableIdentifier;
import org.apache.iceberg.Table;
import org.apache.iceberg.UpdateSchema;
import org.apache.iceberg.util.PropertyUtil;

import java.util.Map;

/**
 * Implementation of {@link com.netease.arctic.table.KeyedTable} with Hive table as base store.
 */
public class KeyedHiveTable extends BasicKeyedTable implements SupportHive {

  private final HMSClientPool hiveClient;

  public KeyedHiveTable(
      TableMeta tableMeta,
      String tableLocation,
      PrimaryKeySpec primaryKeySpec,
      AmsClient client,
      HMSClientPool hiveClient,
      UnkeyedHiveTable baseTable,
      ChangeTable changeTable) {
    super(tableMeta, tableLocation, primaryKeySpec, client, baseTable, changeTable);
    this.hiveClient = hiveClient;
    if (enableSyncHiveSchemaToArctic()) {
      syncHiveSchemaToArctic();
    }
    if (enableSyncHiveDataToArctic()) {
      syncHiveDataToArctic(false);
    }
  }

  @Override
<<<<<<< HEAD
  public ArcticHadoopFileIO io() {
    return (ArcticHadoopFileIO) super.io();
=======
  public TableFormat format() {
    return TableFormat.MIXED_HIVE;
>>>>>>> 23b4651c
  }

  @Override
  public void refresh() {
    super.refresh();
    if (enableSyncHiveSchemaToArctic()) {
      syncHiveSchemaToArctic();
    }
    if (enableSyncHiveDataToArctic()) {
      syncHiveDataToArctic(false);
    }
  }

  @Override
  public String hiveLocation() {
    return ((SupportHive) baseTable()).hiveLocation();
  }

  @Override
  public boolean enableSyncHiveSchemaToArctic() {
    return PropertyUtil.propertyAsBoolean(
        properties(),
        HiveTableProperties.AUTO_SYNC_HIVE_SCHEMA_CHANGE,
        HiveTableProperties.AUTO_SYNC_HIVE_SCHEMA_CHANGE_DEFAULT);
  }

  @Override
  public void syncHiveSchemaToArctic() {
    HiveMetaSynchronizer.syncHiveSchemaToArctic(this, hiveClient);
  }

  @Override
  public boolean enableSyncHiveDataToArctic() {
    return PropertyUtil.propertyAsBoolean(
        properties(),
        HiveTableProperties.AUTO_SYNC_HIVE_DATA_WRITE,
        HiveTableProperties.AUTO_SYNC_HIVE_DATA_WRITE_DEFAULT);
  }

  @Override
  public void syncHiveDataToArctic(boolean force) {
    HiveMetaSynchronizer.syncHiveDataToArctic(this, hiveClient, force);
  }

  @Override
  public HMSClientPool getHMSClient() {
    return hiveClient;
  }

  public static class HiveChangeInternalTable extends BasicUnkeyedTable implements ChangeTable {

    public HiveChangeInternalTable(
        TableIdentifier tableIdentifier, Table changeIcebergTable, ArcticFileIO arcticFileIO,
        AmsClient client, Map<String, String> catalogProperties) {
      super(tableIdentifier, changeIcebergTable, arcticFileIO, client, catalogProperties);
    }

    @Override
    public UpdateSchema updateSchema() {
      return new BaseSchemaUpdate(this, super.updateSchema());
    }

    @Override
    public ChangeTableIncrementalScan newChangeScan() {
      return new ChangeTableBasicIncrementalScan(this);
    }
  }

  public static class HiveBaseInternalTable extends UnkeyedHiveTable implements BaseTable {

    public HiveBaseInternalTable(
        TableIdentifier tableIdentifier, Table icebergTable,
        ArcticHadoopFileIO arcticFileIO, String tableLocation, AmsClient client,
        HMSClientPool hiveClient, Map<String, String> catalogProperties,
        boolean syncHiveChange) {
      super(tableIdentifier, icebergTable, arcticFileIO, tableLocation, client, hiveClient, catalogProperties,
          syncHiveChange);
    }
  }
}<|MERGE_RESOLUTION|>--- conflicted
+++ resolved
@@ -67,13 +67,13 @@
   }
 
   @Override
-<<<<<<< HEAD
   public ArcticHadoopFileIO io() {
     return (ArcticHadoopFileIO) super.io();
-=======
+  }
+
+  @Override
   public TableFormat format() {
     return TableFormat.MIXED_HIVE;
->>>>>>> 23b4651c
   }
 
   @Override
