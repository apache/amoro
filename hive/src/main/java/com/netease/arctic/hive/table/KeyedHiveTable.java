--- conflicted
+++ resolved
@@ -62,11 +62,6 @@
     return ((SupportHive)baseTable()).hiveLocation();
   }
 
-<<<<<<< HEAD
-  @Override
-  public HMSClient getHMSClient() {
-    return hiveClient;
-=======
   private void syncHiveSchemaToArctic() {
     if (PropertyUtil.propertyAsBoolean(
         properties(),
@@ -83,6 +78,10 @@
         HiveTableProperties.AUTO_SYNC_HIVE_DATA_WRITE_DEFAULT)) {
       HiveMetaSynchronizer.syncHiveDataToArctic(this, hiveClient);
     }
->>>>>>> 3af897e6
+  }
+
+  @Override
+  public HMSClient getHMSClient() {
+    return hiveClient;
   }
 }