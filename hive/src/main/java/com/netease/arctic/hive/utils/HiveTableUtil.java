--- conflicted
+++ resolved
@@ -21,18 +21,15 @@
 import com.netease.arctic.hive.HMSClient;
 import com.netease.arctic.hive.table.SupportHive;
 import com.netease.arctic.table.ArcticTable;
-<<<<<<< HEAD
 import org.apache.hadoop.hive.metastore.api.NoSuchObjectException;
+import org.apache.iceberg.DataFile;
+import org.apache.iceberg.relocated.com.google.common.collect.Maps;
 import org.apache.thrift.TException;
 import org.slf4j.Logger;
 import org.slf4j.LoggerFactory;
-=======
-import org.apache.iceberg.DataFile;
-import org.apache.iceberg.relocated.com.google.common.collect.Maps;
 
 import java.util.List;
 import java.util.Map;
->>>>>>> fc527cf6
 
 public class HiveTableUtil {
 
@@ -42,7 +39,7 @@
     return arcticTable instanceof SupportHive;
   }
 
-<<<<<<< HEAD
+
   public static org.apache.hadoop.hive.metastore.api.Table loadHmsTable(
       HMSClient hiveClient, ArcticTable arcticTable) {
     try {
@@ -69,7 +66,8 @@
     } catch (TException | InterruptedException e) {
       throw new RuntimeException(e);
     }
-=======
+  }
+
   public static Map<String, String> generateTableProperties(int accessTimeInSeconds, List<DataFile> files) {
     Map<String, String> properties = Maps.newHashMap();
     long totalSize = files.stream().map(DataFile::fileSizeInBytes).reduce(0L, Long::sum);
@@ -83,6 +81,5 @@
 
   public static String hiveRootLocation(String tableLocation) {
     return tableLocation + "/hive_data";
->>>>>>> fc527cf6
   }
 }