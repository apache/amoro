--- conflicted
+++ resolved
@@ -319,28 +319,6 @@
       return newTable;
     }
 
-<<<<<<< HEAD
-    private StorageDescriptor storageDescriptor(String location, FileFormat format) {
-      final StorageDescriptor storageDescriptor = new StorageDescriptor();
-      storageDescriptor.setCols(HiveSchemaUtil.hiveTableFields(schema, partitionSpec));
-      storageDescriptor.setLocation(location);
-      SerDeInfo serDeInfo = new SerDeInfo();
-      switch (format) {
-        case PARQUET:
-          storageDescriptor.setOutputFormat("org.apache.hadoop.hive.ql.io.parquet.MapredParquetOutputFormat");
-          storageDescriptor.setInputFormat("org.apache.hadoop.hive.ql.io.parquet.MapredParquetInputFormat");
-          serDeInfo.setSerializationLib("org.apache.hadoop.hive.ql.io.parquet.serde.ParquetHiveSerDe");
-          break;
-        default:
-          throw new IllegalArgumentException("Unsupported hive table file format:" + format);
-      }
-
-      storageDescriptor.setSerdeInfo(serDeInfo);
-      return storageDescriptor;
-    }
-
-=======
->>>>>>> d96445f0
     @Override
     protected String getDatabaseLocation() {
       try {
