--- conflicted
+++ resolved
@@ -28,14 +28,6 @@
 import com.netease.arctic.hive.HMSClientPool;
 import com.netease.arctic.hive.HiveTableProperties;
 import com.netease.arctic.hive.utils.HiveSchemaUtil;
-<<<<<<< HEAD
-import com.netease.arctic.hive.utils.HiveTableUtil;
-import com.netease.arctic.io.ArcticFileIO;
-import com.netease.arctic.io.ArcticFileIOs;
-import com.netease.arctic.io.ArcticHadoopFileIO;
-import com.netease.arctic.table.ChangeTable;
-=======
->>>>>>> 23b4651c
 import com.netease.arctic.table.PrimaryKeySpec;
 import com.netease.arctic.table.TableBuilder;
 import com.netease.arctic.table.TableIdentifier;
@@ -137,59 +129,6 @@
     return new ArcticHiveTableBuilder(identifier, schema);
   }
 
-<<<<<<< HEAD
-  /**
-   * we check the privilege by calling existing method, the method will throw the UncheckedIOException Exception
-   */
-  private void checkPrivilege(ArcticFileIO fileIO, String fileLocation) {
-    if (!fileIO.exists(fileLocation)) {
-      throw new NoSuchTableException("Table's base location %s does not exist ", fileLocation);
-    }
-  }
-
-  @Override
-  protected KeyedHiveTable loadKeyedTable(TableMeta tableMeta) {
-    TableIdentifier tableIdentifier = TableIdentifier.of(tableMeta.getTableIdentifier());
-    String tableLocation = checkLocation(tableMeta, MetaTableProperties.LOCATION_KEY_TABLE);
-    String baseLocation = checkLocation(tableMeta, MetaTableProperties.LOCATION_KEY_BASE);
-    String changeLocation = checkLocation(tableMeta, MetaTableProperties.LOCATION_KEY_CHANGE);
-
-    ArcticHadoopFileIO fileIO =
-        ArcticFileIOs.buildRecoverableHadoopFileIO(tableIdentifier, tableLocation, tableMeta.getProperties(),
-            tableMetaStore, catalogMeta.getCatalogProperties());
-    checkPrivilege(fileIO, baseLocation);
-    Table baseIcebergTable = tableMetaStore.doAs(() -> tables.load(baseLocation));
-    UnkeyedHiveTable baseTable = new KeyedHiveTable.HiveBaseInternalTable(tableIdentifier,
-        CatalogUtil.useArcticTableOperations(baseIcebergTable, baseLocation, fileIO, tableMetaStore.getConfiguration()),
-        fileIO, tableLocation, client, hiveClientPool, catalogMeta.getCatalogProperties(), false);
-
-    Table changeIcebergTable = tableMetaStore.doAs(() -> tables.load(changeLocation));
-    ChangeTable changeTable = new KeyedHiveTable.HiveChangeInternalTable(tableIdentifier,
-        CatalogUtil.useArcticTableOperations(changeIcebergTable, changeLocation, fileIO,
-            tableMetaStore.getConfiguration()),
-        fileIO, client, catalogMeta.getCatalogProperties());
-    return new KeyedHiveTable(tableMeta, tableLocation,
-        buildPrimaryKeySpec(baseTable.schema(), tableMeta), client, hiveClientPool, baseTable, changeTable);
-  }
-
-  @Override
-  protected UnkeyedHiveTable loadUnKeyedTable(TableMeta tableMeta) {
-    TableIdentifier tableIdentifier = TableIdentifier.of(tableMeta.getTableIdentifier());
-    String baseLocation = checkLocation(tableMeta, MetaTableProperties.LOCATION_KEY_BASE);
-    String tableLocation = checkLocation(tableMeta, MetaTableProperties.LOCATION_KEY_TABLE);
-    Table table = tableMetaStore.doAs(() -> tables.load(baseLocation));
-
-    ArcticHadoopFileIO fileIO =
-        ArcticFileIOs.buildRecoverableHadoopFileIO(tableIdentifier, tableLocation, tableMeta.getProperties(),
-            tableMetaStore, catalogMeta.getCatalogProperties());
-    checkPrivilege(fileIO, baseLocation);
-    return new UnkeyedHiveTable(tableIdentifier, CatalogUtil.useArcticTableOperations(table, baseLocation,
-        fileIO, tableMetaStore.getConfiguration()), fileIO, tableLocation, client, hiveClientPool,
-        catalogMeta.getCatalogProperties());
-  }
-
-=======
->>>>>>> 23b4651c
   public HMSClientPool getHMSClient() {
     return hiveClientPool;
   }
@@ -274,166 +213,6 @@
     }
 
     @Override
-<<<<<<< HEAD
-    protected KeyedHiveTable createKeyedTable(TableMeta meta) {
-      TableIdentifier tableIdentifier = TableIdentifier.of(meta.getTableIdentifier());
-      String baseLocation = checkLocation(meta, MetaTableProperties.LOCATION_KEY_BASE);
-      String changeLocation = checkLocation(meta, MetaTableProperties.LOCATION_KEY_CHANGE);
-      String tableLocation = checkLocation(meta, MetaTableProperties.LOCATION_KEY_TABLE);
-      fillTableProperties(meta);
-      String hiveLocation = meta.getProperties().get(HiveTableProperties.BASE_HIVE_LOCATION_ROOT);
-      // default 1 day
-      if (!meta.properties.containsKey(TableProperties.SELF_OPTIMIZING_FULL_TRIGGER_INTERVAL)) {
-        meta.putToProperties(TableProperties.SELF_OPTIMIZING_FULL_TRIGGER_INTERVAL, "86400000");
-      }
-
-      ArcticHadoopFileIO fileIO =
-          ArcticFileIOs.buildRecoverableHadoopFileIO(tableIdentifier, tableLocation, meta.getProperties(),
-              tableMetaStore, catalogMeta.getCatalogProperties());
-      Table baseIcebergTable = tableMetaStore.doAs(() -> {
-        try {
-          Table createTable = tables.create(schema, partitionSpec, meta.getProperties(), baseLocation);
-          createTable.updateProperties().set(
-              org.apache.iceberg.TableProperties.DEFAULT_NAME_MAPPING,
-              NameMappingParser.toJson(MappingUtil.create(createTable.schema()))).commit();
-          return createTable;
-        } catch (Exception e) {
-          throw new IllegalStateException("create base table failed", e);
-        }
-      });
-      UnkeyedHiveTable baseTable = new KeyedHiveTable.HiveBaseInternalTable(tableIdentifier,
-          CatalogUtil.useArcticTableOperations(baseIcebergTable, baseLocation, fileIO,
-              tableMetaStore.getConfiguration()),
-          fileIO, tableLocation, client, hiveClientPool, catalogMeta.getCatalogProperties(), false);
-
-      Table changeIcebergTable = tableMetaStore.doAs(() -> {
-        try {
-          Table createTable = tables.create(schema, partitionSpec, meta.getProperties(), changeLocation);
-          createTable.updateProperties().set(
-              org.apache.iceberg.TableProperties.DEFAULT_NAME_MAPPING,
-              NameMappingParser.toJson(MappingUtil.create(createTable.schema()))).commit();
-          return createTable;
-        } catch (Exception e) {
-          throw new IllegalStateException("create change table failed", e);
-        }
-      });
-      ChangeTable changeTable = new KeyedHiveTable.HiveChangeInternalTable(tableIdentifier,
-          CatalogUtil.useArcticTableOperations(changeIcebergTable, changeLocation, fileIO,
-              tableMetaStore.getConfiguration()),
-          fileIO, client, catalogMeta.getCatalogProperties());
-
-      Map<String, String> metaProperties = meta.properties;
-      try {
-        hiveClientPool.run(client -> {
-          if (allowExistedHiveTable) {
-            org.apache.hadoop.hive.metastore.api.Table hiveTable = client.getTable(
-                tableIdentifier.getDatabase(),
-                tableIdentifier.getTableName());
-            Map<String, String> hiveParameters = hiveTable.getParameters();
-            hiveParameters.putAll(constructProperties());
-            hiveTable.setParameters(hiveParameters);
-            client.alterTable(tableIdentifier.getDatabase(), tableIdentifier.getTableName(), hiveTable);
-          } else {
-            org.apache.hadoop.hive.metastore.api.Table hiveTable = newHiveTable(meta);
-            hiveTable.setSd(HiveTableUtil.storageDescriptor(schema, partitionSpec, hiveLocation,
-                FileFormat.valueOf(PropertyUtil.propertyAsString(metaProperties, TableProperties.DEFAULT_FILE_FORMAT,
-                    TableProperties.DEFAULT_FILE_FORMAT_DEFAULT).toUpperCase(Locale.ENGLISH))));
-            setProToHive(hiveTable);
-            client.createTable(hiveTable);
-          }
-          return null;
-        });
-      } catch (TException | InterruptedException e) {
-        throw new RuntimeException("Failed to create hive table:" + meta.getTableIdentifier(), e);
-      }
-      return new KeyedHiveTable(meta, tableLocation,
-          primaryKeySpec, client, hiveClientPool, baseTable, changeTable);
-    }
-
-    @Override
-    protected UnkeyedHiveTable createUnKeyedTable(TableMeta meta) {
-      TableIdentifier tableIdentifier = TableIdentifier.of(meta.getTableIdentifier());
-      String baseLocation = checkLocation(meta, MetaTableProperties.LOCATION_KEY_BASE);
-      String tableLocation = checkLocation(meta, MetaTableProperties.LOCATION_KEY_TABLE);
-      fillTableProperties(meta);
-      String hiveLocation = meta.getProperties().get(HiveTableProperties.BASE_HIVE_LOCATION_ROOT);
-
-      Table table = tableMetaStore.doAs(() -> {
-        try {
-          Table createTable = tables.create(schema, partitionSpec, meta.getProperties(), baseLocation);
-          // set name mapping using true schema
-          createTable.updateProperties().set(
-              org.apache.iceberg.TableProperties.DEFAULT_NAME_MAPPING,
-              NameMappingParser.toJson(MappingUtil.create(createTable.schema()))).commit();
-          return createTable;
-        } catch (Exception e) {
-          throw new IllegalStateException("create table failed", e);
-        }
-      });
-      try {
-        hiveClientPool.run(client -> {
-          if (allowExistedHiveTable) {
-            org.apache.hadoop.hive.metastore.api.Table hiveTable = client.getTable(
-                tableIdentifier.getDatabase(),
-                tableIdentifier.getTableName());
-            Map<String, String> hiveParameters = hiveTable.getParameters();
-            hiveParameters.putAll(constructProperties());
-            hiveTable.setParameters(hiveParameters);
-            client.alterTable(tableIdentifier.getDatabase(), tableIdentifier.getTableName(), hiveTable);
-          } else {
-            org.apache.hadoop.hive.metastore.api.Table hiveTable = newHiveTable(meta);
-            hiveTable.setSd(HiveTableUtil.storageDescriptor(schema, partitionSpec, hiveLocation,
-                FileFormat.valueOf(PropertyUtil.propertyAsString(properties, TableProperties.BASE_FILE_FORMAT,
-                    TableProperties.BASE_FILE_FORMAT_DEFAULT).toUpperCase(Locale.ENGLISH))));
-            setProToHive(hiveTable);
-            client.createTable(hiveTable);
-          }
-          return null;
-        });
-      } catch (TException | InterruptedException e) {
-        throw new RuntimeException("Failed to create hive table:" + meta.getTableIdentifier(), e);
-      }
-
-      ArcticHadoopFileIO fileIO =
-          ArcticFileIOs.buildRecoverableHadoopFileIO(tableIdentifier, tableLocation, meta.getProperties(),
-              tableMetaStore, catalogMeta.getCatalogProperties());
-      return new UnkeyedHiveTable(tableIdentifier, CatalogUtil.useArcticTableOperations(table, baseLocation, fileIO,
-          tableMetaStore.getConfiguration()), fileIO, tableLocation, client, hiveClientPool,
-          catalogMeta.getCatalogProperties());
-    }
-
-    private org.apache.hadoop.hive.metastore.api.Table newHiveTable(TableMeta meta) {
-      final long currentTimeMillis = System.currentTimeMillis();
-
-      org.apache.hadoop.hive.metastore.api.Table newTable = new org.apache.hadoop.hive.metastore.api.Table(
-          meta.getTableIdentifier().getTableName(),
-          meta.getTableIdentifier().getDatabase(),
-          meta.getProperties().getOrDefault(TableProperties.OWNER, System.getProperty("user.name")),
-          (int) currentTimeMillis / 1000,
-          (int) currentTimeMillis / 1000,
-          Integer.MAX_VALUE,
-          null,
-          HiveSchemaUtil.hivePartitionFields(schema, partitionSpec),
-          new HashMap<>(),
-          null,
-          null,
-          TableType.EXTERNAL_TABLE.toString());
-
-      newTable.getParameters().put("EXTERNAL", "TRUE"); // using the external table type also requires this
-      return newTable;
-    }
-
-    @Override
-    protected void fillTableProperties(TableMeta meta) {
-      super.fillTableProperties(meta);
-      String tableLocation = checkLocation(meta, MetaTableProperties.LOCATION_KEY_TABLE);
-      String hiveLocation = HiveTableUtil.hiveRootLocation(tableLocation);
-      meta.putToProperties(HiveTableProperties.BASE_HIVE_LOCATION_ROOT, hiveLocation);
-    }
-
-    @Override
-=======
->>>>>>> 23b4651c
     protected String getDatabaseLocation() {
       try {
         return hiveClientPool.run(client -> client.getDatabase(identifier.getDatabase()).getLocationUri());
