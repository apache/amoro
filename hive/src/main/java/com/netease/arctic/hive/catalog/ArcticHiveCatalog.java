/*
 * Licensed to the Apache Software Foundation (ASF) under one
 * or more contributor license agreements.  See the NOTICE file
 * distributed with this work for additional information
 * regarding copyright ownership.  The ASF licenses this file
 * to you under the Apache License, Version 2.0 (the
 * "License"); you may not use this file except in compliance
 * with the License.  You may obtain a copy of the License at
 *
 *     http://www.apache.org/licenses/LICENSE-2.0
 *
 * Unless required by applicable law or agreed to in writing, software
 * distributed under the License is distributed on an "AS IS" BASIS,
 * WITHOUT WARRANTIES OR CONDITIONS OF ANY KIND, either express or implied.
 * See the License for the specific language governing permissions and
 * limitations under the License.
 */

package com.netease.arctic.hive.catalog;

import com.netease.arctic.AmsClient;
import com.netease.arctic.ams.api.CatalogMeta;
import com.netease.arctic.ams.api.TableMeta;
import com.netease.arctic.ams.api.TableFormat;
import com.netease.arctic.catalog.BasicArcticCatalog;
import com.netease.arctic.catalog.MixedTables;
import com.netease.arctic.hive.CachedHiveClientPool;
import com.netease.arctic.hive.HMSClient;
import com.netease.arctic.hive.HMSClientPool;
import com.netease.arctic.hive.HiveTableProperties;
import com.netease.arctic.hive.utils.HiveSchemaUtil;
import com.netease.arctic.table.PrimaryKeySpec;
import com.netease.arctic.table.TableBuilder;
import com.netease.arctic.table.TableIdentifier;
import com.netease.arctic.table.TableProperties;
import org.apache.hadoop.hive.metastore.api.AlreadyExistsException;
import org.apache.hadoop.hive.metastore.api.Database;
import org.apache.iceberg.IcebergSchemaUtil;
import org.apache.iceberg.PartitionField;
import org.apache.iceberg.PartitionSpec;
import org.apache.iceberg.Schema;
import org.apache.iceberg.SortOrder;
import org.apache.iceberg.relocated.com.google.common.base.Preconditions;
import org.apache.thrift.TException;
import org.slf4j.Logger;
import org.slf4j.LoggerFactory;

import java.util.List;
import java.util.Locale;
import java.util.Map;

/**
 * Implementation of {@link com.netease.arctic.catalog.ArcticCatalog} to support Hive table as base store.
 */
public class ArcticHiveCatalog extends BasicArcticCatalog {

  private static final Logger LOG = LoggerFactory.getLogger(ArcticHiveCatalog.class);

  private CachedHiveClientPool hiveClientPool;

  @Override
  public void initialize(
      AmsClient client, CatalogMeta meta, Map<String, String> properties) {
    super.initialize(client, meta, properties);
    this.hiveClientPool = ((MixedHiveTables)tables).getHiveClientPool();
  }

  @Override
  protected MixedTables newMixedTables(CatalogMeta catalogMeta) {
    return new MixedHiveTables(catalogMeta);
  }

  @Override
  public List<String> listDatabases() {
    try {
      return hiveClientPool.run(HMSClient::getAllDatabases);
    } catch (TException | InterruptedException e) {
      throw new RuntimeException("Failed to list databases", e);
    }
  }

  @Override
  public void createDatabase(String databaseName) {
    try {
      hiveClientPool.run(client -> {
        Database database = new Database();
        database.setName(databaseName);
        client.createDatabase(database);
        return null;
      });
    } catch (AlreadyExistsException e) {
      throw new org.apache.iceberg.exceptions.AlreadyExistsException(
          e, "Database '%s' already exists!", databaseName);
<<<<<<< HEAD
=======

>>>>>>> c20bfc8d
    } catch (TException | InterruptedException e) {
      throw new RuntimeException("Failed to create database:" + databaseName, e);
    }
  }

  /**
   * HMS is case-insensitive for table name and database
   */
  @Override
  protected TableMeta getArcticTableMeta(TableIdentifier identifier) {
    return super.getArcticTableMeta(identifier.toLowCaseIdentifier());
  }

  @Override
  public void dropDatabase(String databaseName) {
    try {
      hiveClientPool.run(client -> {
        client.dropDatabase(databaseName,
            false /* deleteData */,
            false /* ignoreUnknownDb */,
            false /* cascade */);
        return null;
      });
    } catch (TException | InterruptedException e) {
      throw new RuntimeException("Failed to drop database:" + databaseName, e);
    }
  }

  public void dropTableButNotDropHiveTable(TableIdentifier tableIdentifier) {
    TableMeta meta = getArcticTableMeta(tableIdentifier);
    super.doDropTable(meta, false);
  }

  @Override
  public TableBuilder newTableBuilder(
      TableIdentifier identifier, Schema schema) {
<<<<<<< HEAD
    return this.newTableBuilder(identifier, schema, TableFormat.MIXED_HIVE);
  }

  @Override
  public TableBuilder newTableBuilder(TableIdentifier identifier, Schema schema, TableFormat format) {
=======
>>>>>>> c20bfc8d
    return new MixedHiveTableBuilder(identifier, schema);
  }

  public HMSClientPool getHMSClient() {
    return hiveClientPool;
  }


  class MixedHiveTableBuilder extends ArcticTableBuilder {

    public MixedHiveTableBuilder(TableIdentifier identifier, Schema schema) {
      super(identifier.toLowCaseIdentifier(), HiveSchemaUtil.changeFieldNameToLowercase(schema));
    }

    boolean allowExistedHiveTable = false;

    @Override
    public TableBuilder withPartitionSpec(PartitionSpec partitionSpec) {
      return super.withPartitionSpec(IcebergSchemaUtil.copyPartitionSpec(partitionSpec, schema));
    }

    @Override
    public TableBuilder withSortOrder(SortOrder sortOrder) {
      return super.withSortOrder(IcebergSchemaUtil.copySortOrderSpec(sortOrder, schema));
    }

    @Override
    public TableBuilder withPrimaryKeySpec(PrimaryKeySpec primaryKeySpec) {
      PrimaryKeySpec.Builder builder = PrimaryKeySpec.builderFor(schema);
      primaryKeySpec.fields().forEach(primaryKeyField -> builder.addColumn(primaryKeyField.fieldName().toLowerCase(
          Locale.ROOT)));
      return super.withPrimaryKeySpec(builder.build());
    }

    @Override
    public TableBuilder withProperty(String key, String value) {
      if (key.equals(HiveTableProperties.ALLOW_HIVE_TABLE_EXISTED) && value.equals("true")) {
        allowExistedHiveTable = true;
        super.withProperty(key, value);
      } else if (key.equals(TableProperties.TABLE_EVENT_TIME_FIELD)) {
        super.withProperty(key, value.toLowerCase(Locale.ROOT));
      } else {
        super.withProperty(key, value);
      }
      return this;
    }

    @Override
    public TableBuilder withProperties(Map<String, String> properties) {
      properties.forEach(this::withProperty);
      return this;
    }

    @Override
    protected void doCreateCheck() {

      super.doCreateCheck();
      try {
        if (allowExistedHiveTable) {
          LOG.info("No need to check hive table exist");
        } else {
          org.apache.hadoop.hive.metastore.api.Table hiveTable =
              hiveClientPool.run(client -> client.getTable(
                  identifier.getDatabase(),
                  identifier.getTableName()));
          if (hiveTable != null) {
            throw new IllegalArgumentException("Table is already existed in hive meta store:" + identifier);
          }
        }
      } catch (org.apache.hadoop.hive.metastore.api.NoSuchObjectException noSuchObjectException) {
        // ignore this exception
      } catch (TException | InterruptedException e) {
        throw new RuntimeException("Failed to check table exist:" + identifier, e);
      }
      if (!partitionSpec.isUnpartitioned()) {
        for (PartitionField partitionField : partitionSpec.fields()) {
          if (!partitionField.transform().isIdentity()) {
            throw new IllegalArgumentException("Unsupported partition transform:" +
                partitionField.transform().toString());
          }
          Preconditions.checkArgument(schema.columns().indexOf(schema.findField(partitionField.sourceId())) >=
              (schema.columns().size() - partitionSpec.fields().size()), "Partition field should be at last of " +
              "schema");
        }
      }
    }

    @Override
    protected String getDatabaseLocation() {
      try {
        return hiveClientPool.run(client -> client.getDatabase(identifier.getDatabase()).getLocationUri());
      } catch (TException | InterruptedException e) {
        throw new RuntimeException("Failed to get database location:" + identifier.getDatabase(), e);
      }
    }

    @Override
    protected void doRollbackCreateTable(TableMeta meta) {
      super.doRollbackCreateTable(meta);
      if (allowExistedHiveTable) {
        LOG.info("No need to drop hive table");
        com.netease.arctic.ams.api.TableIdentifier tableIdentifier = meta.getTableIdentifier();
        try {
          hiveClientPool.run(client -> {
            org.apache.hadoop.hive.metastore.api.Table hiveTable = client.getTable(
                tableIdentifier.getDatabase(),
                tableIdentifier.getTableName());
            Map<String, String> hiveParameters = hiveTable.getParameters();
            hiveParameters.remove(HiveTableProperties.ARCTIC_TABLE_FLAG);
            client.alterTable(tableIdentifier.getDatabase(), tableIdentifier.getTableName(), hiveTable);
            return null;
          });
        } catch (TException | InterruptedException e) {
          LOG.warn("Failed to alter hive table while rolling back create table operation", e);
        }
      } else {
        try {
          hiveClientPool.run(client -> {
            client.dropTable(
                meta.getTableIdentifier().getDatabase(),
                meta.getTableIdentifier().getTableName(),
                true,
                true);
            return null;
          });
        } catch (TException | InterruptedException e) {
          LOG.warn("Failed to drop hive table while rolling back create table operation", e);
        }
      }
    }
  }
}<|MERGE_RESOLUTION|>--- conflicted
+++ resolved
@@ -91,10 +91,7 @@
     } catch (AlreadyExistsException e) {
       throw new org.apache.iceberg.exceptions.AlreadyExistsException(
           e, "Database '%s' already exists!", databaseName);
-<<<<<<< HEAD
-=======
-
->>>>>>> c20bfc8d
+
     } catch (TException | InterruptedException e) {
       throw new RuntimeException("Failed to create database:" + databaseName, e);
     }
@@ -131,14 +128,11 @@
   @Override
   public TableBuilder newTableBuilder(
       TableIdentifier identifier, Schema schema) {
-<<<<<<< HEAD
     return this.newTableBuilder(identifier, schema, TableFormat.MIXED_HIVE);
   }
 
   @Override
   public TableBuilder newTableBuilder(TableIdentifier identifier, Schema schema, TableFormat format) {
-=======
->>>>>>> c20bfc8d
     return new MixedHiveTableBuilder(identifier, schema);
   }
 
