--- conflicted
+++ resolved
@@ -24,7 +24,7 @@
 import com.netease.arctic.ams.api.properties.MetaTableProperties;
 import com.netease.arctic.catalog.BaseArcticCatalog;
 import com.netease.arctic.hive.CachedHiveClientPool;
-import com.netease.arctic.hive.table.HiveTableProperties;
+import com.netease.arctic.hive.HiveTableProperties;
 import com.netease.arctic.hive.table.KeyedHiveTable;
 import com.netease.arctic.hive.table.UnkeyedHiveTable;
 import com.netease.arctic.hive.utils.HiveSchemaUtil;
@@ -259,7 +259,6 @@
       Map<String, String> properties = meta.properties;
       try {
         hiveClientPool.run(client -> {
-<<<<<<< HEAD
           if (properties.containsKey(TableProperties.UPGRADE_ENABLE) &&
               properties.get(TableProperties.UPGRADE_ENABLE).equals("true")) {
             org.apache.hadoop.hive.metastore.api.Table hiveTable = client.getTable(tableIdentifier.getDatabase(),
@@ -270,21 +269,11 @@
             client.alter_table(tableIdentifier.getDatabase(), tableIdentifier.getTableName(), hiveTable);
           } else {
             org.apache.hadoop.hive.metastore.api.Table hiveTable = newHiveTable(meta);
-            hiveTable.setSd(storageDescriptor(
-                hiveLocation,
+            hiveTable.setSd(HiveTableUtil.storageDescriptor(schema, partitionSpec, hiveLocation,
                 FileFormat.valueOf(PropertyUtil.propertyAsString(properties, TableProperties.DEFAULT_FILE_FORMAT,
                     TableProperties.DEFAULT_FILE_FORMAT_DEFAULT).toUpperCase(Locale.ENGLISH))));
-            setProToHive(hiveTable);
             client.createTable(hiveTable);
           }
-=======
-          org.apache.hadoop.hive.metastore.api.Table hiveTable = newHiveTable(meta);
-          hiveTable.setSd(HiveTableUtil.storageDescriptor(schema, partitionSpec, hiveLocation,
-              FileFormat.valueOf(PropertyUtil.propertyAsString(properties, TableProperties.DEFAULT_FILE_FORMAT,
-                  TableProperties.DEFAULT_FILE_FORMAT_DEFAULT).toUpperCase(Locale.ENGLISH))));
-          setProToHive(hiveTable);
-          client.createTable(hiveTable);
->>>>>>> a746bbd7
           return null;
         });
       } catch (TException | InterruptedException e) {
@@ -316,7 +305,6 @@
       });
       try {
         hiveClientPool.run(client -> {
-<<<<<<< HEAD
           if (properties.containsKey(TableProperties.UPGRADE_ENABLE) &&
               properties.get(TableProperties.UPGRADE_ENABLE).equals("true")) {
             org.apache.hadoop.hive.metastore.api.Table hiveTable = client.getTable(tableIdentifier.getDatabase(),
@@ -327,20 +315,12 @@
             client.alter_table(tableIdentifier.getDatabase(), tableIdentifier.getTableName(), hiveTable);
           } else {
             org.apache.hadoop.hive.metastore.api.Table hiveTable = newHiveTable(meta);
-            hiveTable.setSd(storageDescriptor(
-                hiveLocation,
+            hiveTable.setSd(HiveTableUtil.storageDescriptor(schema, partitionSpec, hiveLocation,
                 FileFormat.valueOf(PropertyUtil.propertyAsString(properties, TableProperties.BASE_FILE_FORMAT,
                     TableProperties.BASE_FILE_FORMAT_DEFAULT).toUpperCase(Locale.ENGLISH))));
             setProToHive(hiveTable);
             client.createTable(hiveTable);
           }
-=======
-          org.apache.hadoop.hive.metastore.api.Table hiveTable = newHiveTable(meta);
-          hiveTable.setSd(HiveTableUtil.storageDescriptor(schema, partitionSpec, hiveLocation,
-              FileFormat.valueOf(PropertyUtil.propertyAsString(properties, TableProperties.BASE_FILE_FORMAT,
-                  TableProperties.BASE_FILE_FORMAT_DEFAULT).toUpperCase(Locale.ENGLISH))));
-          client.createTable(hiveTable);
->>>>>>> a746bbd7
           return null;
         });
       } catch (TException | InterruptedException e) {
