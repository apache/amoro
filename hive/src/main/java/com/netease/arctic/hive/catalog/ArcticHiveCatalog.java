/*
 * Licensed to the Apache Software Foundation (ASF) under one
 * or more contributor license agreements.  See the NOTICE file
 * distributed with this work for additional information
 * regarding copyright ownership.  The ASF licenses this file
 * to you under the Apache License, Version 2.0 (the
 * "License"); you may not use this file except in compliance
 * with the License.  You may obtain a copy of the License at
 *
 *     http://www.apache.org/licenses/LICENSE-2.0
 *
 * Unless required by applicable law or agreed to in writing, software
 * distributed under the License is distributed on an "AS IS" BASIS,
 * WITHOUT WARRANTIES OR CONDITIONS OF ANY KIND, either express or implied.
 * See the License for the specific language governing permissions and
 * limitations under the License.
 */

package com.netease.arctic.hive.catalog;

import com.netease.arctic.AmsClient;
import com.netease.arctic.ams.api.CatalogMeta;
import com.netease.arctic.ams.api.TableMeta;
import com.netease.arctic.ams.api.properties.MetaTableProperties;
import com.netease.arctic.catalog.BasicArcticCatalog;
import com.netease.arctic.hive.CachedHiveClientPool;
import com.netease.arctic.hive.HMSClient;
import com.netease.arctic.hive.HMSClientPool;
import com.netease.arctic.hive.HiveTableProperties;
import com.netease.arctic.hive.table.KeyedHiveTable;
import com.netease.arctic.hive.table.UnkeyedHiveTable;
import com.netease.arctic.hive.utils.HiveSchemaUtil;
import com.netease.arctic.hive.utils.HiveTableUtil;
import com.netease.arctic.io.ArcticFileIO;
import com.netease.arctic.io.ArcticFileIOs;
import com.netease.arctic.io.ArcticHadoopFileIO;
import com.netease.arctic.table.ChangeTable;
import com.netease.arctic.table.PrimaryKeySpec;
import com.netease.arctic.table.TableBuilder;
import com.netease.arctic.table.TableIdentifier;
import com.netease.arctic.table.TableProperties;
import com.netease.arctic.utils.CatalogUtil;
import org.apache.hadoop.hive.metastore.TableType;
import org.apache.hadoop.hive.metastore.api.AlreadyExistsException;
import org.apache.hadoop.hive.metastore.api.Database;
import org.apache.iceberg.FileFormat;
import org.apache.iceberg.IcebergSchemaUtil;
import org.apache.iceberg.PartitionField;
import org.apache.iceberg.PartitionSpec;
import org.apache.iceberg.Schema;
import org.apache.iceberg.SortOrder;
import org.apache.iceberg.Table;
import org.apache.iceberg.exceptions.NoSuchTableException;
import org.apache.iceberg.mapping.MappingUtil;
import org.apache.iceberg.mapping.NameMappingParser;
import org.apache.iceberg.relocated.com.google.common.base.Preconditions;
import org.apache.iceberg.util.PropertyUtil;
import org.apache.thrift.TException;
import org.slf4j.Logger;
import org.slf4j.LoggerFactory;

import java.util.HashMap;
import java.util.List;
import java.util.Locale;
import java.util.Map;

/**
 * Implementation of {@link com.netease.arctic.catalog.ArcticCatalog} to support Hive table as base store.
 */
public class ArcticHiveCatalog extends BasicArcticCatalog {

  private static final Logger LOG = LoggerFactory.getLogger(ArcticHiveCatalog.class);

  private CachedHiveClientPool hiveClientPool;

  @Override
  public void initialize(
      AmsClient client, CatalogMeta meta, Map<String, String> properties) {
    super.initialize(client, meta, properties);
    this.hiveClientPool = new CachedHiveClientPool(tableMetaStore, properties);
  }

  @Override
  public List<String> listDatabases() {
    try {
      return hiveClientPool.run(HMSClient::getAllDatabases);
    } catch (TException | InterruptedException e) {
      throw new RuntimeException("Failed to list databases", e);
    }
  }

  @Override
  public void createDatabase(String databaseName) {
    try {
      hiveClientPool.run(client -> {
        Database database = new Database();
        database.setName(databaseName);
        client.createDatabase(database);
        return null;
      });
    } catch (AlreadyExistsException e) {
      throw new org.apache.iceberg.exceptions.AlreadyExistsException(
          e, "Database '%s' already exists!", databaseName);
    } catch (TException | InterruptedException e) {
      throw new RuntimeException("Failed to create database:" + databaseName, e);
    }
  }

  /**
   * HMS is case-insensitive for table name and database
   */
  @Override
  protected TableMeta getArcticTableMeta(TableIdentifier identifier) {
    return super.getArcticTableMeta(identifier.toLowCaseIdentifier());
  }

  @Override
  public void dropDatabase(String databaseName) {
    try {
      hiveClientPool.run(client -> {
        client.dropDatabase(databaseName,
            false /* deleteData */,
            false /* ignoreUnknownDb */,
            false /* cascade */);
        return null;
      });
    } catch (TException | InterruptedException e) {
      throw new RuntimeException("Failed to drop database:" + databaseName, e);
    }
  }

  @Override
  protected void doDropTable(TableMeta meta, boolean purge) {
    // drop hive table operation will only delete hive table metadata
    // delete data files operation will use BasicArcticCatalog
    try {
      hiveClientPool.run(client -> {
        client.dropTable(meta.getTableIdentifier().getDatabase(),
            meta.getTableIdentifier().getTableName(),
            false /* deleteData */,
            false /* ignoreUnknownTab */);
        return null;
      });
    } catch (TException | InterruptedException e) {
      throw new RuntimeException("Failed to drop table:" + meta.getTableIdentifier(), e);
    }
    super.doDropTable(meta, purge);
  }

  public void dropTableButNotDropHiveTable(TableIdentifier tableIdentifier) {
    TableMeta meta = getArcticTableMeta(tableIdentifier);
    super.doDropTable(meta, false);
  }

  @Override
  public TableBuilder newTableBuilder(
      TableIdentifier identifier, Schema schema) {
    return new ArcticHiveTableBuilder(identifier, schema);
  }

  /**
   * we check the privilege by calling existing method, the method will throw the UncheckedIOException Exception
   */
  private void checkPrivilege(ArcticFileIO fileIO, String fileLocation) {
    if (!fileIO.exists(fileLocation)) {
      throw new NoSuchTableException("Table's base location %s does not exist ", fileLocation);
    }
  }

  @Override
  protected KeyedHiveTable loadKeyedTable(TableMeta tableMeta) {
    TableIdentifier tableIdentifier = TableIdentifier.of(tableMeta.getTableIdentifier());
    String tableLocation = checkLocation(tableMeta, MetaTableProperties.LOCATION_KEY_TABLE);
    String baseLocation = checkLocation(tableMeta, MetaTableProperties.LOCATION_KEY_BASE);
    String changeLocation = checkLocation(tableMeta, MetaTableProperties.LOCATION_KEY_CHANGE);

<<<<<<< HEAD
    ArcticHadoopFileIO fileIO =
        ArcticFileIOs.buildRecoverableHadoopFileIO(tableIdentifier, tableLocation, tableMeta.getProperties(),
            tableMetaStore, catalogMeta.getCatalogProperties());
=======
    ArcticFileIO fileIO = ArcticFileIOs.buildTableFileIO(tableIdentifier, tableLocation, tableMeta.getProperties(),
        tableMetaStore, catalogMeta.getCatalogProperties());
    checkPrivilege(fileIO, baseLocation);
>>>>>>> e85758f9
    Table baseIcebergTable = tableMetaStore.doAs(() -> tables.load(baseLocation));
    UnkeyedHiveTable baseTable = new KeyedHiveTable.HiveBaseInternalTable(tableIdentifier,
        CatalogUtil.useArcticTableOperations(baseIcebergTable, baseLocation, fileIO, tableMetaStore.getConfiguration()),
        fileIO, tableLocation, client, hiveClientPool, catalogMeta.getCatalogProperties(), false);

    Table changeIcebergTable = tableMetaStore.doAs(() -> tables.load(changeLocation));
    ChangeTable changeTable = new KeyedHiveTable.HiveChangeInternalTable(tableIdentifier,
        CatalogUtil.useArcticTableOperations(changeIcebergTable, changeLocation, fileIO,
            tableMetaStore.getConfiguration()),
        fileIO, client, catalogMeta.getCatalogProperties());
    return new KeyedHiveTable(tableMeta, tableLocation,
        buildPrimaryKeySpec(baseTable.schema(), tableMeta), client, hiveClientPool, baseTable, changeTable);
  }

  @Override
  protected UnkeyedHiveTable loadUnKeyedTable(TableMeta tableMeta) {
    TableIdentifier tableIdentifier = TableIdentifier.of(tableMeta.getTableIdentifier());
    String baseLocation = checkLocation(tableMeta, MetaTableProperties.LOCATION_KEY_BASE);
    String tableLocation = checkLocation(tableMeta, MetaTableProperties.LOCATION_KEY_TABLE);
<<<<<<< HEAD
    Table table = tableMetaStore.doAs(() -> tables.load(baseLocation));

    ArcticHadoopFileIO fileIO =
        ArcticFileIOs.buildRecoverableHadoopFileIO(tableIdentifier, tableLocation, tableMeta.getProperties(),
            tableMetaStore, catalogMeta.getCatalogProperties());
=======
    ArcticFileIO fileIO = ArcticFileIOs.buildTableFileIO(tableIdentifier, tableLocation, tableMeta.getProperties(),
            tableMetaStore, catalogMeta.getCatalogProperties());
    checkPrivilege(fileIO, baseLocation);
    Table table = tableMetaStore.doAs(() -> tables.load(baseLocation));
>>>>>>> e85758f9
    return new UnkeyedHiveTable(tableIdentifier, CatalogUtil.useArcticTableOperations(table, baseLocation,
        fileIO, tableMetaStore.getConfiguration()), fileIO, tableLocation, client, hiveClientPool,
        catalogMeta.getCatalogProperties());
  }

  public HMSClientPool getHMSClient() {
    return hiveClientPool;
  }

  class ArcticHiveTableBuilder extends ArcticTableBuilder {

    public ArcticHiveTableBuilder(TableIdentifier identifier, Schema schema) {
      super(identifier.toLowCaseIdentifier(), HiveSchemaUtil.changeFieldNameToLowercase(schema));
    }

    boolean allowExistedHiveTable = false;

    @Override
    public TableBuilder withPartitionSpec(PartitionSpec partitionSpec) {
      return super.withPartitionSpec(IcebergSchemaUtil.copyPartitionSpec(partitionSpec, schema));
    }

    @Override
    public TableBuilder withSortOrder(SortOrder sortOrder) {
      return super.withSortOrder(IcebergSchemaUtil.copySortOrderSpec(sortOrder, schema));
    }

    @Override
    public TableBuilder withPrimaryKeySpec(PrimaryKeySpec primaryKeySpec) {
      PrimaryKeySpec.Builder builder = PrimaryKeySpec.builderFor(schema);
      primaryKeySpec.fields().forEach(primaryKeyField -> builder.addColumn(primaryKeyField.fieldName().toLowerCase(
          Locale.ROOT)));
      return super.withPrimaryKeySpec(builder.build());
    }

    @Override
    public TableBuilder withProperty(String key, String value) {
      if (key.equals(HiveTableProperties.ALLOW_HIVE_TABLE_EXISTED) && value.equals("true")) {
        allowExistedHiveTable = true;
      } else if (key.equals(TableProperties.TABLE_EVENT_TIME_FIELD)) {
        super.withProperty(key, value.toLowerCase(Locale.ROOT));
      } else {
        super.withProperty(key, value);
      }
      return this;
    }

    @Override
    public TableBuilder withProperties(Map<String, String> properties) {
      properties.forEach(this::withProperty);
      return this;
    }

    @Override
    protected void doCreateCheck() {

      super.doCreateCheck();
      try {
        if (allowExistedHiveTable) {
          LOG.info("No need to check hive table exist");
        } else {
          org.apache.hadoop.hive.metastore.api.Table hiveTable =
              hiveClientPool.run(client -> client.getTable(
                  identifier.getDatabase(),
                  identifier.getTableName()));
          if (hiveTable != null) {
            throw new IllegalArgumentException("Table is already existed in hive meta store:" + identifier);
          }
        }
      } catch (org.apache.hadoop.hive.metastore.api.NoSuchObjectException noSuchObjectException) {
        // ignore this exception
      } catch (TException | InterruptedException e) {
        throw new RuntimeException("Failed to check table exist:" + identifier, e);
      }
      if (!partitionSpec.isUnpartitioned()) {
        for (PartitionField partitionField : partitionSpec.fields()) {
          if (!partitionField.transform().isIdentity()) {
            throw new IllegalArgumentException("Unsupported partition transform:" +
                partitionField.transform().toString());
          }
          Preconditions.checkArgument(schema.columns().indexOf(schema.findField(partitionField.sourceId())) >=
              (schema.columns().size() - partitionSpec.fields().size()), "Partition field should be at last of " +
              "schema");
        }
      }
    }

    @Override
    protected KeyedHiveTable createKeyedTable(TableMeta meta) {
      TableIdentifier tableIdentifier = TableIdentifier.of(meta.getTableIdentifier());
      String baseLocation = checkLocation(meta, MetaTableProperties.LOCATION_KEY_BASE);
      String changeLocation = checkLocation(meta, MetaTableProperties.LOCATION_KEY_CHANGE);
      String tableLocation = checkLocation(meta, MetaTableProperties.LOCATION_KEY_TABLE);
      fillTableProperties(meta);
      String hiveLocation = meta.getProperties().get(HiveTableProperties.BASE_HIVE_LOCATION_ROOT);
      // default 1 day
      if (!meta.properties.containsKey(TableProperties.SELF_OPTIMIZING_FULL_TRIGGER_INTERVAL)) {
        meta.putToProperties(TableProperties.SELF_OPTIMIZING_FULL_TRIGGER_INTERVAL, "86400000");
      }

      ArcticHadoopFileIO fileIO =
          ArcticFileIOs.buildRecoverableHadoopFileIO(tableIdentifier, tableLocation, meta.getProperties(),
              tableMetaStore, catalogMeta.getCatalogProperties());
      Table baseIcebergTable = tableMetaStore.doAs(() -> {
        try {
          Table createTable = tables.create(schema, partitionSpec, meta.getProperties(), baseLocation);
          createTable.updateProperties().set(
              org.apache.iceberg.TableProperties.DEFAULT_NAME_MAPPING,
              NameMappingParser.toJson(MappingUtil.create(createTable.schema()))).commit();
          return createTable;
        } catch (Exception e) {
          throw new IllegalStateException("create base table failed", e);
        }
      });
      UnkeyedHiveTable baseTable = new KeyedHiveTable.HiveBaseInternalTable(tableIdentifier,
          CatalogUtil.useArcticTableOperations(baseIcebergTable, baseLocation, fileIO,
              tableMetaStore.getConfiguration()),
          fileIO, tableLocation, client, hiveClientPool, catalogMeta.getCatalogProperties(), false);

      Table changeIcebergTable = tableMetaStore.doAs(() -> {
        try {
          Table createTable = tables.create(schema, partitionSpec, meta.getProperties(), changeLocation);
          createTable.updateProperties().set(
              org.apache.iceberg.TableProperties.DEFAULT_NAME_MAPPING,
              NameMappingParser.toJson(MappingUtil.create(createTable.schema()))).commit();
          return createTable;
        } catch (Exception e) {
          throw new IllegalStateException("create change table failed", e);
        }
      });
      ChangeTable changeTable = new KeyedHiveTable.HiveChangeInternalTable(tableIdentifier,
          CatalogUtil.useArcticTableOperations(changeIcebergTable, changeLocation, fileIO,
              tableMetaStore.getConfiguration()),
          fileIO, client, catalogMeta.getCatalogProperties());

      Map<String, String> metaProperties = meta.properties;
      try {
        hiveClientPool.run(client -> {
          if (allowExistedHiveTable) {
            org.apache.hadoop.hive.metastore.api.Table hiveTable = client.getTable(
                tableIdentifier.getDatabase(),
                tableIdentifier.getTableName());
            Map<String, String> hiveParameters = hiveTable.getParameters();
            hiveParameters.putAll(constructProperties());
            hiveTable.setParameters(hiveParameters);
            client.alterTable(tableIdentifier.getDatabase(), tableIdentifier.getTableName(), hiveTable);
          } else {
            org.apache.hadoop.hive.metastore.api.Table hiveTable = newHiveTable(meta);
            hiveTable.setSd(HiveTableUtil.storageDescriptor(schema, partitionSpec, hiveLocation,
                FileFormat.valueOf(PropertyUtil.propertyAsString(metaProperties, TableProperties.DEFAULT_FILE_FORMAT,
                    TableProperties.DEFAULT_FILE_FORMAT_DEFAULT).toUpperCase(Locale.ENGLISH))));
            setProToHive(hiveTable);
            client.createTable(hiveTable);
          }
          return null;
        });
      } catch (TException | InterruptedException e) {
        throw new RuntimeException("Failed to create hive table:" + meta.getTableIdentifier(), e);
      }
      return new KeyedHiveTable(meta, tableLocation,
          primaryKeySpec, client, hiveClientPool, baseTable, changeTable);
    }

    @Override
    protected UnkeyedHiveTable createUnKeyedTable(TableMeta meta) {
      TableIdentifier tableIdentifier = TableIdentifier.of(meta.getTableIdentifier());
      String baseLocation = checkLocation(meta, MetaTableProperties.LOCATION_KEY_BASE);
      String tableLocation = checkLocation(meta, MetaTableProperties.LOCATION_KEY_TABLE);
      fillTableProperties(meta);
      String hiveLocation = meta.getProperties().get(HiveTableProperties.BASE_HIVE_LOCATION_ROOT);

      Table table = tableMetaStore.doAs(() -> {
        try {
          Table createTable = tables.create(schema, partitionSpec, meta.getProperties(), baseLocation);
          // set name mapping using true schema
          createTable.updateProperties().set(
              org.apache.iceberg.TableProperties.DEFAULT_NAME_MAPPING,
              NameMappingParser.toJson(MappingUtil.create(createTable.schema()))).commit();
          return createTable;
        } catch (Exception e) {
          throw new IllegalStateException("create table failed", e);
        }
      });
      try {
        hiveClientPool.run(client -> {
          if (allowExistedHiveTable) {
            org.apache.hadoop.hive.metastore.api.Table hiveTable = client.getTable(
                tableIdentifier.getDatabase(),
                tableIdentifier.getTableName());
            Map<String, String> hiveParameters = hiveTable.getParameters();
            hiveParameters.putAll(constructProperties());
            hiveTable.setParameters(hiveParameters);
            client.alterTable(tableIdentifier.getDatabase(), tableIdentifier.getTableName(), hiveTable);
          } else {
            org.apache.hadoop.hive.metastore.api.Table hiveTable = newHiveTable(meta);
            hiveTable.setSd(HiveTableUtil.storageDescriptor(schema, partitionSpec, hiveLocation,
                FileFormat.valueOf(PropertyUtil.propertyAsString(properties, TableProperties.BASE_FILE_FORMAT,
                    TableProperties.BASE_FILE_FORMAT_DEFAULT).toUpperCase(Locale.ENGLISH))));
            setProToHive(hiveTable);
            client.createTable(hiveTable);
          }
          return null;
        });
      } catch (TException | InterruptedException e) {
        throw new RuntimeException("Failed to create hive table:" + meta.getTableIdentifier(), e);
      }

      ArcticHadoopFileIO fileIO =
          ArcticFileIOs.buildRecoverableHadoopFileIO(tableIdentifier, tableLocation, meta.getProperties(),
              tableMetaStore, catalogMeta.getCatalogProperties());
      return new UnkeyedHiveTable(tableIdentifier, CatalogUtil.useArcticTableOperations(table, baseLocation, fileIO,
          tableMetaStore.getConfiguration()), fileIO, tableLocation, client, hiveClientPool,
          catalogMeta.getCatalogProperties());
    }

    private org.apache.hadoop.hive.metastore.api.Table newHiveTable(TableMeta meta) {
      final long currentTimeMillis = System.currentTimeMillis();

      org.apache.hadoop.hive.metastore.api.Table newTable = new org.apache.hadoop.hive.metastore.api.Table(
          meta.getTableIdentifier().getTableName(),
          meta.getTableIdentifier().getDatabase(),
          meta.getProperties().getOrDefault(TableProperties.OWNER, System.getProperty("user.name")),
          (int) currentTimeMillis / 1000,
          (int) currentTimeMillis / 1000,
          Integer.MAX_VALUE,
          null,
          HiveSchemaUtil.hivePartitionFields(schema, partitionSpec),
          new HashMap<>(),
          null,
          null,
          TableType.EXTERNAL_TABLE.toString());

      newTable.getParameters().put("EXTERNAL", "TRUE"); // using the external table type also requires this
      return newTable;
    }

    @Override
    protected void fillTableProperties(TableMeta meta) {
      super.fillTableProperties(meta);
      String tableLocation = checkLocation(meta, MetaTableProperties.LOCATION_KEY_TABLE);
      String hiveLocation = HiveTableUtil.hiveRootLocation(tableLocation);
      meta.putToProperties(HiveTableProperties.BASE_HIVE_LOCATION_ROOT, hiveLocation);
    }

    @Override
    protected String getDatabaseLocation() {
      try {
        return hiveClientPool.run(client -> client.getDatabase(identifier.getDatabase()).getLocationUri());
      } catch (TException | InterruptedException e) {
        throw new RuntimeException("Failed to get database location:" + identifier.getDatabase(), e);
      }
    }

    @Override
    protected void doRollbackCreateTable(TableMeta meta) {
      super.doRollbackCreateTable(meta);
      if (allowExistedHiveTable) {
        LOG.info("No need to drop hive table");
        com.netease.arctic.ams.api.TableIdentifier tableIdentifier = meta.getTableIdentifier();
        try {
          hiveClientPool.run(client -> {
            org.apache.hadoop.hive.metastore.api.Table hiveTable = client.getTable(
                tableIdentifier.getDatabase(),
                tableIdentifier.getTableName());
            Map<String, String> hiveParameters = hiveTable.getParameters();
            hiveParameters.remove(HiveTableProperties.ARCTIC_TABLE_FLAG);
            client.alterTable(tableIdentifier.getDatabase(), tableIdentifier.getTableName(), hiveTable);
            return null;
          });
        } catch (TException | InterruptedException e) {
          LOG.warn("Failed to alter hive table while rolling back create table operation", e);
        }
      } else {
        try {
          hiveClientPool.run(client -> {
            client.dropTable(
                meta.getTableIdentifier().getDatabase(),
                meta.getTableIdentifier().getTableName(),
                true,
                true);
            return null;
          });
        } catch (TException | InterruptedException e) {
          LOG.warn("Failed to drop hive table while rolling back create table operation", e);
        }
      }
    }

    private void setProToHive(org.apache.hadoop.hive.metastore.api.Table hiveTable) {
      Map<String, String> parameters = constructProperties();
      hiveTable.setParameters(parameters);
    }

    private Map<String, String> constructProperties() {
      Map<String, String> parameters = new HashMap<>();
      parameters.put(HiveTableProperties.ARCTIC_TABLE_FLAG, "true");
      parameters.put(HiveTableProperties.ARCTIC_TABLE_PRIMARY_KEYS, primaryKeySpec.description());
      return parameters;
    }
  }
}<|MERGE_RESOLUTION|>--- conflicted
+++ resolved
@@ -174,15 +174,10 @@
     String baseLocation = checkLocation(tableMeta, MetaTableProperties.LOCATION_KEY_BASE);
     String changeLocation = checkLocation(tableMeta, MetaTableProperties.LOCATION_KEY_CHANGE);
 
-<<<<<<< HEAD
     ArcticHadoopFileIO fileIO =
         ArcticFileIOs.buildRecoverableHadoopFileIO(tableIdentifier, tableLocation, tableMeta.getProperties(),
             tableMetaStore, catalogMeta.getCatalogProperties());
-=======
-    ArcticFileIO fileIO = ArcticFileIOs.buildTableFileIO(tableIdentifier, tableLocation, tableMeta.getProperties(),
-        tableMetaStore, catalogMeta.getCatalogProperties());
     checkPrivilege(fileIO, baseLocation);
->>>>>>> e85758f9
     Table baseIcebergTable = tableMetaStore.doAs(() -> tables.load(baseLocation));
     UnkeyedHiveTable baseTable = new KeyedHiveTable.HiveBaseInternalTable(tableIdentifier,
         CatalogUtil.useArcticTableOperations(baseIcebergTable, baseLocation, fileIO, tableMetaStore.getConfiguration()),
@@ -202,18 +197,12 @@
     TableIdentifier tableIdentifier = TableIdentifier.of(tableMeta.getTableIdentifier());
     String baseLocation = checkLocation(tableMeta, MetaTableProperties.LOCATION_KEY_BASE);
     String tableLocation = checkLocation(tableMeta, MetaTableProperties.LOCATION_KEY_TABLE);
-<<<<<<< HEAD
     Table table = tableMetaStore.doAs(() -> tables.load(baseLocation));
 
     ArcticHadoopFileIO fileIO =
         ArcticFileIOs.buildRecoverableHadoopFileIO(tableIdentifier, tableLocation, tableMeta.getProperties(),
             tableMetaStore, catalogMeta.getCatalogProperties());
-=======
-    ArcticFileIO fileIO = ArcticFileIOs.buildTableFileIO(tableIdentifier, tableLocation, tableMeta.getProperties(),
-            tableMetaStore, catalogMeta.getCatalogProperties());
     checkPrivilege(fileIO, baseLocation);
-    Table table = tableMetaStore.doAs(() -> tables.load(baseLocation));
->>>>>>> e85758f9
     return new UnkeyedHiveTable(tableIdentifier, CatalogUtil.useArcticTableOperations(table, baseLocation,
         fileIO, tableMetaStore.getConfiguration()), fileIO, tableLocation, client, hiveClientPool,
         catalogMeta.getCatalogProperties());
@@ -222,6 +211,7 @@
   public HMSClientPool getHMSClient() {
     return hiveClientPool;
   }
+
 
   class ArcticHiveTableBuilder extends ArcticTableBuilder {
 
