/*
 * Licensed to the Apache Software Foundation (ASF) under one
 * or more contributor license agreements.  See the NOTICE file
 * distributed with this work for additional information
 * regarding copyright ownership.  The ASF licenses this file
 * to you under the Apache License, Version 2.0 (the
 * "License"); you may not use this file except in compliance
 * with the License.  You may obtain a copy of the License at
 *
 *     http://www.apache.org/licenses/LICENSE-2.0
 *
 * Unless required by applicable law or agreed to in writing, software
 * distributed under the License is distributed on an "AS IS" BASIS,
 * WITHOUT WARRANTIES OR CONDITIONS OF ANY KIND, either express or implied.
 * See the License for the specific language governing permissions and
 * limitations under the License.
 */

package com.netease.arctic.hive.catalog;

import com.netease.arctic.AmsClient;
import com.netease.arctic.ams.api.CatalogMeta;
import com.netease.arctic.ams.api.TableMeta;
import com.netease.arctic.catalog.BasicArcticCatalog;
import com.netease.arctic.catalog.MixedTables;
import com.netease.arctic.hive.CachedHiveClientPool;
import com.netease.arctic.hive.HMSClient;
import com.netease.arctic.hive.HMSClientPool;
import com.netease.arctic.hive.HiveTableProperties;
import com.netease.arctic.hive.utils.HiveSchemaUtil;
import com.netease.arctic.table.PrimaryKeySpec;
import com.netease.arctic.table.TableBuilder;
import com.netease.arctic.table.TableIdentifier;
import com.netease.arctic.table.TableProperties;
import org.apache.hadoop.hive.metastore.api.AlreadyExistsException;
import org.apache.hadoop.hive.metastore.api.Database;
<<<<<<< HEAD
=======
import org.apache.hadoop.hive.metastore.api.NoSuchObjectException;
import org.apache.iceberg.FileFormat;
>>>>>>> dabaab78
import org.apache.iceberg.IcebergSchemaUtil;
import org.apache.iceberg.PartitionField;
import org.apache.iceberg.PartitionSpec;
import org.apache.iceberg.Schema;
import org.apache.iceberg.SortOrder;
import org.apache.iceberg.relocated.com.google.common.base.Preconditions;
import org.apache.thrift.TException;
import org.slf4j.Logger;
import org.slf4j.LoggerFactory;

import java.util.List;
import java.util.Locale;
import java.util.Map;

/**
 * Implementation of {@link com.netease.arctic.catalog.ArcticCatalog} to support Hive table as base store.
 */
public class ArcticHiveCatalog extends BasicArcticCatalog {

  private static final Logger LOG = LoggerFactory.getLogger(ArcticHiveCatalog.class);

  private CachedHiveClientPool hiveClientPool;

  @Override
  public void initialize(
      AmsClient client, CatalogMeta meta, Map<String, String> properties) {
    super.initialize(client, meta, properties);
    this.hiveClientPool = ((MixedHiveTables)tables).getHiveClientPool();
  }

  @Override
  protected MixedTables newMixedTables(CatalogMeta catalogMeta) {
    return new MixedHiveTables(catalogMeta);
  }

  @Override
  public List<String> listDatabases() {
    try {
      return hiveClientPool.run(HMSClient::getAllDatabases);
    } catch (TException | InterruptedException e) {
      throw new RuntimeException("Failed to list databases", e);
    }
  }

  @Override
  public void createDatabase(String databaseName) {
    try {
      hiveClientPool.run(client -> {
        Database database = new Database();
        database.setName(databaseName);
        client.createDatabase(database);
        return null;
      });
    } catch (AlreadyExistsException e) {
      throw new org.apache.iceberg.exceptions.AlreadyExistsException(
          e, "Database '%s' already exists!", databaseName);

    } catch (TException | InterruptedException e) {
      throw new RuntimeException("Failed to create database:" + databaseName, e);
    }
  }

  /**
   * HMS is case-insensitive for table name and database
   */
  @Override
  protected TableMeta getArcticTableMeta(TableIdentifier identifier) {
    return super.getArcticTableMeta(identifier.toLowCaseIdentifier());
  }

  @Override
  public void dropDatabase(String databaseName) {
    try {
      hiveClientPool.run(client -> {
        client.dropDatabase(databaseName,
            false /* deleteData */,
            false /* ignoreUnknownDb */,
            false /* cascade */);
        return null;
      });
    } catch (TException | InterruptedException e) {
      throw new RuntimeException("Failed to drop database:" + databaseName, e);
    }
  }

<<<<<<< HEAD
=======
  @Override
  protected void doDropTable(TableMeta meta, boolean purge) {
    // drop hive table operation will only delete hive table metadata
    // delete data files operation will use BasicArcticCatalog
    try {
      hiveClientPool.run(client -> {
        client.dropTable(meta.getTableIdentifier().getDatabase(),
            meta.getTableIdentifier().getTableName(),
            false /* deleteData */,
            false /* ignoreUnknownTab */);
        return null;
      });
    } catch (NoSuchObjectException e) {
      // pass
    } catch (TException | InterruptedException e) {
      throw new RuntimeException("Failed to drop table:" + meta.getTableIdentifier(), e);
    }
    super.doDropTable(meta, purge);
  }

>>>>>>> dabaab78
  public void dropTableButNotDropHiveTable(TableIdentifier tableIdentifier) {
    TableMeta meta = getArcticTableMeta(tableIdentifier);
    super.doDropTable(meta, false);
  }

  @Override
  public TableBuilder newTableBuilder(
      TableIdentifier identifier, Schema schema) {
    return new ArcticHiveTableBuilder(identifier, schema);
  }

<<<<<<< HEAD
=======
  /**
   * we check the privilege by calling existing method, the method will throw the UncheckedIOException Exception
   */
  private void checkPrivilege(ArcticFileIO fileIO, String fileLocation) {
    if (!fileIO.exists(fileLocation)) {
      throw new NoSuchTableException("Table's base location %s does not exist ", fileLocation);
    }
  }

  @Override
  protected KeyedHiveTable loadKeyedTable(TableMeta tableMeta) {
    TableIdentifier tableIdentifier = TableIdentifier.of(tableMeta.getTableIdentifier());
    String tableLocation = checkLocation(tableMeta, MetaTableProperties.LOCATION_KEY_TABLE);
    String baseLocation = checkLocation(tableMeta, MetaTableProperties.LOCATION_KEY_BASE);
    String changeLocation = checkLocation(tableMeta, MetaTableProperties.LOCATION_KEY_CHANGE);

    ArcticFileIO fileIO = ArcticFileIOs.buildTableFileIO(tableIdentifier, tableLocation, tableMeta.getProperties(),
        tableMetaStore, catalogMeta.getCatalogProperties());
    checkPrivilege(fileIO, baseLocation);
    Table baseIcebergTable = tableMetaStore.doAs(() -> tables.load(baseLocation));
    UnkeyedHiveTable baseTable = new KeyedHiveTable.HiveBaseInternalTable(tableIdentifier,
        CatalogUtil.useArcticTableOperations(baseIcebergTable, baseLocation, fileIO, tableMetaStore.getConfiguration()),
        fileIO, tableLocation, client, hiveClientPool, catalogMeta.getCatalogProperties(), false);

    Table changeIcebergTable = tableMetaStore.doAs(() -> tables.load(changeLocation));
    ChangeTable changeTable = new KeyedHiveTable.HiveChangeInternalTable(tableIdentifier,
        CatalogUtil.useArcticTableOperations(changeIcebergTable, changeLocation, fileIO,
            tableMetaStore.getConfiguration()),
        fileIO, client, catalogMeta.getCatalogProperties());
    return new KeyedHiveTable(tableMeta, tableLocation,
        buildPrimaryKeySpec(baseTable.schema(), tableMeta), client, hiveClientPool, baseTable, changeTable);
  }

  @Override
  protected UnkeyedHiveTable loadUnKeyedTable(TableMeta tableMeta) {
    TableIdentifier tableIdentifier = TableIdentifier.of(tableMeta.getTableIdentifier());
    String baseLocation = checkLocation(tableMeta, MetaTableProperties.LOCATION_KEY_BASE);
    String tableLocation = checkLocation(tableMeta, MetaTableProperties.LOCATION_KEY_TABLE);
    ArcticFileIO fileIO = ArcticFileIOs.buildTableFileIO(tableIdentifier, tableLocation, tableMeta.getProperties(),
        tableMetaStore, catalogMeta.getCatalogProperties());
    checkPrivilege(fileIO, baseLocation);
    Table table = tableMetaStore.doAs(() -> tables.load(baseLocation));
    return new UnkeyedHiveTable(tableIdentifier, CatalogUtil.useArcticTableOperations(table, baseLocation,
        fileIO, tableMetaStore.getConfiguration()), fileIO, tableLocation, client, hiveClientPool,
        catalogMeta.getCatalogProperties());
  }

>>>>>>> dabaab78
  public HMSClientPool getHMSClient() {
    return hiveClientPool;
  }


  class ArcticHiveTableBuilder extends ArcticTableBuilder {

    public ArcticHiveTableBuilder(TableIdentifier identifier, Schema schema) {
      super(identifier.toLowCaseIdentifier(), HiveSchemaUtil.changeFieldNameToLowercase(schema));
    }

    boolean allowExistedHiveTable = false;

    @Override
    public TableBuilder withPartitionSpec(PartitionSpec partitionSpec) {
      return super.withPartitionSpec(IcebergSchemaUtil.copyPartitionSpec(partitionSpec, schema));
    }

    @Override
    public TableBuilder withSortOrder(SortOrder sortOrder) {
      return super.withSortOrder(IcebergSchemaUtil.copySortOrderSpec(sortOrder, schema));
    }

    @Override
    public TableBuilder withPrimaryKeySpec(PrimaryKeySpec primaryKeySpec) {
      PrimaryKeySpec.Builder builder = PrimaryKeySpec.builderFor(schema);
      primaryKeySpec.fields().forEach(primaryKeyField -> builder.addColumn(primaryKeyField.fieldName().toLowerCase(
          Locale.ROOT)));
      return super.withPrimaryKeySpec(builder.build());
    }

    @Override
    public TableBuilder withProperty(String key, String value) {
      if (key.equals(HiveTableProperties.ALLOW_HIVE_TABLE_EXISTED) && value.equals("true")) {
        allowExistedHiveTable = true;
        super.withProperty(key, value);
      } else if (key.equals(TableProperties.TABLE_EVENT_TIME_FIELD)) {
        super.withProperty(key, value.toLowerCase(Locale.ROOT));
      } else {
        super.withProperty(key, value);
      }
      return this;
    }

    @Override
    public TableBuilder withProperties(Map<String, String> properties) {
      properties.forEach(this::withProperty);
      return this;
    }

    @Override
    protected void doCreateCheck() {

      super.doCreateCheck();
      try {
        if (allowExistedHiveTable) {
          LOG.info("No need to check hive table exist");
        } else {
          org.apache.hadoop.hive.metastore.api.Table hiveTable =
              hiveClientPool.run(client -> client.getTable(
                  identifier.getDatabase(),
                  identifier.getTableName()));
          if (hiveTable != null) {
            throw new IllegalArgumentException("Table is already existed in hive meta store:" + identifier);
          }
        }
      } catch (org.apache.hadoop.hive.metastore.api.NoSuchObjectException noSuchObjectException) {
        // ignore this exception
      } catch (TException | InterruptedException e) {
        throw new RuntimeException("Failed to check table exist:" + identifier, e);
      }
      if (!partitionSpec.isUnpartitioned()) {
        for (PartitionField partitionField : partitionSpec.fields()) {
          if (!partitionField.transform().isIdentity()) {
            throw new IllegalArgumentException("Unsupported partition transform:" +
                partitionField.transform().toString());
          }
          Preconditions.checkArgument(schema.columns().indexOf(schema.findField(partitionField.sourceId())) >=
              (schema.columns().size() - partitionSpec.fields().size()), "Partition field should be at last of " +
              "schema");
        }
      }
    }

    @Override
    protected String getDatabaseLocation() {
      try {
        return hiveClientPool.run(client -> client.getDatabase(identifier.getDatabase()).getLocationUri());
      } catch (TException | InterruptedException e) {
        throw new RuntimeException("Failed to get database location:" + identifier.getDatabase(), e);
      }
    }

    @Override
    protected void doRollbackCreateTable(TableMeta meta) {
      super.doRollbackCreateTable(meta);
      if (allowExistedHiveTable) {
        LOG.info("No need to drop hive table");
        com.netease.arctic.ams.api.TableIdentifier tableIdentifier = meta.getTableIdentifier();
        try {
          hiveClientPool.run(client -> {
            org.apache.hadoop.hive.metastore.api.Table hiveTable = client.getTable(tableIdentifier.getDatabase(),
                tableIdentifier.getTableName());
            Map<String, String> hiveParameters = hiveTable.getParameters();
            hiveParameters.remove(HiveTableProperties.ARCTIC_TABLE_FLAG);
            client.alterTable(tableIdentifier.getDatabase(), tableIdentifier.getTableName(), hiveTable);
            return null;
          });
        } catch (TException | InterruptedException e) {
          LOG.warn("Failed to alter hive table while rolling back create table operation", e);
        }
      } else {
        try {
          hiveClientPool.run(client -> {
            client.dropTable(
                meta.getTableIdentifier().getDatabase(),
                meta.getTableIdentifier().getTableName(),
                true,
                true);
            return null;
          });
        } catch (TException | InterruptedException e) {
          LOG.warn("Failed to drop hive table while rolling back create table operation", e);
        }
      }
    }
  }
}<|MERGE_RESOLUTION|>--- conflicted
+++ resolved
@@ -34,11 +34,6 @@
 import com.netease.arctic.table.TableProperties;
 import org.apache.hadoop.hive.metastore.api.AlreadyExistsException;
 import org.apache.hadoop.hive.metastore.api.Database;
-<<<<<<< HEAD
-=======
-import org.apache.hadoop.hive.metastore.api.NoSuchObjectException;
-import org.apache.iceberg.FileFormat;
->>>>>>> dabaab78
 import org.apache.iceberg.IcebergSchemaUtil;
 import org.apache.iceberg.PartitionField;
 import org.apache.iceberg.PartitionSpec;
@@ -124,29 +119,6 @@
     }
   }
 
-<<<<<<< HEAD
-=======
-  @Override
-  protected void doDropTable(TableMeta meta, boolean purge) {
-    // drop hive table operation will only delete hive table metadata
-    // delete data files operation will use BasicArcticCatalog
-    try {
-      hiveClientPool.run(client -> {
-        client.dropTable(meta.getTableIdentifier().getDatabase(),
-            meta.getTableIdentifier().getTableName(),
-            false /* deleteData */,
-            false /* ignoreUnknownTab */);
-        return null;
-      });
-    } catch (NoSuchObjectException e) {
-      // pass
-    } catch (TException | InterruptedException e) {
-      throw new RuntimeException("Failed to drop table:" + meta.getTableIdentifier(), e);
-    }
-    super.doDropTable(meta, purge);
-  }
-
->>>>>>> dabaab78
   public void dropTableButNotDropHiveTable(TableIdentifier tableIdentifier) {
     TableMeta meta = getArcticTableMeta(tableIdentifier);
     super.doDropTable(meta, false);
@@ -158,56 +130,6 @@
     return new ArcticHiveTableBuilder(identifier, schema);
   }
 
-<<<<<<< HEAD
-=======
-  /**
-   * we check the privilege by calling existing method, the method will throw the UncheckedIOException Exception
-   */
-  private void checkPrivilege(ArcticFileIO fileIO, String fileLocation) {
-    if (!fileIO.exists(fileLocation)) {
-      throw new NoSuchTableException("Table's base location %s does not exist ", fileLocation);
-    }
-  }
-
-  @Override
-  protected KeyedHiveTable loadKeyedTable(TableMeta tableMeta) {
-    TableIdentifier tableIdentifier = TableIdentifier.of(tableMeta.getTableIdentifier());
-    String tableLocation = checkLocation(tableMeta, MetaTableProperties.LOCATION_KEY_TABLE);
-    String baseLocation = checkLocation(tableMeta, MetaTableProperties.LOCATION_KEY_BASE);
-    String changeLocation = checkLocation(tableMeta, MetaTableProperties.LOCATION_KEY_CHANGE);
-
-    ArcticFileIO fileIO = ArcticFileIOs.buildTableFileIO(tableIdentifier, tableLocation, tableMeta.getProperties(),
-        tableMetaStore, catalogMeta.getCatalogProperties());
-    checkPrivilege(fileIO, baseLocation);
-    Table baseIcebergTable = tableMetaStore.doAs(() -> tables.load(baseLocation));
-    UnkeyedHiveTable baseTable = new KeyedHiveTable.HiveBaseInternalTable(tableIdentifier,
-        CatalogUtil.useArcticTableOperations(baseIcebergTable, baseLocation, fileIO, tableMetaStore.getConfiguration()),
-        fileIO, tableLocation, client, hiveClientPool, catalogMeta.getCatalogProperties(), false);
-
-    Table changeIcebergTable = tableMetaStore.doAs(() -> tables.load(changeLocation));
-    ChangeTable changeTable = new KeyedHiveTable.HiveChangeInternalTable(tableIdentifier,
-        CatalogUtil.useArcticTableOperations(changeIcebergTable, changeLocation, fileIO,
-            tableMetaStore.getConfiguration()),
-        fileIO, client, catalogMeta.getCatalogProperties());
-    return new KeyedHiveTable(tableMeta, tableLocation,
-        buildPrimaryKeySpec(baseTable.schema(), tableMeta), client, hiveClientPool, baseTable, changeTable);
-  }
-
-  @Override
-  protected UnkeyedHiveTable loadUnKeyedTable(TableMeta tableMeta) {
-    TableIdentifier tableIdentifier = TableIdentifier.of(tableMeta.getTableIdentifier());
-    String baseLocation = checkLocation(tableMeta, MetaTableProperties.LOCATION_KEY_BASE);
-    String tableLocation = checkLocation(tableMeta, MetaTableProperties.LOCATION_KEY_TABLE);
-    ArcticFileIO fileIO = ArcticFileIOs.buildTableFileIO(tableIdentifier, tableLocation, tableMeta.getProperties(),
-        tableMetaStore, catalogMeta.getCatalogProperties());
-    checkPrivilege(fileIO, baseLocation);
-    Table table = tableMetaStore.doAs(() -> tables.load(baseLocation));
-    return new UnkeyedHiveTable(tableIdentifier, CatalogUtil.useArcticTableOperations(table, baseLocation,
-        fileIO, tableMetaStore.getConfiguration()), fileIO, tableLocation, client, hiveClientPool,
-        catalogMeta.getCatalogProperties());
-  }
-
->>>>>>> dabaab78
   public HMSClientPool getHMSClient() {
     return hiveClientPool;
   }
