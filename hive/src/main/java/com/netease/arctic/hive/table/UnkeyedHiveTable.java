--- conflicted
+++ resolved
@@ -95,13 +95,13 @@
   }
 
   @Override
-<<<<<<< HEAD
+  public TableFormat format() {
+    return TableFormat.MIXED_HIVE;
+  }
+
+  @Override
   public ArcticHadoopFileIO io() {
     return this.fileIO;
-=======
-  public TableFormat format() {
-    return TableFormat.MIXED_HIVE;
->>>>>>> 23b4651c
   }
 
   @Override
