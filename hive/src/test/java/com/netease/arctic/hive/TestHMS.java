--- conflicted
+++ resolved
@@ -34,6 +34,9 @@
   private static HMSMockServer SINGLETON;
   private static TemporaryFolder SINGLETON_FOLDER;
 
+  private final HMSMockServer mockHms;
+  private TemporaryFolder hmsFolder;
+
   static {
     try {
       if (SingletonResourceUtil.isUseSingletonResource()) {
@@ -45,9 +48,6 @@
       throw new UncheckedIOException(e);
     }
   }
-
-  private final HMSMockServer mockHms;
-  private TemporaryFolder hmsFolder;
 
   public TestHMS() {
     if (SingletonResourceUtil.isUseSingletonResource()) {
@@ -71,13 +71,12 @@
     return mockHms.getClient();
   }
 
-<<<<<<< HEAD
   public int getMetastorePort() {
     return mockHms.getMetastorePort();
-=======
+  }
+
   public String getWareHouseLocation() {
     return mockHms.getWareHouseLocation();
->>>>>>> 19ad87a7
   }
 
   @Override
