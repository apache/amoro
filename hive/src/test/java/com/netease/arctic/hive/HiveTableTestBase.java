/*
 * Licensed to the Apache Software Foundation (ASF) under one
 * or more contributor license agreements.  See the NOTICE file
 * distributed with this work for additional information
 * regarding copyright ownership.  The ASF licenses this file
 * to you under the Apache License, Version 2.0 (the
 * "License"); you may not use this file except in compliance
 * with the License.  You may obtain a copy of the License at
 *
 *     http://www.apache.org/licenses/LICENSE-2.0
 *
 * Unless required by applicable law or agreed to in writing, software
 * distributed under the License is distributed on an "AS IS" BASIS,
 * WITHOUT WARRANTIES OR CONDITIONS OF ANY KIND, either express or implied.
 * See the License for the specific language governing permissions and
 * limitations under the License.
 */

package com.netease.arctic.hive;

import com.netease.arctic.CatalogMetaTestUtil;
import com.netease.arctic.TableTestBase;
import com.netease.arctic.ams.api.CatalogMeta;
import com.netease.arctic.ams.api.MockArcticMetastoreServer;
import com.netease.arctic.ams.api.properties.CatalogMetaProperties;
import com.netease.arctic.catalog.CatalogLoader;
import com.netease.arctic.hive.catalog.ArcticHiveCatalog;
import com.netease.arctic.hive.table.KeyedHiveTable;
import com.netease.arctic.hive.table.UnkeyedHiveTable;
import com.netease.arctic.table.ArcticTable;
import com.netease.arctic.table.TableIdentifier;
import com.netease.arctic.table.UnkeyedTable;
import org.apache.hadoop.hive.metastore.api.Database;
import org.apache.hadoop.hive.metastore.api.Partition;
import org.apache.iceberg.DataFiles;
import org.apache.iceberg.PartitionSpec;
import org.apache.iceberg.Schema;
import org.apache.iceberg.StructLike;
import org.apache.iceberg.relocated.com.google.common.base.Joiner;
import org.apache.iceberg.relocated.com.google.common.collect.Lists;
import org.apache.iceberg.types.Types;
import org.apache.iceberg.util.StructLikeMap;
import org.apache.thrift.TException;
import org.junit.After;
import org.junit.AfterClass;
import org.junit.Assert;
import org.junit.Before;
import org.junit.BeforeClass;
import org.junit.rules.TemporaryFolder;
<<<<<<< HEAD
import org.slf4j.Logger;
import org.slf4j.LoggerFactory;
=======
>>>>>>> 3af897e6

import java.util.HashMap;
import java.util.List;
import java.util.Map;
import java.util.concurrent.atomic.AtomicInteger;

import static com.netease.arctic.ams.api.properties.CatalogMetaProperties.CATALOG_TYPE_HIVE;

public class HiveTableTestBase extends TableTestBase {
  public static final Logger LOG = LoggerFactory.getLogger(HiveTableTestBase.class);

  protected static final String HIVE_DB_NAME = "hivedb";
  protected static final String HIVE_CATALOG_NAME = "hive_catalog";
  protected static final AtomicInteger testCount = new AtomicInteger(0);

  protected static final TemporaryFolder tempFolder = new TemporaryFolder();

  protected static HMSMockServer hms;

  protected static final TableIdentifier HIVE_TABLE_ID =
      TableIdentifier.of(HIVE_CATALOG_NAME, HIVE_DB_NAME, "test_hive_table");
  protected static final TableIdentifier HIVE_PK_TABLE_ID =
      TableIdentifier.of(HIVE_CATALOG_NAME, HIVE_DB_NAME, "test_pk_hive_table");

  protected static final TableIdentifier UN_PARTITION_HIVE_TABLE_ID =
      TableIdentifier.of(HIVE_CATALOG_NAME, HIVE_DB_NAME, "un_partition_test_hive_table");
  protected static final TableIdentifier UN_PARTITION_HIVE_PK_TABLE_ID =
      TableIdentifier.of(HIVE_CATALOG_NAME, HIVE_DB_NAME, "un_partition_test_pk_hive_table");

  public static final Schema HIVE_TABLE_SCHEMA = new Schema(
      Types.NestedField.required(1, "id", Types.IntegerType.get()),
<<<<<<< HEAD
      Types.NestedField.required(2, "name", Types.StringType.get()),
      Types.NestedField.required(3, "op_time", Types.TimestampType.withoutZone()),
      Types.NestedField.required(4, "op_time_with_zone", Types.TimestampType.withZone()),
      Types.NestedField.required(5, "d", Types.DecimalType.of(10, 0))
=======
      Types.NestedField.required(2, "op_time", Types.TimestampType.withoutZone()),
      Types.NestedField.required(3, "op_time_with_zone", Types.TimestampType.withZone()),
      Types.NestedField.required(4, "d", Types.DecimalType.of(3, 0)),
      Types.NestedField.required(5, "name", Types.StringType.get())
>>>>>>> 3af897e6
  );

  protected static final PartitionSpec HIVE_SPEC =
      PartitionSpec.builderFor(HIVE_TABLE_SCHEMA).identity("name").build();

  protected ArcticHiveCatalog hiveCatalog;
  protected UnkeyedHiveTable testHiveTable;
  protected KeyedHiveTable testKeyedHiveTable;

  protected UnkeyedHiveTable testUnPartitionHiveTable;
  protected KeyedHiveTable testUnPartitionKeyedHiveTable;

  @BeforeClass
  public static void startMetastore() throws Exception {
    int ref = testCount.incrementAndGet();
    if (ref == 1){
      tempFolder.create();
      HiveTableTestBase.hms = new HMSMockServer(tempFolder.newFolder("hive"));
      hms.start();

      String dbPath = hms.getDatabasePath(HIVE_DB_NAME);
      Database db = new Database(HIVE_DB_NAME, "description", dbPath, new HashMap<>());
      hms.getClient().createDatabase(db);

      Map<String, String> storageConfig = new HashMap<>();
      storageConfig.put(
          CatalogMetaProperties.STORAGE_CONFIGS_KEY_TYPE,
          CatalogMetaProperties.STORAGE_CONFIGS_VALUE_TYPE_HDFS);
      storageConfig.put(CatalogMetaProperties.STORAGE_CONFIGS_KEY_CORE_SITE, MockArcticMetastoreServer.getHadoopSite());
      storageConfig.put(CatalogMetaProperties.STORAGE_CONFIGS_KEY_HDFS_SITE, MockArcticMetastoreServer.getHadoopSite());
      storageConfig.put(CatalogMetaProperties.STORAGE_CONFIGS_KEY_HIVE_SITE, CatalogMetaTestUtil.encodingSite(hms.hiveConf()));


      Map<String, String> authConfig = new HashMap<>();
      authConfig.put(CatalogMetaProperties.AUTH_CONFIGS_KEY_TYPE,
          CatalogMetaProperties.AUTH_CONFIGS_VALUE_TYPE_SIMPLE);
      authConfig.put(CatalogMetaProperties.AUTH_CONFIGS_KEY_HADOOP_USERNAME,
          System.getProperty("user.name"));

      Map<String, String> catalogProperties = new HashMap<>();

      CatalogMeta catalogMeta = new CatalogMeta(HIVE_CATALOG_NAME, CATALOG_TYPE_HIVE,
          storageConfig, authConfig, catalogProperties);
      AMS.createCatalogIfAbsent(catalogMeta);
    }
  }

  @AfterClass
  public static void stopMetastore() {
    int ref = testCount.decrementAndGet();
    if (ref == 0){
      hms.stop();
      HiveTableTestBase.hms = null;
      tempFolder.delete();
    }
  }

  @Before
  public void setupTables() throws Exception {
    hiveCatalog = (ArcticHiveCatalog) CatalogLoader.load(AMS.getUrl(HIVE_CATALOG_NAME));
    tableDir = temp.newFolder();

    testHiveTable = (UnkeyedHiveTable) hiveCatalog
        .newTableBuilder(HIVE_TABLE_ID, HIVE_TABLE_SCHEMA)
        .withPartitionSpec(HIVE_SPEC)
        .create().asUnkeyedTable();

    testUnPartitionHiveTable = (UnkeyedHiveTable) hiveCatalog
        .newTableBuilder(UN_PARTITION_HIVE_TABLE_ID, HIVE_TABLE_SCHEMA)
        .create().asUnkeyedTable();

    testKeyedHiveTable = (KeyedHiveTable) hiveCatalog
        .newTableBuilder(HIVE_PK_TABLE_ID, HIVE_TABLE_SCHEMA)
        .withPartitionSpec(HIVE_SPEC)
        .withPrimaryKeySpec(PRIMARY_KEY_SPEC)
        .create().asKeyedTable();

    testUnPartitionKeyedHiveTable = (KeyedHiveTable) hiveCatalog
        .newTableBuilder(UN_PARTITION_HIVE_PK_TABLE_ID, HIVE_TABLE_SCHEMA)
        .withPrimaryKeySpec(PRIMARY_KEY_SPEC)
        .create().asKeyedTable();
  }

  @After
  public void clearTable() {
    hiveCatalog.dropTable(HIVE_TABLE_ID, true);
    AMS.handler().getTableCommitMetas().remove(HIVE_TABLE_ID.buildTableIdentifier());

    hiveCatalog.dropTable(UN_PARTITION_HIVE_TABLE_ID, true);
    AMS.handler().getTableCommitMetas().remove(UN_PARTITION_HIVE_TABLE_ID.buildTableIdentifier());

    hiveCatalog.dropTable(HIVE_PK_TABLE_ID, true);
    AMS.handler().getTableCommitMetas().remove(HIVE_PK_TABLE_ID.buildTableIdentifier());

    hiveCatalog.dropTable(UN_PARTITION_HIVE_PK_TABLE_ID, true);
    AMS.handler().getTableCommitMetas().remove(UN_PARTITION_HIVE_PK_TABLE_ID.buildTableIdentifier());
  }


  public static String getPartitionPath(List<String> values, PartitionSpec spec) {
    List<String> nameValues = Lists.newArrayList();
    for (int i = 0; i < values.size(); i++) {
      String field = spec.fields().get(i).name();
      String value = values.get(i);
      nameValues.add(field + "=" + value);
    }
    return Joiner.on("/").join(nameValues);
  }

  public static StructLike getPartitionData(String partitionPath, PartitionSpec spec) {
    return DataFiles.data(spec, partitionPath);
  }

  /**
   * assert hive table partition location as expected
   */
  public static void assertHivePartitionLocations(Map<String, String> partitionLocations, ArcticTable table) throws TException {
    TableIdentifier identifier = table.id();
    final String database = identifier.getDatabase();
    final String tableName = identifier.getTableName();

    List<Partition> partitions = hms.getClient().listPartitions(
        database,
        tableName,
        (short) -1);

    Assert.assertEquals("expect " + partitionLocations.size() + " partition after first rewrite partition",
        partitionLocations.size(), partitions.size());

    UnkeyedTable unkeyedTable;
    if (table.isKeyedTable()) {
      unkeyedTable = table.asKeyedTable().baseTable();
    } else {
      unkeyedTable = table.asUnkeyedTable();
    }
    StructLikeMap<Map<String, String>> partitionProperties = unkeyedTable.partitionProperty();
    for (Partition p : partitions) {
      String valuePath = getPartitionPath(p.getValues(), table.spec());
      Assert.assertTrue("partition " + valuePath + " is not expected",
          partitionLocations.containsKey(valuePath));

      String locationExpect = partitionLocations.get(valuePath);
      String actualLocation = p.getSd().getLocation();
      Assert.assertTrue(
          "partition location is not expected, expect " + actualLocation + " end-with " + locationExpect,
          actualLocation.contains(locationExpect));
      Map<String, String> properties = partitionProperties.get(getPartitionData(valuePath, table.spec()));
      Assert.assertEquals("partition property hive location is not expected", actualLocation,
          properties.get(HiveTableProperties.PARTITION_PROPERTIES_KEY_HIVE_LOCATION));
      Assert.assertEquals("partition property transient_lastDdlTime is not expected",
          p.getParameters().get("transient_lastDdlTime"),
          properties.get(HiveTableProperties.PARTITION_PROPERTIES_KEY_TRANSIENT_TIME));
    }
  }
}<|MERGE_RESOLUTION|>--- conflicted
+++ resolved
@@ -47,11 +47,9 @@
 import org.junit.Before;
 import org.junit.BeforeClass;
 import org.junit.rules.TemporaryFolder;
-<<<<<<< HEAD
+import org.junit.rules.TemporaryFolder;
 import org.slf4j.Logger;
 import org.slf4j.LoggerFactory;
-=======
->>>>>>> 3af897e6
 
 import java.util.HashMap;
 import java.util.List;
@@ -83,17 +81,10 @@
 
   public static final Schema HIVE_TABLE_SCHEMA = new Schema(
       Types.NestedField.required(1, "id", Types.IntegerType.get()),
-<<<<<<< HEAD
-      Types.NestedField.required(2, "name", Types.StringType.get()),
-      Types.NestedField.required(3, "op_time", Types.TimestampType.withoutZone()),
-      Types.NestedField.required(4, "op_time_with_zone", Types.TimestampType.withZone()),
-      Types.NestedField.required(5, "d", Types.DecimalType.of(10, 0))
-=======
       Types.NestedField.required(2, "op_time", Types.TimestampType.withoutZone()),
       Types.NestedField.required(3, "op_time_with_zone", Types.TimestampType.withZone()),
-      Types.NestedField.required(4, "d", Types.DecimalType.of(3, 0)),
+      Types.NestedField.required(4, "d", Types.DecimalType.of(10, 0)),
       Types.NestedField.required(5, "name", Types.StringType.get())
->>>>>>> 3af897e6
   );
 
   protected static final PartitionSpec HIVE_SPEC =
