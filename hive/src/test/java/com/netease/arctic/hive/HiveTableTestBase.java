/*
 * Licensed to the Apache Software Foundation (ASF) under one
 * or more contributor license agreements.  See the NOTICE file
 * distributed with this work for additional information
 * regarding copyright ownership.  The ASF licenses this file
 * to you under the Apache License, Version 2.0 (the
 * "License"); you may not use this file except in compliance
 * with the License.  You may obtain a copy of the License at
 *
 *     http://www.apache.org/licenses/LICENSE-2.0
 *
 * Unless required by applicable law or agreed to in writing, software
 * distributed under the License is distributed on an "AS IS" BASIS,
 * WITHOUT WARRANTIES OR CONDITIONS OF ANY KIND, either express or implied.
 * See the License for the specific language governing permissions and
 * limitations under the License.
 */

package com.netease.arctic.hive;

import com.netease.arctic.CatalogMetaTestUtil;
import com.netease.arctic.TableTestBase;
import com.netease.arctic.ams.api.CatalogMeta;
import com.netease.arctic.ams.api.MockArcticMetastoreServer;
import com.netease.arctic.ams.api.properties.CatalogMetaProperties;
import com.netease.arctic.catalog.CatalogLoader;
import com.netease.arctic.hive.catalog.ArcticHiveCatalog;
import com.netease.arctic.hive.table.KeyedHiveTable;
import com.netease.arctic.hive.table.UnkeyedHiveTable;
import com.netease.arctic.table.ArcticTable;
import com.netease.arctic.table.TableIdentifier;
import com.netease.arctic.table.TableProperties;
import java.util.List;
import java.util.concurrent.atomic.AtomicInteger;

import com.netease.arctic.table.TableProperties;
import com.netease.arctic.table.UnkeyedTable;
import org.apache.hadoop.hive.metastore.api.Database;
import org.apache.hadoop.hive.metastore.api.Partition;
import org.apache.iceberg.DataFiles;
import org.apache.iceberg.PartitionSpec;
import org.apache.iceberg.StructLike;
import org.apache.iceberg.relocated.com.google.common.base.Joiner;
import org.apache.iceberg.relocated.com.google.common.collect.Lists;
import org.apache.iceberg.util.StructLikeMap;
import org.apache.thrift.TException;
import org.apache.iceberg.Schema;
import org.apache.iceberg.types.Types;
import org.junit.After;
import org.junit.AfterClass;
import org.junit.Assert;
import org.junit.Before;
import org.junit.BeforeClass;

import java.util.HashMap;
import java.util.Map;
import org.junit.rules.TemporaryFolder;

import static com.netease.arctic.ams.api.properties.CatalogMetaProperties.CATALOG_TYPE_HIVE;

public class HiveTableTestBase extends TableTestBase {
  protected static final String HIVE_DB_NAME = "hivedb";
  protected static final String HIVE_CATALOG_NAME = "hive_catalog";
  protected static final AtomicInteger testCount = new AtomicInteger(0);

  protected static final TemporaryFolder tempFolder = new TemporaryFolder();

  protected static HMSMockServer hms;

  protected static final TableIdentifier HIVE_TABLE_ID =
      TableIdentifier.of(HIVE_CATALOG_NAME, HIVE_DB_NAME, "test_hive_table");
  protected static final TableIdentifier HIVE_PK_TABLE_ID =
      TableIdentifier.of(HIVE_CATALOG_NAME, HIVE_DB_NAME, "test_pk_hive_table");

  protected static final TableIdentifier UN_PARTITION_HIVE_TABLE_ID =
      TableIdentifier.of(HIVE_CATALOG_NAME, HIVE_DB_NAME, "un_partition_test_hive_table");
  protected static final TableIdentifier UN_PARTITION_HIVE_PK_TABLE_ID =
      TableIdentifier.of(HIVE_CATALOG_NAME, HIVE_DB_NAME, "un_partition_test_pk_hive_table");

  public static final Schema HIVE_TABLE_SCHEMA = new Schema(
      Types.NestedField.required(1, "id", Types.IntegerType.get()),
      Types.NestedField.required(2, "name", Types.StringType.get()),
      Types.NestedField.required(3, "op_time", Types.TimestampType.withoutZone()),
      Types.NestedField.required(4, "op_time_with_zone", Types.TimestampType.withZone()),
      Types.NestedField.required(5, "d", Types.DecimalType.of(3, 0))
  );

  protected static final PartitionSpec HIVE_SPEC =
      PartitionSpec.builderFor(HIVE_TABLE_SCHEMA).identity("name").build();

  protected ArcticHiveCatalog hiveCatalog;
  protected UnkeyedHiveTable testHiveTable;
  protected KeyedHiveTable testKeyedHiveTable;

  protected UnkeyedHiveTable testUnPartitionHiveTable;
  protected KeyedHiveTable testUnPartitionKeyedHiveTable;

  @BeforeClass
  public static void startMetastore() throws Exception {
    int ref = testCount.incrementAndGet();
    if (ref == 1){
      tempFolder.create();
      HiveTableTestBase.hms = new HMSMockServer(tempFolder.newFolder("hive"));
      hms.start();

      String dbPath = hms.getDatabasePath(HIVE_DB_NAME);
      Database db = new Database(HIVE_DB_NAME, "description", dbPath, new HashMap<>());
      hms.getClient().createDatabase(db);

      Map<String, String> storageConfig = new HashMap<>();
      storageConfig.put(
          CatalogMetaProperties.STORAGE_CONFIGS_KEY_TYPE,
          CatalogMetaProperties.STORAGE_CONFIGS_VALUE_TYPE_HDFS);
      storageConfig.put(CatalogMetaProperties.STORAGE_CONFIGS_KEY_CORE_SITE, MockArcticMetastoreServer.getHadoopSite());
      storageConfig.put(CatalogMetaProperties.STORAGE_CONFIGS_KEY_HDFS_SITE, MockArcticMetastoreServer.getHadoopSite());
      storageConfig.put(CatalogMetaProperties.STORAGE_CONFIGS_KEY_HIVE_SITE, CatalogMetaTestUtil.encodingSite(hms.hiveConf()));


      Map<String, String> authConfig = new HashMap<>();
      authConfig.put(CatalogMetaProperties.AUTH_CONFIGS_KEY_TYPE,
          CatalogMetaProperties.AUTH_CONFIGS_VALUE_TYPE_SIMPLE);
      authConfig.put(CatalogMetaProperties.AUTH_CONFIGS_KEY_HADOOP_USERNAME,
          System.getProperty("user.name"));

      Map<String, String> catalogProperties = new HashMap<>();

      CatalogMeta catalogMeta = new CatalogMeta(HIVE_CATALOG_NAME, CATALOG_TYPE_HIVE,
          storageConfig, authConfig, catalogProperties);
      AMS.createCatalogIfAbsent(catalogMeta);
    }
  }

  @AfterClass
  public static void stopMetastore() {
    int ref = testCount.decrementAndGet();
    if (ref == 0){
      hms.stop();
      HiveTableTestBase.hms = null;
      tempFolder.delete();
    }
  }

  @Before
  public void setupTables() throws Exception {
    hiveCatalog = (ArcticHiveCatalog) CatalogLoader.load(AMS.getUrl(HIVE_CATALOG_NAME));
    tableDir = temp.newFolder();

    testHiveTable = (UnkeyedHiveTable) hiveCatalog
        .newTableBuilder(HIVE_TABLE_ID, HIVE_TABLE_SCHEMA)
        .withPartitionSpec(HIVE_SPEC)
        .create().asUnkeyedTable();

    testUnPartitionHiveTable = (UnkeyedHiveTable) hiveCatalog
        .newTableBuilder(UN_PARTITION_HIVE_TABLE_ID, HIVE_TABLE_SCHEMA)
        .create().asUnkeyedTable();

    testKeyedHiveTable = (KeyedHiveTable) hiveCatalog
        .newTableBuilder(HIVE_PK_TABLE_ID, HIVE_TABLE_SCHEMA)
        .withPartitionSpec(HIVE_SPEC)
        .withPrimaryKeySpec(PRIMARY_KEY_SPEC)
        .create().asKeyedTable();

    testUnPartitionKeyedHiveTable = (KeyedHiveTable) hiveCatalog
        .newTableBuilder(UN_PARTITION_HIVE_PK_TABLE_ID, HIVE_TABLE_SCHEMA)
        .withPrimaryKeySpec(PRIMARY_KEY_SPEC)
        .create().asKeyedTable();
  }

  @After
  public void clearTable() {
    hiveCatalog.dropTable(HIVE_TABLE_ID, true);
    AMS.handler().getTableCommitMetas().remove(HIVE_TABLE_ID.buildTableIdentifier());

    hiveCatalog.dropTable(UN_PARTITION_HIVE_TABLE_ID, true);
    AMS.handler().getTableCommitMetas().remove(UN_PARTITION_HIVE_TABLE_ID.buildTableIdentifier());

    hiveCatalog.dropTable(HIVE_PK_TABLE_ID, true);
    AMS.handler().getTableCommitMetas().remove(HIVE_PK_TABLE_ID.buildTableIdentifier());

    hiveCatalog.dropTable(UN_PARTITION_HIVE_PK_TABLE_ID, true);
    AMS.handler().getTableCommitMetas().remove(UN_PARTITION_HIVE_PK_TABLE_ID.buildTableIdentifier());
  }


  public static String getPartitionPath(List<String> values, PartitionSpec spec) {
    List<String> nameValues = Lists.newArrayList();
    for (int i = 0; i < values.size(); i++) {
      String field = spec.fields().get(i).name();
      String value = values.get(i);
      nameValues.add(field + "=" + value);
    }
    return Joiner.on("/").join(nameValues);
  }

  public static StructLike getPartitionData(String partitionPath, PartitionSpec spec) {
    return DataFiles.data(spec, partitionPath);
  }

  /**
   * assert hive table partition location as expected
   */
  public static void assertHivePartitionLocations(Map<String, String> partitionLocations, ArcticTable table) throws TException {
    TableIdentifier identifier = table.id();
    final String database = identifier.getDatabase();
    final String tableName = identifier.getTableName();

    List<Partition> partitions = hms.getClient().listPartitions(
        database,
        tableName,
        (short) -1);

    Assert.assertEquals("expect " + partitionLocations.size() + " partition after first rewrite partition",
        partitionLocations.size(), partitions.size());

    UnkeyedTable unkeyedTable;
    if (table.isKeyedTable()) {
      unkeyedTable = table.asKeyedTable().baseTable();
    } else {
      unkeyedTable = table.asUnkeyedTable();
    }
    StructLikeMap<Map<String, String>> partitionProperties = unkeyedTable.partitionProperty();
    for (Partition p : partitions) {
      String valuePath = getPartitionPath(p.getValues(), table.spec());
      Assert.assertTrue("partition " + valuePath + " is not expected",
          partitionLocations.containsKey(valuePath));

      String locationExpect = partitionLocations.get(valuePath);
      String actualLocation = p.getSd().getLocation();
      Assert.assertTrue(
          "partition location is not expected, expect " + actualLocation + " end-with " + locationExpect,
          actualLocation.contains(locationExpect));
      Map<String, String> properties = partitionProperties.get(getPartitionData(valuePath, table.spec()));
<<<<<<< HEAD
      Assert.assertEquals("partition properties is not expected", actualLocation,
          properties.get(TableProperties.PARTITION_PROPERTIES_KEY_HIVE_LOCATION));
=======
      Assert.assertEquals("partition property hive location is not expected", actualLocation,
          properties.get(TableProperties.PARTITION_PROPERTIES_KEY_HIVE_LOCATION));
      Assert.assertEquals("partition property transient_lastDdlTime is not expected",
          p.getParameters().get("transient_lastDdlTime"),
          properties.get(TableProperties.PARTITION_PROPERTIES_KEY_TRANSIENT_TIME));
>>>>>>> fc527cf6
    }
  }
}<|MERGE_RESOLUTION|>--- conflicted
+++ resolved
@@ -30,31 +30,29 @@
 import com.netease.arctic.table.ArcticTable;
 import com.netease.arctic.table.TableIdentifier;
 import com.netease.arctic.table.TableProperties;
-import java.util.List;
-import java.util.concurrent.atomic.AtomicInteger;
-
-import com.netease.arctic.table.TableProperties;
 import com.netease.arctic.table.UnkeyedTable;
 import org.apache.hadoop.hive.metastore.api.Database;
 import org.apache.hadoop.hive.metastore.api.Partition;
 import org.apache.iceberg.DataFiles;
 import org.apache.iceberg.PartitionSpec;
+import org.apache.iceberg.Schema;
 import org.apache.iceberg.StructLike;
 import org.apache.iceberg.relocated.com.google.common.base.Joiner;
 import org.apache.iceberg.relocated.com.google.common.collect.Lists;
+import org.apache.iceberg.types.Types;
 import org.apache.iceberg.util.StructLikeMap;
 import org.apache.thrift.TException;
-import org.apache.iceberg.Schema;
-import org.apache.iceberg.types.Types;
 import org.junit.After;
 import org.junit.AfterClass;
 import org.junit.Assert;
 import org.junit.Before;
 import org.junit.BeforeClass;
+import org.junit.rules.TemporaryFolder;
 
 import java.util.HashMap;
+import java.util.List;
 import java.util.Map;
-import org.junit.rules.TemporaryFolder;
+import java.util.concurrent.atomic.AtomicInteger;
 
 import static com.netease.arctic.ams.api.properties.CatalogMetaProperties.CATALOG_TYPE_HIVE;
 
@@ -79,10 +77,10 @@
 
   public static final Schema HIVE_TABLE_SCHEMA = new Schema(
       Types.NestedField.required(1, "id", Types.IntegerType.get()),
-      Types.NestedField.required(2, "name", Types.StringType.get()),
-      Types.NestedField.required(3, "op_time", Types.TimestampType.withoutZone()),
-      Types.NestedField.required(4, "op_time_with_zone", Types.TimestampType.withZone()),
-      Types.NestedField.required(5, "d", Types.DecimalType.of(3, 0))
+      Types.NestedField.required(2, "op_time", Types.TimestampType.withoutZone()),
+      Types.NestedField.required(3, "op_time_with_zone", Types.TimestampType.withZone()),
+      Types.NestedField.required(4, "d", Types.DecimalType.of(3, 0)),
+      Types.NestedField.required(5, "name", Types.StringType.get())
   );
 
   protected static final PartitionSpec HIVE_SPEC =
@@ -230,16 +228,11 @@
           "partition location is not expected, expect " + actualLocation + " end-with " + locationExpect,
           actualLocation.contains(locationExpect));
       Map<String, String> properties = partitionProperties.get(getPartitionData(valuePath, table.spec()));
-<<<<<<< HEAD
-      Assert.assertEquals("partition properties is not expected", actualLocation,
-          properties.get(TableProperties.PARTITION_PROPERTIES_KEY_HIVE_LOCATION));
-=======
       Assert.assertEquals("partition property hive location is not expected", actualLocation,
           properties.get(TableProperties.PARTITION_PROPERTIES_KEY_HIVE_LOCATION));
       Assert.assertEquals("partition property transient_lastDdlTime is not expected",
           p.getParameters().get("transient_lastDdlTime"),
           properties.get(TableProperties.PARTITION_PROPERTIES_KEY_TRANSIENT_TIME));
->>>>>>> fc527cf6
     }
   }
 }