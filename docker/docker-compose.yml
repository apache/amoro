version: "3"
services:
  namenode:
<<<<<<< HEAD
    image: arctic163/namenode
=======
    image: arctic163/arctic-hadoop_2.8.4-namenode
>>>>>>> 2aacf67c
    hostname: namenode
    container_name: namenode
    networks:
      - arctic_network
    ports:
      - 50070:50070
      - 8020:8020
    env_file:
      - ./hadoop.env
    volumes:
      - ./data/hadoop/config:/etc/hadoop
      - ./data/hadoop/name:/hadoop/dfs/name


  datanode1:
<<<<<<< HEAD
    image: arctic163/datanode
=======
    image: arctic163/arctic-hadoop_2.8.4-datanode
>>>>>>> 2aacf67c
    container_name: datanode
    hostname: datanode
    volumes:
      - ./data/hadoop/node1:/hadoop/dfs/data
    networks:
      - arctic_network
    ports:
      - 50075:50075
      - 50010:50010
    depends_on:
      - namenode

  ams:
    image: arctic163/ams
    container_name: ams
    ports:
      - 1630:1630
      - 1260:1260
    networks:
      - arctic_network
    depends_on:
      - namenode
      - datanode

  flink:
    image: arctic163/flink
    container_name: arctic_flink
    ports:
      - 8081:8081
    networks:
      - arctic_network
    depends_on:
      - ams

networks:
  arctic_network:
    driver: bridge<|MERGE_RESOLUTION|>--- conflicted
+++ resolved
@@ -1,17 +1,15 @@
 version: "3"
 services:
   namenode:
-<<<<<<< HEAD
     image: arctic163/namenode
-=======
-    image: arctic163/arctic-hadoop_2.8.4-namenode
->>>>>>> 2aacf67c
     hostname: namenode
     container_name: namenode
+    environment:
+      - CLUSTER_NAME=demo-cluster
     networks:
       - arctic_network
     ports:
-      - 50070:50070
+      - 10070:50070
       - 8020:8020
     env_file:
       - ./hadoop.env
@@ -20,45 +18,42 @@
       - ./data/hadoop/name:/hadoop/dfs/name
 
 
-  datanode1:
-<<<<<<< HEAD
+  datanode:
     image: arctic163/datanode
-=======
-    image: arctic163/arctic-hadoop_2.8.4-datanode
->>>>>>> 2aacf67c
     container_name: datanode
+    environment:
+      - CLUSTER_NAME=demo-cluster
     hostname: datanode
     volumes:
-      - ./data/hadoop/node1:/hadoop/dfs/data
+      - ./data/hadoop/config:/etc/hadoop
+      - ./data/hadoop/node:/hadoop/dfs/data
     networks:
       - arctic_network
     ports:
-      - 50075:50075
-      - 50010:50010
+      - 10075:50075
+      - 10010:50010
     depends_on:
       - namenode
 
-  ams:
-    image: arctic163/ams
-    container_name: ams
-    ports:
-      - 1630:1630
-      - 1260:1260
-    networks:
-      - arctic_network
-    depends_on:
-      - namenode
-      - datanode
-
-  flink:
-    image: arctic163/flink
-    container_name: arctic_flink
-    ports:
-      - 8081:8081
-    networks:
-      - arctic_network
-    depends_on:
-      - ams
+#  ams:
+#    image: arctic163/ams
+#    container_name: ams
+#    ports:
+#      - 1630:1630
+#      - 1260:1260
+#    networks:
+#      - arctic_network
+#
+#
+#  flink:
+#    image: arctic163/flink
+#    container_name: flink
+#    ports:
+#      - 8081:8081
+#    networks:
+#      - arctic_network
+#    depends_on:
+#      - ams
 
 networks:
   arctic_network:
