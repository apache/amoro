#!/usr/bin/env bash
#
# Licensed to the Apache Software Foundation (ASF) under one
# or more contributor license agreements.  See the NOTICE file
# distributed with this work for additional information
# regarding copyright ownership.  The ASF licenses this file
# to you under the Apache License, Version 2.0 (the
# "License"); you may not use this file except in compliance
# with the License.  You may obtain a copy of the License at
#  *
#     http://www.apache.org/licenses/LICENSE-2.0
#  *
# Unless required by applicable law or agreed to in writing, software
# distributed under the License is distributed on an "AS IS" BASIS,
# WITHOUT WARRANTIES OR CONDITIONS OF ANY KIND, either express or implied.
# See the License for the specific language governing permissions and
# limitations under the License.
#

CURRENT_DIR="$( cd "$(dirname "$0")" ; pwd -P )"
PROJECT_HOME="$( cd "$CURRENT_DIR/../" ; pwd -P )"
export PROJECT_HOME

cd $CURRENT_DIR

AMORO_VERSION=`cat $PROJECT_HOME/pom.xml | grep 'amoro-parent' -C 3 | grep -Eo '<version>.*</version>' | awk -F'[><]' '{print $3}'`
FLINK_VERSION=1.15.3
HADOOP_VERSION=2.10.2
DEBIAN_MIRROR=http://deb.debian.org
APACHE_ARCHIVE=https://archive.apache.org/dist
OPTIMIZER_TARGET=${PROJECT_HOME}/ams/optimizer/flink-optimizer/target
OPTIMIZER_JOB=${OPTIMIZER_TARGET}/flink-optimizer-${AMORO_VERSION}-jar-with-dependencies.jar
AMORO_TAG=$AMORO_VERSION
ALSO_MAKE=true

function usage() {
    cat <<EOF
Usage: $0 [options] [image]
Build for Amoro demo docker images.

Images:
    quickdemo               Build Amoro QuickStart Image, for run flink ingestion job in quick-demo http://amoro.netease.com/quick-demo/
    namenode                Build a hadoop namenode container for quick start demo.
    datanode                Build a hadoop datanode container for quick start demo.
    optimizer-flink         Build official Amoro optimizer deployed with flink engine for production environments.
    amoro                   Build official Amoro image used for production environments.

Options:
    --flink-version         Flink binary release version, default is 1.15.3, format must be x.y.z
    --hadoop-version        Hadoop binary release version, default is 2.10.2, format must be x.y.z
    --apache-archive        Apache Archive url, default is https://archive.apache.org/dist
    --debian-mirror         Mirror url of debian, default is http://deb.debian.org
    --optimizer-job         Location of optimizer job
<<<<<<< HEAD
    --tag                   Tag for amoro/optimizer-flink/quickstart image.
=======
    --tag                   Tag for amoro/optimizer-flink/quickdemo image.
>>>>>>> 481b0d46
    --also-make             Also make amoro when build quickdemo, if set to false, it will pull from hub or use exists dependency.
    --dry-run               If this set to true, will not call 'docker build'
EOF
}


ACTION=amoro

i=1;
j=$#;
while [ $i -le $j ]; do
  case $1 in
    quickdemo|namenode|datanode|optimizer-flink|amoro)
    ACTION=$1;
    i=$((i+1))
    shift 1
    ;;

    '--flink-version')
    shift 1
    FLINK_VERSION=$1
    i=$((i+2))
    shift 1
    ;;

    "--hadoop-version")
    shift 1
    HADOOP_VERSION=$1
    i=$((i+2))
    shift 1
    ;;

    "--apache-archive")
    shift 1
    APACHE_ARCHIVE=$1
    i=$((i+2))
    shift 1
    ;;

    "--debian-mirror")
    shift 1
    DEBIAN_MIRROR=$1
    i=$((i+2))
    shift 1
    ;;

    "--optimizer-job")
    shift 1
    OPTIMIZER_JOB=$1
    i=$((i+2))
    ;;

    "--tag")
    shift 1
    AMORO_TAG=$1
    i=$((i+2))
    ;;

    "--also-make")
    shift 1
    ALSO_MAKE=$1
    i=$((i+2))
    ;;

    *)
      echo "Unknown args of $1"
      usage
      exit 1
    ;;
  esac
done

FLINK_MAJOR_VERSION=${FLINK_VERSION%.*}

function print_env() {
  echo "SET FLINK_VERSION=${FLINK_VERSION}"
  echo "SET FLINK_MAJOR_VERSION=${FLINK_MAJOR_VERSION}"
  echo "SET HADOOP_VERSION=${HADOOP_VERSION}"
  echo "SET APACHE_ARCHIVE=${APACHE_ARCHIVE}"
  echo "SET DEBIAN_MIRROR=${DEBIAN_MIRROR}"
  echo "SET AMORO_VERSION=${AMORO_VERSION}"
  echo "SET AMORO_TAG=${AMORO_TAG}"
}

# print_image $IMAGE_NAME $TAG
function print_image() {
   local image=$1
   local tag=$2
   echo "=============================================="
   echo "          $image:$tag               "
   echo "=============================================="
   echo "Start Build ${image}:${tag} Image"
}

function build_namenode() {
  echo "=============================================="
  echo "               arctic163/namenode     "
  echo "=============================================="
  echo "Start Build arctic163/namenode Image"

  set -x

  find ./namenode -name "*.sh" | dos2unix
  docker build -t arctic163/namenode \
    --build-arg HADOOP_VERSION=${HADOOP_VERSION} \
    --build-arg APACHE_ARCHIVE=${APACHE_ARCHIVE} \
    --build-arg DEBIAN_MIRROR=${DEBIAN_MIRROR} \
    namenode/.
}

function build_datanode() {
  echo "=============================================="
  echo "               arctic163/datanode     "
  echo "=============================================="
  echo "Start Build arctic163/datanode Image"

  set -x

  find ./datanode -name "*.sh" | dos2unix
  docker build -t arctic163/datanode \
    --build-arg HADOOP_VERSION=${HADOOP_VERSION} \
    --build-arg APACHE_ARCHIVE=${APACHE_ARCHIVE} \
    --build-arg DEBIAN_MIRROR=${DEBIAN_MIRROR} \
    datanode/.
}

function build_optimizer_flink() {
    local IMAGE_REF=arctic163/optimizer-flink${FLINK_MAJOR_VERSION}
    local IMAGE_TAG=$AMORO_TAG
    echo "=============================================="
    echo "           arctic163/optimizer-flink     "
    echo "=============================================="
    echo "Start Build ${IMAGE_REF}:${IMAGE_TAG} Image"

    FLINK_OPTIMIZER_JOB=${OPTIMIZER_JOB}

    if [ ! -f "${FLINK_OPTIMIZER_JOB}" ]; then
      BUILD_CMD="mvn clean package -pl ams/optimizer/flink-optimizer -am -e -DskipTests"
      echo "flink optimizer job not exists in ${FLINK_OPTIMIZER_JOB}"
      echo "please check the file or run '${BUILD_CMD}' first. "
      exit  1
    fi

    cp $FLINK_OPTIMIZER_JOB $CURRENT_DIR/optimizer-flink/optimizer-job.jar
    docker build -t ${IMAGE_REF}:${IMAGE_TAG} \
      --build-arg FLINK_VERSION=$FLINK_VERSION \
      optimizer-flink/.
}

function build_amoro() {
  local IMAGE_REF=arctic163/amoro
  local IMAGE_TAG=$AMORO_TAG
  print_image $IMAGE_REF $IMAGE_TAG

  local DIST_FILE=${PROJECT_HOME}/dist/target/amoro-${AMORO_VERSION}-bin.zip

  if [ ! -f "${DIST_FILE}" ]; then
    local BUILD_CMD="mvn clean package -am -e -pl dist -DskipTests "
    echo "Amoro dist package is not exists in ${DIST_FILE}"
    echo "please check file or run '$BUILD_CMD' first"
  fi

  set -x
  cd "$PROJECT_HOME" || exit
  docker build -t ${IMAGE_REF}:${IMAGE_TAG} \
    -f docker/amoro/Dockerfile .
  return $?
}

function build_quickdemo() {
    local IMAGE_REF=arctic163/quickdemo
    local IMAGE_TAG=$AMORO_TAG

    local FLINK_CONNECTOR_BINARY=${PROJECT_HOME}/flink/v${FLINK_MAJOR_VERSION}/flink-runtime/target/amoro-flink-runtime-${FLINK_MAJOR_VERSION}-${AMORO_VERSION}.jar

    if [ ! -f "${FLINK_CONNECTOR_BINARY}" ]; then
        echo "amoro-flink-connector not exists in ${FLINK_CONNECTOR_BINARY}, run 'mvn clean package -pl !trino' first. "
        exit  1
    fi

    if [ "${ALSO_MAKE}" == "true" ]; then
        echo "Build dependency Amoro image."
        build_amoro
        if [ "$?" -ne 0 ]; then
          echo "Build required Amor image failed."
          exit 1
        fi
    fi

    print_image $IMAGE_REF "$IMAGE_TAG"

    set -x
    cd "$PROJECT_HOME" || exit
<<<<<<< HEAD
    # dos2unix ${CURRENT_DIR}/quickstart/config.sh
=======

>>>>>>> 481b0d46
    docker build -t $IMAGE_REF:$IMAGE_TAG \
      --build-arg AMORO_TAG=${AMORO_TAG} \
      --build-arg DEBIAN_MIRROR=${DEBIAN_MIRROR} \
      --build-arg APACHE_ARCHIVE=${APACHE_ARCHIVE} \
      --build-arg FLINK_VERSION=${FLINK_VERSION} \
      -f docker/quickdemo/Dockerfile .
}


case "$ACTION" in
  quickdemo)
    print_env
    build_quickdemo
    ;;
  namenode)
    print_env
    build_namenode
    ;;
  datanode)
    print_env
    build_datanode
    ;;
  optimizer-flink)
    print_env
    build_optimizer_flink
    ;;
  amoro)
    print_env
    build_amoro
    ;;
  *)
    echo "Unknown image type: $ACTION"
    exit 1
    ;;
esac<|MERGE_RESOLUTION|>--- conflicted
+++ resolved
@@ -51,11 +51,7 @@
     --apache-archive        Apache Archive url, default is https://archive.apache.org/dist
     --debian-mirror         Mirror url of debian, default is http://deb.debian.org
     --optimizer-job         Location of optimizer job
-<<<<<<< HEAD
-    --tag                   Tag for amoro/optimizer-flink/quickstart image.
-=======
     --tag                   Tag for amoro/optimizer-flink/quickdemo image.
->>>>>>> 481b0d46
     --also-make             Also make amoro when build quickdemo, if set to false, it will pull from hub or use exists dependency.
     --dry-run               If this set to true, will not call 'docker build'
 EOF
@@ -249,11 +245,7 @@
 
     set -x
     cd "$PROJECT_HOME" || exit
-<<<<<<< HEAD
-    # dos2unix ${CURRENT_DIR}/quickstart/config.sh
-=======
-
->>>>>>> 481b0d46
+
     docker build -t $IMAGE_REF:$IMAGE_TAG \
       --build-arg AMORO_TAG=${AMORO_TAG} \
       --build-arg DEBIAN_MIRROR=${DEBIAN_MIRROR} \
