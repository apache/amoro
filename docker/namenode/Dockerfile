
#  Licensed to the Apache Software Foundation (ASF) under one
#  or more contributor license agreements.  See the NOTICE file
#  distributed with this work for additional information
#  regarding copyright ownership.  The ASF licenses this file
#  to you under the Apache License, Version 2.0 (the
#  "License"); you may not use this file except in compliance
#  with the License.  You may obtain a copy of the License at
#
#      http://www.apache.org/licenses/LICENSE-2.0
#
#  Unless required by applicable law or agreed to in writing, software
#  distributed under the License is distributed on an "AS IS" BASIS,
#  WITHOUT WARRANTIES OR CONDITIONS OF ANY KIND, either express or implied.
#  See the License for the specific language governing permissions and
# limitations under the License.
FROM openjdk:8u332-jdk
MAINTAINER Arctic
USER root

# Default to UTF-8 file.encoding
ENV LANG C.UTF-8

ARG HADOOP_VERSION=2.10.2
ARG APACHE_ARCHIVE=https://archive.apache.org/dist
ARG DEBIAN_MIRROR=http://deb.debian.org

ENV HADOOP_VERSION=${HADOOP_VERSION}
ENV HADOOP_URL=${APACHE_ARCHIVE}/hadoop/common/hadoop-${HADOOP_VERSION}/hadoop-${HADOOP_VERSION}.tar.gz
ENV HADOOP_WEBHDFS_PORT=50070


RUN sed -i "s#http://deb.debian.org#${DEBIAN_MIRROR}#g" /etc/apt/sources.list

RUN set -x \
    && DEBIAN_FRONTEND=noninteractive apt-get -yq update && apt-get -yq install curl wget netcat procps \
    && echo "Fetch URL2 is : ${HADOOP_URL}" \
    && curl -fSL "${HADOOP_URL}" -o /tmp/hadoop.tar.gz \
    && mkdir -p /opt/hadoop-$HADOOP_VERSION/logs \
    && tar -xvf /tmp/hadoop.tar.gz -C /opt/ \
    && rm /tmp/hadoop.tar.gz* \
    && ln -s /opt/hadoop-$HADOOP_VERSION/etc/hadoop /etc/hadoop \
    && cp /etc/hadoop/mapred-site.xml.template /etc/hadoop/mapred-site.xml \
    && mkdir /hadoop-data \
    && apt-get clean

ENV HADOOP_PREFIX=/opt/hadoop-$HADOOP_VERSION
ENV HADOOP_CONF_DIR=/etc/hadoop
ENV MULTIHOMED_NETWORK=1
ENV HADOOP_HOME=${HADOOP_PREFIX}
ENV HADOOP_INSTALL=${HADOOP_HOME}
ENV USER=root
ENV PATH /usr/bin:/bin:$HADOOP_PREFIX/bin/:$PATH

# Exposing a union of ports across hadoop versions
# Well known ports including ssh
EXPOSE 0-1024 4040 7000-10100 5000-5100 50000-50200 58188 58088 58042

ADD entrypoint.sh /entrypoint.sh
ADD export_container_ip.sh /usr/bin/
RUN chmod a+x /usr/bin/export_container_ip.sh \
    && chmod a+x /entrypoint.sh

<<<<<<< HEAD
=======
ENTRYPOINT ["/bin/bash", "/entrypoint.sh"]

ARG HADOOP_WEBHDFS_PORT=50070
>>>>>>> 2aacf67c


ENV HDFS_CONF_dfs_namenode_name_dir=file:///hadoop/dfs/name
RUN mkdir -p /hadoop/dfs/name
VOLUME /hadoop/dfs/name

ADD run_nn.sh /run_nn.sh
RUN chmod a+x /run_nn.sh

CMD ["/run_nn.sh"]<|MERGE_RESOLUTION|>--- conflicted
+++ resolved
@@ -33,16 +33,18 @@
 RUN sed -i "s#http://deb.debian.org#${DEBIAN_MIRROR}#g" /etc/apt/sources.list
 
 RUN set -x \
-    && DEBIAN_FRONTEND=noninteractive apt-get -yq update && apt-get -yq install curl wget netcat procps \
+    && DEBIAN_FRONTEND=noninteractive apt-get -yq update && apt-get -yq install curl wget netcat procps dos2unix net-tools \
+    && apt-get clean
+
+RUN set -x \
     && echo "Fetch URL2 is : ${HADOOP_URL}" \
     && curl -fSL "${HADOOP_URL}" -o /tmp/hadoop.tar.gz \
     && mkdir -p /opt/hadoop-$HADOOP_VERSION/logs \
     && tar -xvf /tmp/hadoop.tar.gz -C /opt/ \
     && rm /tmp/hadoop.tar.gz* \
-    && ln -s /opt/hadoop-$HADOOP_VERSION/etc/hadoop /etc/hadoop \
-    && cp /etc/hadoop/mapred-site.xml.template /etc/hadoop/mapred-site.xml \
-    && mkdir /hadoop-data \
-    && apt-get clean
+    && mkdir /etc/hadoop \
+    && cp /opt/hadoop-$HADOOP_VERSION/etc/hadoop/mapred-site.xml.template /opt/hadoop-$HADOOP_VERSION/etc/hadoop/mapred-site.xml \
+    && mkdir /hadoop-data
 
 ENV HADOOP_PREFIX=/opt/hadoop-$HADOOP_VERSION
 ENV HADOOP_CONF_DIR=/etc/hadoop
@@ -59,14 +61,9 @@
 ADD entrypoint.sh /entrypoint.sh
 ADD export_container_ip.sh /usr/bin/
 RUN chmod a+x /usr/bin/export_container_ip.sh \
-    && chmod a+x /entrypoint.sh
-
-<<<<<<< HEAD
-=======
-ENTRYPOINT ["/bin/bash", "/entrypoint.sh"]
-
-ARG HADOOP_WEBHDFS_PORT=50070
->>>>>>> 2aacf67c
+    && chmod a+x /entrypoint.sh \
+    && dos2unix /usr/bin/export_container_ip.sh \
+    && dos2unix /entrypoint.sh
 
 
 ENV HDFS_CONF_dfs_namenode_name_dir=file:///hadoop/dfs/name
@@ -74,6 +71,6 @@
 VOLUME /hadoop/dfs/name
 
 ADD run_nn.sh /run_nn.sh
-RUN chmod a+x /run_nn.sh
+RUN chmod a+x /run_nn.sh && dos2unix /run_nn.sh
 
-CMD ["/run_nn.sh"]+CMD ["/bin/bash", "/entrypoint.sh"]