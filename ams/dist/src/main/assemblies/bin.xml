<!--
  ~ Licensed to the Apache Software Foundation (ASF) under one
  ~ or more contributor license agreements.  See the NOTICE file
  ~ distributed with this work for additional information
  ~ regarding copyright ownership.  The ASF licenses this file
  ~ to you under the Apache License, Version 2.0 (the
  ~ "License"); you may not use this file except in compliance
  ~ with the License.  You may obtain a copy of the License at
  ~
  ~     http://www.apache.org/licenses/LICENSE-2.0
  ~
  ~ Unless required by applicable law or agreed to in writing, software
  ~ distributed under the License is distributed on an "AS IS" BASIS,
  ~ WITHOUT WARRANTIES OR CONDITIONS OF ANY KIND, either express or implied.
  ~ See the License for the specific language governing permissions and
  ~ limitations under the License.
  -->
<assembly
        xmlns="http://maven.apache.org/plugins/maven-assembly-plugin/assembly/1.1.0"
        xmlns:xsi="http://www.w3.org/2001/XMLSchema-instance"
        xsi:schemaLocation="http://maven.apache.org/plugins/maven-assembly-plugin/assembly/1.1.0 http://maven.apache.org/xsd/assembly-1.1.0.xsd">
    <id>bin</id>
    <formats>
        <format>zip</format>
    </formats>

    <includeBaseDirectory>true</includeBaseDirectory>
    <baseDirectory>amoro-${project.version}</baseDirectory>

    <files>
        <file>
            <source>
                ../optimizer/flink-optimizer/target/flink-optimizer-${project.version}-jar-with-dependencies.jar
            </source>
            <outputDirectory>plugin/optimizer/flink</outputDirectory>
            <destName>optimizer-job.jar</destName>
            <fileMode>0644</fileMode>
        </file>
        <file>
            <source>
<<<<<<< HEAD
                ../optimizer/spark-optimizer/target/spark-optimizer-${project.version}-jar-with-dependencies.jar
=======
                ../metric-reporter/prometheus-reporter/target/prometheus-reporter-${project.version}-jar-with-dependencies.jar
            </source>
            <outputDirectory>plugin/metrics-reporter</outputDirectory>
            <destName>prometheus-reporter.jar</destName>
            <fileMode>0644</fileMode>
        </file>
        <file>
            <source>
                ../optimizer/spark-optimizer/target/spark-optimizer-${project.version}.jar
>>>>>>> ccf7ffd3
            </source>
            <outputDirectory>plugin/optimizer/spark</outputDirectory>
            <destName>optimizer-job.jar</destName>
            <fileMode>0644</fileMode>
        </file>
        <file>
            <source>../server/target/amoro-ams-server-${project.version}.jar</source>
            <outputDirectory>lib/</outputDirectory>
            <destName>amoro-ams-server-${project.version}.jar</destName>
            <fileMode>0644</fileMode>
        </file>
        <file>
            <source>src/main/arctic-bin/conf/config.yaml</source>
            <outputDirectory>conf</outputDirectory>
            <fileMode>0644</fileMode>
        </file>
    </files>
    <fileSets>
        <fileSet>
            <directory>src/main/arctic-bin/bin</directory>
            <outputDirectory>bin</outputDirectory>
            <fileMode>0755</fileMode>
            <lineEnding>unix</lineEnding>
        </fileSet>
        <fileSet>
            <directory>src/main/arctic-bin/conf</directory>
            <outputDirectory>conf</outputDirectory>
            <fileMode>0644</fileMode>
        </fileSet>
        <fileSet>
            <directory>../server/src/main/resources/mysql</directory>
            <outputDirectory>conf/mysql</outputDirectory>
            <fileMode>0644</fileMode>
        </fileSet>
        <fileSet>
            <directory>../server/src/main/resources/postgres</directory>
            <outputDirectory>conf/postgres</outputDirectory>
            <fileMode>0644</fileMode>
        </fileSet>
        <fileSet>
            <directory>../server/src/main/resources/derby</directory>
            <outputDirectory>conf/derby</outputDirectory>
            <fileMode>0644</fileMode>
        </fileSet>
        <fileSet>
            <directory>../server/target/amoro-ams-server-dependency/lib</directory>
            <outputDirectory>lib/</outputDirectory>
            <fileMode>0644</fileMode>
        </fileSet>
    </fileSets>
</assembly><|MERGE_RESOLUTION|>--- conflicted
+++ resolved
@@ -38,22 +38,18 @@
         </file>
         <file>
             <source>
-<<<<<<< HEAD
                 ../optimizer/spark-optimizer/target/spark-optimizer-${project.version}-jar-with-dependencies.jar
-=======
+            </source>
+            <outputDirectory>plugin/optimizer/spark</outputDirectory>
+            <destName>optimizer-job.jar</destName>
+            <fileMode>0644</fileMode>
+        </file>
+        <file>
+            <source>
                 ../metric-reporter/prometheus-reporter/target/prometheus-reporter-${project.version}-jar-with-dependencies.jar
             </source>
             <outputDirectory>plugin/metrics-reporter</outputDirectory>
             <destName>prometheus-reporter.jar</destName>
-            <fileMode>0644</fileMode>
-        </file>
-        <file>
-            <source>
-                ../optimizer/spark-optimizer/target/spark-optimizer-${project.version}.jar
->>>>>>> ccf7ffd3
-            </source>
-            <outputDirectory>plugin/optimizer/spark</outputDirectory>
-            <destName>optimizer-job.jar</destName>
             <fileMode>0644</fileMode>
         </file>
         <file>
