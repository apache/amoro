--- conflicted
+++ resolved
@@ -119,10 +119,6 @@
 #    zookeeper-address: 127.0.0.1:2181,127.0.0.1:2182,127.0.0.1:2183
 
 
-<<<<<<< HEAD
-
-=======
->>>>>>> 9703f152
 containers:
   - name: localContainer
     container-impl: com.netease.arctic.server.manager.LocalOptimizerContainer
