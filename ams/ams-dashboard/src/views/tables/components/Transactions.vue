--- conflicted
+++ resolved
@@ -27,10 +27,7 @@
         :columns="breadcrumbColumns"
         :data-source="breadcrumbDataSource"
         :pagination="breadcrumbPagination"
-<<<<<<< HEAD
-=======
         :loading="loading"
->>>>>>> af25e45b
         @change="change"
         class="g-mt-8"
       ></a-table>
