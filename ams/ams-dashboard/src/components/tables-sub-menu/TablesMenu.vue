<template>
  <div class="tables-menu g-flex">
    <div class="database-list">
      <div class="select-catalog g-flex-jsb">
        <span class="label">{{$t('cluster')}}</span>
        <a-select
          v-model:value="curCatalog"
          :options="catalogOptions"
          @change="catalogChange"
          :loading="catalogLoading"
          :getPopupContainer="getPopupContainer"
          />
      </div>
      <div class="list-wrap">
        <div class="add g-flex-jsb">
          <span class="label">{{$t('database', 2)}}</span>
          <!-- <plus-outlined @click="addDatabase" class="icon" /> -->
        </div>
        <div class="filter-wrap">
          <a-input-search
            v-model:value="DBSearchInput"
            :placeholder="placeholder.filterDBPh"
            @change="(val) => handleSearch('db',val)"
          >
            <template #prefix>
              <SearchOutlined />
            </template>
            <template #suffix v-if="DBSearchInput">
              <CloseCircleOutlined @click="clearSearch('db')" class="input-clear-icon" />
            </template>
          </a-input-search>
        </div>
        <u-loading v-if="loading" />
        <virtual-recycle-scroller :loading="loading" :items="databaseList" :activeItem="database" :itemSize="40" @mouseEnter="mouseEnter" iconName="database" />
      </div>
    </div>
    <div class="table-list">
      <div class="select-catalog"></div>
      <div class="list-wrap">
        <div class="add g-flex-jsb">
          <span class="label">{{$t('table', 2)}}</span>
          <!-- <plus-outlined @click="createTable" class="icon" /> -->
        </div>
        <div class="filter-wrap">
          <a-input-search
            v-model:value="tableSearchInput"
            :placeholder="placeholder.filterTablePh"
            @change="(val) => handleSearch('table', val)"
          >
            <template #prefix>
              <SearchOutlined />
            </template>
            <template #suffix v-if="tableSearchInput">
              <CloseCircleOutlined @click="clearSearch('table')" class="input-clear-icon" />
            </template>
          </a-input-search>
        </div>
        <u-loading v-if="tableLoading" />
        <virtual-recycle-scroller :loading="tableLoading" :items="tableList" :activeItem="tableName" :itemSize="40" @handleClickTable="handleClickTable" iconName="tableOutlined" />
      </div>
    </div>
  </div>
  <createDB-modal :visible="showCreateDBModal" :catalogOptions="catalogOptions" @cancel="cancel"></createDB-modal>
</template>

<script lang="ts">
import { defineComponent, onBeforeMount, reactive, toRefs } from 'vue'
import {
  // PlusOutlined,
  SearchOutlined,
  CloseCircleOutlined
} from '@ant-design/icons-vue'
import CreateDBModal from './CreateDB.vue'
import { useRoute, useRouter } from 'vue-router'
import { getCatalogList, getDatabaseList, getTableList } from '@/services/table.service'
import { ICatalogItem, ILableAndValue, IMap } from '@/types/common.type'
import { debounce } from '@/utils/index'
import { usePlaceholder } from '@/hooks/usePlaceholder'
import virtualRecycleScroller from '@/components/VirtualRecycleScroller.vue'

export default defineComponent({
  name: 'TablesMenu',
  components: {
    // PlusOutlined,
    SearchOutlined,
    CloseCircleOutlined,
    CreateDBModal,
    virtualRecycleScroller
  },
  emits: ['goCreatePage'],
  setup(props, { emit }) {
    const router = useRouter()
    const route = useRoute()
    const state = reactive({
      catalogLoading: false as boolean,
      DBSearchInput: '' as string,
      tableSearchInput: '' as string,
      curCatalog: '',
      database: '',
      tableName: '',
      catalogOptions: [] as ILableAndValue[],
      showCreateDBModal: false,
      loading: false,
      tableLoading: false,
      databaseList: [] as IMap<string>[],
      tableList: [] as IMap<string>[]
    })

    const placeholder = reactive(usePlaceholder())

    const handleSearch = (type: string) => {
      type === 'table' ? getSearchTableList() : getSearchDBList()
    }
    const clearSearch = (type: string) => {
      if (type === 'table') {
        state.tableSearchInput = ''
        getSearchTableList()
      } else {
        state.DBSearchInput = ''
        getSearchDBList()
      }
    }

    const getSearchTableList = debounce(() => {
      getAllTableList()
    })

    const getSearchDBList = debounce(() => {
      getAllDatabaseList(true)
    })

    const mouseEnter = debounce((item: string) => {
      if (state.database === item) {
        return
      }
      state.database = item
      state.tableName = ''
      getAllTableList()
    })

    const getPopupContainer = (triggerNode: Element) => {
      return triggerNode.parentNode
    }

    const clickDatabase = () => {

    }
    const catalogChange = (value: string) => {
      state.curCatalog = value
      state.databaseList.length = 0
      state.tableList.length = 0
      getAllDatabaseList()
    }
    const addDatabase = () => {
      state.showCreateDBModal = true
    }
    const cancel = () => {
      state.showCreateDBModal = false
    }
    const createTable = () => {
      emit('goCreatePage')
    }
    const handleClickTable = (item: string) => {
      state.tableName = item
      const pathQuery = {
        path: '/tables',
        query: {
          catalog: state.curCatalog,
          db: state.database,
          table: state.tableName
        }
      }
      if (route.path.indexOf('tables') > -1) {
        router.replace(pathQuery)
        return
      }
      router.push(pathQuery)
    }

    const getCatalogOps = () => {
      state.catalogLoading = true
      getCatalogList().then((res: ICatalogItem[]) => {
        if (!res) {
          return
        }
        state.catalogOptions = (res || []).map((ele: ICatalogItem) => ({
          value: ele.catalogName,
          label: ele.catalogName
        }))
        if (state.catalogOptions.length) {
          const query = route.query
          state.curCatalog = (query?.catalog)?.toString() || state.catalogOptions[0].value
        }
        getAllDatabaseList()
      }).finally(() => {
        state.catalogLoading = false
      })
    }

    const getAllDatabaseList = (isSearch = false) => {
      if (!state.curCatalog) {
        return
      }
      state.loading = true
      getDatabaseList({
        catalog: state.curCatalog,
        keywords: state.DBSearchInput
      }).then((res: string[]) => {
        state.databaseList = (res || []).map((ele: string) => ({
          id: ele,
          label: ele
        }))
        if (state.databaseList.length && !isSearch) {
          state.database = state.databaseList[0].id
          getAllTableList()
        }
      }).finally(() => {
        state.loading = false
      })
    }

    const getAllTableList = () => {
      if (!state.curCatalog || !state.database) {
        return
      }
      state.tableLoading = true
      state.tableList.length = 0
      getTableList({
        catalog: state.curCatalog,
        db: state.database,
        keywords: state.tableSearchInput
      }).then((res: string[]) => {
        state.tableList = (res || []).map((ele: string) => ({
          id: ele,
          label: ele
        }))
      }).finally(() => {
        state.tableLoading = false
      })
    }
    onBeforeMount(() => {
      getCatalogOps()
    })

    return {
      ...toRefs(state),
      placeholder,
      mouseEnter,
      getPopupContainer,
      clickDatabase,
      catalogChange,
      addDatabase,
      cancel,
      createTable,
      handleClickTable,
      handleSearch,
      clearSearch
    }
  }
})
</script>

<style lang="less" scoped>
  .tables-menu {
    box-sizing: border-box;
    height: 100%;
    width: 512px;
    box-shadow: rgb(0 21 41 / 8%) 2px 0 6px;
    .filter-wrap {
      padding: 4px 4px 0;
      .input-clear-icon {
        font-size: 12px;
      }
    }
    :deep(.ant-input-group-addon) {
      display: none;
    }
    .database-list,
    .table-list {
      flex: 1;
      background-color: #fff;
      padding-top: 4px;
    }
    .table-list,
    .database-list .list-wrap {
      border-right: 1px solid #e8e8f0;
    }
    .list-wrap {
      height: calc(100% - 48px);
<<<<<<< HEAD
      position: relative;
      .u-loading {
        background: transparent;
        justify-content: flex-start;
        padding-top: 200px;
      }
=======
    }
    :deep(.ant-list) {
      padding: 0 4px;
      height: calc(100% - 48px);
      margin-top: 4px;
      overflow-y: auto;
>>>>>>> 6035160c
    }
    .select-catalog,
    .add {
      align-items: center;
      height: 40px;
      padding: 0 12px;
    }
    .database-list .select-catalog {
      padding-right: 4px;
    }
    .add {
      margin: 4px 4px 0;
      background-color: #f6f7fa;
    }
    :deep(.select-catalog .ant-select) {
      flex: 1;
      margin-left: 12px;
    }
    .icon {
      cursor: pointer;
    }
    .label {
      font-size: 16px;
      font-weight: 600;
    }
  }

</style><|MERGE_RESOLUTION|>--- conflicted
+++ resolved
@@ -287,21 +287,12 @@
     }
     .list-wrap {
       height: calc(100% - 48px);
-<<<<<<< HEAD
       position: relative;
       .u-loading {
         background: transparent;
         justify-content: flex-start;
         padding-top: 200px;
       }
-=======
-    }
-    :deep(.ant-list) {
-      padding: 0 4px;
-      height: calc(100% - 48px);
-      margin-top: 4px;
-      overflow-y: auto;
->>>>>>> 6035160c
     }
     .select-catalog,
     .add {
