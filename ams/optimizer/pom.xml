--- conflicted
+++ resolved
@@ -23,7 +23,7 @@
     <parent>
         <artifactId>arctic-ams</artifactId>
         <groupId>com.netease.arctic</groupId>
-        <version>0.5.0</version>
+        <version>0.5.0-SNAPSHOT</version>
     </parent>
     <modelVersion>4.0.0</modelVersion>
 
@@ -35,7 +35,6 @@
         <fastjson.version>1.2.58</fastjson.version>
         <avro.version>1.10.1</avro.version>
         <optimizer-flink.version>1.14.6</optimizer-flink.version>
-<<<<<<< HEAD
         <flink.table-api-java-bridge.id>flink-table-api-java-bridge_${scala.binary.version}
         </flink.table-api-java-bridge.id>
         <flink.table-runtime.id>flink-table-runtime_${scala.binary.version}</flink.table-runtime.id>
@@ -43,20 +42,12 @@
         <flink.clients.id>flink-clients_${scala.binary.version}</flink.clients.id>
         <flink.runtime-web.id>flink-runtime-web_${scala.binary.version}</flink.runtime-web.id>
         <flink.connector-kafka.id>flink-connector-kafka_${scala.binary.version}</flink.connector-kafka.id>
-=======
->>>>>>> 235c421f
     </properties>
 
     <dependencies>
         <dependency>
             <groupId>com.netease.arctic</groupId>
             <artifactId>arctic-core</artifactId>
-            <exclusions>
-                <exclusion>
-                    <groupId>com.esotericsoftware.kryo</groupId>
-                    <artifactId>kryo</artifactId>
-                </exclusion>
-            </exclusions>
         </dependency>
 
         <dependency>
@@ -64,7 +55,6 @@
             <artifactId>arctic-hive</artifactId>
         </dependency>
 
-        <!-- flink dependencies begin -->
         <dependency>
             <groupId>org.apache.flink</groupId>
             <artifactId>${flink.table-api-java-bridge.id}</artifactId>
@@ -80,58 +70,46 @@
 
         <dependency>
             <groupId>org.apache.flink</groupId>
-<<<<<<< HEAD
             <artifactId>${flink.table-runtime.id}</artifactId>
-=======
-            <artifactId>flink-table-runtime_${scala.binary.version}</artifactId>
->>>>>>> 235c421f
-            <version>${optimizer-flink.version}</version>
-            <scope>provided</scope>
-            <exclusions>
-                <exclusion>
-                    <artifactId>slf4j-api</artifactId>
-                    <groupId>org.slf4j</groupId>
-                </exclusion>
-            </exclusions>
-        </dependency>
-
-        <dependency>
-            <groupId>org.apache.flink</groupId>
-<<<<<<< HEAD
+            <version>${optimizer-flink.version}</version>
+            <scope>provided</scope>
+            <exclusions>
+                <exclusion>
+                    <artifactId>slf4j-api</artifactId>
+                    <groupId>org.slf4j</groupId>
+                </exclusion>
+            </exclusions>
+        </dependency>
+
+        <dependency>
+            <groupId>org.apache.flink</groupId>
             <artifactId>${flink.streaming-java.id}</artifactId>
-=======
+            <version>${optimizer-flink.version}</version>
+            <scope>provided</scope>
+            <exclusions>
+                <exclusion>
+                    <artifactId>slf4j-api</artifactId>
+                    <groupId>org.slf4j</groupId>
+                </exclusion>
+            </exclusions>
+        </dependency>
+
+        <dependency>
+            <groupId>org.apache.flink</groupId>
+            <artifactId>${flink.clients.id}</artifactId>
+            <version>${optimizer-flink.version}</version>
+            <scope>provided</scope>
+            <exclusions>
+                <exclusion>
+                    <artifactId>slf4j-api</artifactId>
+                    <groupId>org.slf4j</groupId>
+                </exclusion>
+            </exclusions>
+        </dependency>
+
+        <dependency>
+            <groupId>org.apache.flink</groupId>
             <artifactId>flink-table-planner_${scala.binary.version}</artifactId>
->>>>>>> 235c421f
-            <version>${optimizer-flink.version}</version>
-            <scope>provided</scope>
-            <exclusions>
-                <exclusion>
-                    <artifactId>slf4j-api</artifactId>
-                    <groupId>org.slf4j</groupId>
-                </exclusion>
-            </exclusions>
-        </dependency>
-
-        <dependency>
-            <groupId>org.apache.flink</groupId>
-            <artifactId>${flink.clients.id}</artifactId>
-            <version>${optimizer-flink.version}</version>
-            <scope>provided</scope>
-            <exclusions>
-                <exclusion>
-                    <artifactId>slf4j-api</artifactId>
-                    <groupId>org.slf4j</groupId>
-                </exclusion>
-            </exclusions>
-        </dependency>
-
-        <dependency>
-            <groupId>org.apache.flink</groupId>
-<<<<<<< HEAD
-            <artifactId>flink-table-planner_${scala.binary.version}</artifactId>
-=======
-            <artifactId>flink-runtime</artifactId>
->>>>>>> 235c421f
             <version>${optimizer-flink.version}</version>
             <scope>provided</scope>
             <exclusions>
@@ -251,6 +229,7 @@
             <artifactId>log4j-1.2-api</artifactId>
             <scope>test</scope>
         </dependency>
+
     </dependencies>
 
     <build>
