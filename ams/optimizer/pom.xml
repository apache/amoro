--- conflicted
+++ resolved
@@ -23,11 +23,7 @@
     <parent>
         <artifactId>amoro-ams</artifactId>
         <groupId>com.netease.amoro</groupId>
-<<<<<<< HEAD
         <version>0.5.1-SNAPSHOT</version>
-=======
-        <version>0.6.0-SNAPSHOT</version>
->>>>>>> 3e9f709a
     </parent>
     <modelVersion>4.0.0</modelVersion>
 
