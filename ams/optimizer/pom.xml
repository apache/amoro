--- conflicted
+++ resolved
@@ -31,215 +31,11 @@
     <name>Amoro Project Optimizer Parent</name>
     <url>https://amoro.netease.com</url>
 
-<<<<<<< HEAD
-    <properties>
-        <fastjson.version>1.2.58</fastjson.version>
-        <avro.version>1.10.1</avro.version>
-        <optimizer-flink.version>1.14.6</optimizer-flink.version>
-        <flink.scala.suffix>_2.12</flink.scala.suffix>
-        <snakeyaml.version>2.2</snakeyaml.version>
-    </properties>
-
-    <dependencies>
-        <dependency>
-            <groupId>com.netease.amoro</groupId>
-            <artifactId>amoro-core</artifactId>
-        </dependency>
-
-        <dependency>
-            <groupId>com.netease.amoro</groupId>
-            <artifactId>amoro-hive</artifactId>
-        </dependency>
-
-        <!-- flink dependencies begin -->
-        <dependency>
-            <groupId>org.apache.flink</groupId>
-            <artifactId>flink-table-api-java-bridge${flink.scala.suffix}</artifactId>
-            <version>${optimizer-flink.version}</version>
-            <scope>provided</scope>
-            <exclusions>
-                <exclusion>
-                    <artifactId>slf4j-api</artifactId>
-                    <groupId>org.slf4j</groupId>
-                </exclusion>
-            </exclusions>
-        </dependency>
-
-        <dependency>
-            <groupId>org.apache.flink</groupId>
-            <artifactId>flink-table-runtime${flink.scala.suffix}</artifactId>
-            <version>${optimizer-flink.version}</version>
-            <scope>provided</scope>
-            <exclusions>
-                <exclusion>
-                    <artifactId>slf4j-api</artifactId>
-                    <groupId>org.slf4j</groupId>
-                </exclusion>
-            </exclusions>
-        </dependency>
-
-        <dependency>
-            <groupId>org.apache.flink</groupId>
-            <artifactId>flink-streaming-java${flink.scala.suffix}</artifactId>
-            <version>${optimizer-flink.version}</version>
-            <scope>provided</scope>
-            <exclusions>
-                <exclusion>
-                    <artifactId>slf4j-api</artifactId>
-                    <groupId>org.slf4j</groupId>
-                </exclusion>
-            </exclusions>
-        </dependency>
-
-        <dependency>
-            <groupId>org.apache.flink</groupId>
-            <artifactId>flink-clients${flink.scala.suffix}</artifactId>
-            <version>${optimizer-flink.version}</version>
-            <scope>provided</scope>
-            <exclusions>
-                <exclusion>
-                    <artifactId>slf4j-api</artifactId>
-                    <groupId>org.slf4j</groupId>
-                </exclusion>
-            </exclusions>
-        </dependency>
-
-        <dependency>
-            <groupId>org.apache.flink</groupId>
-            <artifactId>flink-table-planner_${scala.binary.version}</artifactId>
-            <version>${optimizer-flink.version}</version>
-            <scope>provided</scope>
-            <exclusions>
-                <exclusion>
-                    <artifactId>slf4j-api</artifactId>
-                    <groupId>org.slf4j</groupId>
-                </exclusion>
-            </exclusions>
-        </dependency>
-
-        <dependency>
-            <groupId>org.apache.flink</groupId>
-            <artifactId>flink-runtime</artifactId>
-            <version>${optimizer-flink.version}</version>
-            <scope>provided</scope>
-            <exclusions>
-                <exclusion>
-                    <artifactId>slf4j-api</artifactId>
-                    <groupId>org.slf4j</groupId>
-                </exclusion>
-            </exclusions>
-        </dependency>
-
-        <dependency>
-            <groupId>org.apache.flink</groupId>
-            <artifactId>flink-runtime-web${flink.scala.suffix}</artifactId>
-            <version>${optimizer-flink.version}</version>
-            <scope>provided</scope>
-            <exclusions>
-                <exclusion>
-                    <artifactId>slf4j-api</artifactId>
-                    <groupId>org.slf4j</groupId>
-                </exclusion>
-            </exclusions>
-        </dependency>
-
-        <dependency>
-            <groupId>org.apache.flink</groupId>
-            <artifactId>flink-metrics-influxdb</artifactId>
-            <version>${optimizer-flink.version}</version>
-            <scope>provided</scope>
-        </dependency>
-
-        <dependency>
-            <groupId>org.apache.flink</groupId>
-            <artifactId>flink-json</artifactId>
-            <version>${optimizer-flink.version}</version>
-            <scope>provided</scope>
-        </dependency>
-
-        <dependency>
-            <groupId>org.apache.flink</groupId>
-            <artifactId>flink-connector-kafka${flink.scala.suffix}</artifactId>
-            <version>${optimizer-flink.version}</version>
-            <scope>provided</scope>
-            <exclusions>
-                <exclusion>
-                    <artifactId>slf4j-api</artifactId>
-                    <groupId>org.slf4j</groupId>
-                </exclusion>
-                <exclusion>
-                    <artifactId>zstd-jni</artifactId>
-                    <groupId>com.github.luben</groupId>
-                </exclusion>
-            </exclusions>
-        </dependency>
-        <!-- flink dependencies end -->
-
-        <dependency>
-            <groupId>args4j</groupId>
-            <artifactId>args4j</artifactId>
-            <version>${args4j.version}</version>
-        </dependency>
-
-        <dependency>
-            <groupId>junit</groupId>
-            <artifactId>junit</artifactId>
-            <scope>test</scope>
-        </dependency>
-
-        <dependency>
-            <groupId>com.netease.amoro</groupId>
-            <artifactId>amoro-core</artifactId>
-            <version>${project.version}</version>
-            <classifier>tests</classifier>
-            <scope>test</scope>
-        </dependency>
-
-        <dependency>
-            <groupId>com.netease.amoro</groupId>
-            <artifactId>amoro-ams-api</artifactId>
-            <version>${project.version}</version>
-            <classifier>tests</classifier>
-            <scope>test</scope>
-        </dependency>
-
-        <dependency>
-            <groupId>org.apache.logging.log4j</groupId>
-            <artifactId>log4j-slf4j-impl</artifactId>
-            <scope>test</scope>
-        </dependency>
-
-        <dependency>
-            <groupId>org.apache.logging.log4j</groupId>
-            <artifactId>log4j-api</artifactId>
-            <scope>test</scope>
-        </dependency>
-
-        <dependency>
-            <groupId>org.apache.logging.log4j</groupId>
-            <artifactId>log4j-core</artifactId>
-            <scope>test</scope>
-        </dependency>
-
-        <dependency>
-            <groupId>org.apache.logging.log4j</groupId>
-            <artifactId>log4j-1.2-api</artifactId>
-            <scope>test</scope>
-        </dependency>
-
-        <dependency>
-            <groupId>org.yaml</groupId>
-            <artifactId>snakeyaml</artifactId>
-            <version>${snakeyaml.version}</version>
-        </dependency>
-    </dependencies>
-=======
     <modules>
         <module>flink-optimizer</module>
         <module>standalone-optimizer</module>
         <module>common</module>
     </modules>
->>>>>>> af8a4577
 
     <build>
         <plugins>
