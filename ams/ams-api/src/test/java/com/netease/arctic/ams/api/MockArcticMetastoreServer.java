/*
 * Licensed to the Apache Software Foundation (ASF) under one
 * or more contributor license agreements.  See the NOTICE file
 * distributed with this work for additional information
 * regarding copyright ownership.  The ASF licenses this file
 * to you under the Apache License, Version 2.0 (the
 * "License"); you may not use this file except in compliance
 * with the License.  You may obtain a copy of the License at
 *
 *     http://www.apache.org/licenses/LICENSE-2.0
 *
 * Unless required by applicable law or agreed to in writing, software
 * distributed under the License is distributed on an "AS IS" BASIS,
 * WITHOUT WARRANTIES OR CONDITIONS OF ANY KIND, either express or implied.
 * See the License for the specific language governing permissions and
 * limitations under the License.
 */

package com.netease.arctic.ams.api;

import com.netease.arctic.ams.api.properties.CatalogMetaProperties;
import org.apache.thrift.TException;
import org.apache.thrift.TMultiplexedProcessor;
import org.apache.thrift.server.TServer;
import org.apache.thrift.server.TThreadedSelectorServer;
import org.apache.thrift.transport.TFramedTransport;
import org.apache.thrift.transport.TNonblockingServerSocket;
import org.apache.thrift.transport.TTransportException;
import org.slf4j.Logger;
import org.slf4j.LoggerFactory;

import java.net.BindException;
import java.nio.charset.StandardCharsets;
import java.util.ArrayList;
import java.util.Base64;
import java.util.Collections;
import java.util.HashMap;
import java.util.List;
import java.util.Map;
import java.util.Random;
import java.util.concurrent.ConcurrentHashMap;
import java.util.concurrent.ConcurrentLinkedQueue;
import java.util.concurrent.atomic.AtomicLong;
<<<<<<< HEAD
import java.util.function.Function;
=======
>>>>>>> 6b809988
import java.util.stream.Collectors;

import static com.netease.arctic.ams.api.properties.CatalogMetaProperties.CATALOG_TYPE_HADOOP;

public class MockArcticMetastoreServer implements Runnable {
  private static final Logger LOG = LoggerFactory.getLogger(MockArcticMetastoreServer.class);
  public static final String TEST_CATALOG_NAME = "test_catalog";
  public static final String TEST_DB_NAME = "test_db";

  private int port;
  private int retry = 10;
  private boolean started = false;
  private final Object lock = new Object();
  private final AmsHandler amsHandler = new AmsHandler();

  private final OptimizeManagerHandler optimizeManagerHandler = new OptimizeManagerHandler();

  private TServer server;

  private static final MockArcticMetastoreServer INSTANCE = new MockArcticMetastoreServer();

  public static MockArcticMetastoreServer getInstance() {
    if (!INSTANCE.isStarted()) {
      INSTANCE.start();
      Map<String, String> storageConfig = new HashMap<>();
      storageConfig.put(CatalogMetaProperties.STORAGE_CONFIGS_KEY_TYPE,
          CatalogMetaProperties.STORAGE_CONFIGS_VALUE_TYPE_HDFS);
      storageConfig.put(CatalogMetaProperties.STORAGE_CONFIGS_KEY_CORE_SITE, getHadoopSite());
      storageConfig.put(CatalogMetaProperties.STORAGE_CONFIGS_KEY_HDFS_SITE, getHadoopSite());

      Map<String, String> authConfig = new HashMap<>();
      authConfig.put(CatalogMetaProperties.AUTH_CONFIGS_KEY_TYPE,
          CatalogMetaProperties.AUTH_CONFIGS_VALUE_TYPE_SIMPLE);
      authConfig.put(CatalogMetaProperties.AUTH_CONFIGS_KEY_HADOOP_USERNAME,
          System.getProperty("user.name"));

      Map<String, String> catalogProperties = new HashMap<>();
      catalogProperties.put(CatalogMetaProperties.KEY_WAREHOUSE, "/tmp");

      CatalogMeta catalogMeta = new CatalogMeta(TEST_CATALOG_NAME, CATALOG_TYPE_HADOOP,
          storageConfig, authConfig, catalogProperties);
      INSTANCE.handler().createCatalog(catalogMeta);

      try {
        INSTANCE.handler().createDatabase(TEST_CATALOG_NAME, TEST_DB_NAME);
      } catch (TException e) {
        throw new RuntimeException(e);
      }
    }
    return INSTANCE;
  }

  public void createCatalogIfAbsent(CatalogMeta catalogMeta) {
    MockArcticMetastoreServer server = getInstance();
    if (!server.handler().catalogs.contains(catalogMeta.catalogName)) {
      server.handler().createCatalog(catalogMeta);
    }
  }

  public static String getHadoopSite() {
    return Base64.getEncoder().encodeToString("<configuration></configuration>".getBytes(StandardCharsets.UTF_8));
  }

  public String getServerUrl() {
    return "thrift://127.0.0.1:" + port;
  }

  public String getUrl() {
    return "thrift://127.0.0.1:" + port + "/" + TEST_CATALOG_NAME;
  }

  public String getUrl(String catalogName) {
    return "thrift://127.0.0.1:" + port + "/" + catalogName;
  }

  public MockArcticMetastoreServer() {
    this.port = randomPort();
  }

  int randomPort() {
    // create a random port between 14000 - 18000
    int port = new Random().nextInt(4000);
    return port + 14000;
  }

  public void start() {
    Thread t = new Thread(this);
    t.start();
    started = true;
  }

  public void stopAndCleanUp() {
    if (server != null) {
      server.stop();
    }
    amsHandler.cleanUp();
    started = false;
  }

  public boolean isStarted() {
    return started;
  }

  public AmsHandler handler() {
    return amsHandler;
  }

  public int port() {
    return port;
  }

  @Override
  public void run() {
    try {
      TNonblockingServerSocket serverTransport = new TNonblockingServerSocket(port);
      TMultiplexedProcessor processor = new TMultiplexedProcessor();
      ArcticTableMetastore.Processor<AmsHandler> amsProcessor =
          new ArcticTableMetastore.Processor<>(amsHandler);
      processor.registerProcessor("TableMetastore", amsProcessor);

      OptimizeManager.Processor<OptimizeManagerHandler> optimizerManProcessor =
          new OptimizeManager.Processor<>(optimizeManagerHandler);
      processor.registerProcessor("OptimizeManager", optimizerManProcessor);

      TThreadedSelectorServer.Args args = new TThreadedSelectorServer.Args(serverTransport)
          .processor(processor)
          .transportFactory(new TFramedTransport.Factory())
          .workerThreads(10);
      server = new TThreadedSelectorServer(args);
      server.serve();

      LOG.info("arctic in-memory metastore start");
    } catch (TTransportException e) {
      if (e.getCause() instanceof BindException) {
        if (--retry < 0) {
          throw new IllegalStateException(e);
        } else {
          port = randomPort();
          LOG.info("Address already in use, port {}, and retry a new port.", port);
          run();
        }
      } else {
        throw new IllegalStateException(e);
      }
    }
  }

  public class AmsHandler implements ArcticTableMetastore.Iface {
    private final ConcurrentLinkedQueue<CatalogMeta> catalogs = new ConcurrentLinkedQueue<>();
    private final ConcurrentLinkedQueue<TableMeta> tables = new ConcurrentLinkedQueue<>();
    private final ConcurrentHashMap<String, List<String>> databases = new ConcurrentHashMap<>();

    private final Map<TableIdentifier, List<TableCommitMeta>> tableCommitMetas = new HashMap<>();
    private final Map<TableIdentifier, Map<String, Long>> tableTxId = new HashMap<>();
    private final Map<TableIdentifier, Long> tableCurrentTxId = new HashMap<>();
    private final Map<TableIdentifier, Map<String, Blocker>> tableBlockers = new HashMap<>();
    private final AtomicLong blockerId = new AtomicLong(1L);

    public void cleanUp() {
      catalogs.clear();
      tables.clear();
      databases.clear();
      tableCommitMetas.clear();
      tableTxId.clear();
      tableCurrentTxId.clear();
    }

    public void createCatalog(CatalogMeta catalogMeta) {
      catalogs.add(catalogMeta);
    }

    public void dropCatalog(String catalogName) {
      catalogs.removeIf(catalogMeta -> catalogMeta.getCatalogName().equals(catalogName));
    }

    public Map<TableIdentifier, List<TableCommitMeta>> getTableCommitMetas() {
      return tableCommitMetas;
    }

    public Long getTableCurrentTxId(TableIdentifier tableIdentifier) {
      return tableCurrentTxId.get(tableIdentifier);
    }

    @Override
    public void ping() throws TException {

    }

    @Override
    public List<CatalogMeta> getCatalogs() {
      return new ArrayList<>(catalogs);
    }

    @Override
    public CatalogMeta getCatalog(String name) throws TException {
      return catalogs.stream().filter(c -> name.equals(c.getCatalogName()))
          .findFirst().orElseThrow(NoSuchObjectException::new);
    }

    @Override
    public List<String> getDatabases(String catalogName) throws TException {
      return databases.get(catalogName) == null ? new ArrayList<>() : databases.get(catalogName);
    }

    @Override
    public void createDatabase(String catalogName, String database) throws TException {
      databases.computeIfAbsent(catalogName, c -> new ArrayList<>());
      if (databases.get(catalogName).contains(database)) {
        throw new AlreadyExistsException("database exist");
      }
      databases.computeIfPresent(catalogName, (c, dbList) -> {
        List<String> newList = new ArrayList<>(dbList);
        newList.add(database);
        return newList;
      });
    }

    @Override
    public void dropDatabase(String catalogName, String database) throws TException {
      List<String> dbList = databases.get(catalogName);
      if (dbList == null || !dbList.contains(database)) {
        throw new NoSuchObjectException();
      }
      databases.computeIfPresent(catalogName, (c, dbs) -> {
        List<String> databaseList = new ArrayList<>(dbs);
        databaseList.remove(database);
        return databaseList;
      });
    }

    @Override
    public void createTableMeta(TableMeta tableMeta)
        throws TException {
      TableIdentifier identifier = tableMeta.getTableIdentifier();
      String catalog = identifier.getCatalog();
      String database = identifier.getDatabase();
      CatalogMeta catalogMeta = getCatalog(catalog);
      if (
          !"hive".equalsIgnoreCase(catalogMeta.getCatalogType()) &&
              (databases.get(catalog) == null || !databases.get(catalog).contains(database))) {
        throw new NoSuchObjectException("database non-exists");
      }
      tables.add(tableMeta);
    }

    @Override
    public List<TableMeta> listTables(String catalogName, String database) throws TException {
      return tables.stream()
          .filter(t -> catalogName.equals(t.getTableIdentifier().getCatalog()))
          .filter(t -> database.equals(t.getTableIdentifier().getDatabase()))
          .collect(Collectors.toList());
    }

    @Override
    public TableMeta getTable(TableIdentifier tableIdentifier) throws TException {
      return tables.stream()
          .filter(t -> tableIdentifier.equals(t.getTableIdentifier()))
          .findFirst()
          .orElseThrow(NoSuchObjectException::new);
    }

    @Override
    public void removeTable(TableIdentifier tableIdentifier, boolean deleteData) {
      tables.removeIf(t -> t.getTableIdentifier().equals(tableIdentifier));
    }

    @Override
    public void tableCommit(TableCommitMeta commit) throws TException {
      tableCommitMetas.putIfAbsent(commit.getTableIdentifier(), new ArrayList<>());
      tableCommitMetas.get(commit.getTableIdentifier()).add(commit);
      if (commit.getProperties() != null) {
        TableMeta meta = getTable(commit.getTableIdentifier());
        meta.setProperties(commit.getProperties());
      }
    }

    @Override
    public long allocateTransactionId(TableIdentifier tableIdentifier, String transactionSignature) {
      synchronized (lock) {
        long currentTxId = tableCurrentTxId.containsKey(tableIdentifier) ? tableCurrentTxId.get(tableIdentifier) : 0;
        if (transactionSignature == null || transactionSignature.isEmpty()) {
          tableCurrentTxId.put(tableIdentifier, currentTxId + 1);
          return currentTxId + 1;
        }
        Map<String, Long> signMap = tableTxId.get(tableIdentifier);
        if (signMap != null && signMap.containsKey(transactionSignature)) {
          return signMap.get(transactionSignature);
        } else {
          tableCurrentTxId.put(tableIdentifier, currentTxId + 1);
          if (signMap == null) {
            signMap = new HashMap<>();
          }
          signMap.put(transactionSignature, currentTxId + 1);
          tableTxId.put(tableIdentifier, signMap);
          return currentTxId + 1;
        }
      }
    }

    @Override
<<<<<<< HEAD
    public Blocker block(TableIdentifier tableIdentifier, List<BlockableOperation> operations)
        throws OperationConflictException, TException {
      Map<String, Blocker> blockers = this.tableBlockers.computeIfAbsent(tableIdentifier, t -> new HashMap<>());
      Map<String, String> properties = new HashMap<>();
=======
    public Blocker block(TableIdentifier tableIdentifier, List<BlockableOperation> operations,
                         Map<String, String> properties)
        throws OperationConflictException, TException {
      Map<String, Blocker> blockers = this.tableBlockers.computeIfAbsent(tableIdentifier, t -> new HashMap<>());
>>>>>>> 6b809988
      long now = System.currentTimeMillis();
      properties.put("create.time", now + "");
      properties.put("expiration.time", (now + 60000) + "");
      Blocker blocker = new Blocker(this.blockerId.getAndIncrement() + "", operations, properties);
      blockers.put(blocker.getBlockerId(), blocker);
      return blocker;
    }

    @Override
    public void releaseBlocker(TableIdentifier tableIdentifier, String blockerId) throws TException {
      Map<String, Blocker> blockers = this.tableBlockers.get(tableIdentifier);
      if (blockers != null) {
        blockers.remove(blockerId);
      }
    }

    @Override
    public void renewBlocker(TableIdentifier tableIdentifier, String blockerId) throws TException {
      
    }

    @Override
    public List<Blocker> getBlockers(TableIdentifier tableIdentifier) throws TException {
      Map<String, Blocker> blockers = this.tableBlockers.get(tableIdentifier);
      if (blockers == null) {
        return Collections.emptyList();
      } else {
        return new ArrayList<>(blockers.values());
      }
    }

    public void updateMeta(CatalogMeta meta, String key, String value) {
<<<<<<< HEAD
      meta.getCatalogProperties().replace(key, value);
     }
=======
      meta.getCatalogProperties().put(key, value);
    }
>>>>>>> 6b809988
  }

  public class OptimizeManagerHandler implements OptimizeManager.Iface {

    public void cleanUp() {
    }

    @Override
    public void ping() throws TException {

    }

    @Override
    public OptimizeTask pollTask(int queueId, JobId jobId, String attemptId, long waitTime)
        throws NoSuchObjectException, TException {
      return null;
    }

    @Override
    public void reportOptimizeResult(OptimizeTaskStat optimizeTaskStat) throws TException {

    }

    @Override
    public void reportOptimizerState(OptimizerStateReport reportData) throws TException {

    }

    @Override
    public OptimizerDescriptor registerOptimizer(OptimizerRegisterInfo registerInfo) throws TException {
      return new OptimizerDescriptor();
    }
  }
}<|MERGE_RESOLUTION|>--- conflicted
+++ resolved
@@ -41,10 +41,6 @@
 import java.util.concurrent.ConcurrentHashMap;
 import java.util.concurrent.ConcurrentLinkedQueue;
 import java.util.concurrent.atomic.AtomicLong;
-<<<<<<< HEAD
-import java.util.function.Function;
-=======
->>>>>>> 6b809988
 import java.util.stream.Collectors;
 
 import static com.netease.arctic.ams.api.properties.CatalogMetaProperties.CATALOG_TYPE_HADOOP;
@@ -345,17 +341,10 @@
     }
 
     @Override
-<<<<<<< HEAD
-    public Blocker block(TableIdentifier tableIdentifier, List<BlockableOperation> operations)
-        throws OperationConflictException, TException {
-      Map<String, Blocker> blockers = this.tableBlockers.computeIfAbsent(tableIdentifier, t -> new HashMap<>());
-      Map<String, String> properties = new HashMap<>();
-=======
     public Blocker block(TableIdentifier tableIdentifier, List<BlockableOperation> operations,
                          Map<String, String> properties)
         throws OperationConflictException, TException {
       Map<String, Blocker> blockers = this.tableBlockers.computeIfAbsent(tableIdentifier, t -> new HashMap<>());
->>>>>>> 6b809988
       long now = System.currentTimeMillis();
       properties.put("create.time", now + "");
       properties.put("expiration.time", (now + 60000) + "");
@@ -388,13 +377,8 @@
     }
 
     public void updateMeta(CatalogMeta meta, String key, String value) {
-<<<<<<< HEAD
-      meta.getCatalogProperties().replace(key, value);
-     }
-=======
       meta.getCatalogProperties().put(key, value);
     }
->>>>>>> 6b809988
   }
 
   public class OptimizeManagerHandler implements OptimizeManager.Iface {
