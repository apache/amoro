--- conflicted
+++ resolved
@@ -341,7 +341,6 @@
       }
     }
 
-<<<<<<< HEAD
     @Override
     public Blocker block(TableIdentifier tableIdentifier, List<BlockableOperation> operations)
         throws OperationConflictException, TException {
@@ -380,10 +379,6 @@
 
     public void updateMeta(CatalogMeta meta, String key, String value) {
       meta.getCatalogProperties().replace(key, value);
-=======
-     public void updateMeta(CatalogMeta meta, String key, String value) {
-      meta.getCatalogProperties().put(key, value);
->>>>>>> ca15be70
      }
   }
 
