--- conflicted
+++ resolved
@@ -41,7 +41,6 @@
 import java.util.concurrent.ConcurrentHashMap;
 import java.util.concurrent.ConcurrentLinkedQueue;
 import java.util.concurrent.atomic.AtomicLong;
-import java.util.function.Function;
 import java.util.stream.Collectors;
 
 import static com.netease.arctic.ams.api.properties.CatalogMetaProperties.CATALOG_TYPE_HADOOP;
@@ -341,7 +340,6 @@
       }
     }
 
-<<<<<<< HEAD
     @Override
     public Blocker block(TableIdentifier tableIdentifier, List<BlockableOperation> operations)
         throws OperationConflictException, TException {
@@ -379,12 +377,8 @@
     }
 
     public void updateMeta(CatalogMeta meta, String key, String value) {
-      meta.getCatalogProperties().replace(key, value);
-=======
-     public void updateMeta(CatalogMeta meta, String key, String value) {
       meta.getCatalogProperties().put(key, value);
->>>>>>> a5eaf3e5
-     }
+    }
   }
 
   public class OptimizeManagerHandler implements OptimizeManager.Iface {
