--- conflicted
+++ resolved
@@ -134,9 +134,7 @@
 
     void reportOptimizerState(1: OptimizerStateReport reportData)
 
-<<<<<<< HEAD
+    OptimizerDescriptor registerOptimizer(1: OptimizerRegisterInfo registerInfo)
+
     void reportOptimizerMetric(1: list<OptimizerMetric> metrics)
-=======
-    OptimizerDescriptor registerOptimizer(1: OptimizerRegisterInfo registerInfo)
->>>>>>> f4b9bf87
 }