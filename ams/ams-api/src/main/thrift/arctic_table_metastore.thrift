namespace java com.netease.arctic.ams.api

include "arctic_commons.thrift"

struct CatalogMeta {
  1: required string catalogName;
  2: required string catalogType;
  3: map<string, string> storageConfigs;
  4: map<string, string> authConfigs;
  5: map<string, string> catalogProperties;
}


struct PartitionFieldData {
    1: string name;
    2: string value;
}

struct DataFile {
    // base_file, insert_file, delete_file
    1: string fileType;
    2: string path;
    // file size in bytes
    3: i64 fileSize;
    4: i64 mask;
    5: i64 index;
    6: i64 specId;
    7: list<PartitionFieldData> partition;
    8: i64 recordCount;
    // deprecated, may remove from v0.5
    9: map<string, binary> upperBounds;
}

struct TableChange {
    // base, change
    1: string innerTable;
    2: list<DataFile> addFiles;
    3: list<DataFile> deleteFiles;
    4: i64 snapshotId;
    5: i64 snapshotSequence;
    6: i64 parentSnapshotId;
}

// task commit info
struct TableCommitMeta {
    1: arctic_commons.TableIdentifier tableIdentifier;
    2: string action;
    3: list<TableChange> changes;
    4: i64 commitTime;
    5: map<string, string> properties;
    6: CommitMetaProducer commitMetaProducer;
    7: SchemaUpdateMeta schemaUpdateMeta;
}

struct UpdateColumn {
    1: string name;
    2: optional string parent;
    3: optional string type;
    4: optional string doc;
    5: string operate;
    6: optional string isOptional;
    7: optional string newName;
}

struct SchemaUpdateMeta {
    1: i32 schemaId;
    2: list<UpdateColumn> updateColumns;
}

struct TableMeta {
    1:arctic_commons.TableIdentifier tableIdentifier;
    2:PrimaryKeySpec keySpec;
    3:optional map<string, string> properties;
    4:map<string, string> locations ;
}

struct PrimaryKeySpec {
  1: list<string> fields;
}

enum CommitMetaProducer {
    OPTIMIZE,
    INGESTION
}

struct Blocker {
    1:string blockerId;
    2:list<BlockableOperation> operations;
    3:map<string, string> properties;
}

enum BlockableOperation {
   OPTIMIZE,
   BATCH_WRITE
}

/**
* replace TableContainer、ArcticTableItem
**/
service ArcticTableMetastore {

    void ping()

    // catalog api
    list<CatalogMeta> getCatalogs()

    CatalogMeta getCatalog(1: string name) throws (1: arctic_commons.NoSuchObjectException e1)

    list<string> getDatabases(1: string catalogName) throws (1: arctic_commons.NoSuchObjectException e)

    void createDatabase(1: string catalogName, 2: string database) throws (
          1: arctic_commons.NoSuchObjectException e1,
          2: arctic_commons.AlreadyExistsException e2)

    void dropDatabase(1: string catalogName, 2: string database) throws (
          1: arctic_commons.NoSuchObjectException e1,
          2: arctic_commons.NotSupportedException e2)

    void createTableMeta(1: TableMeta tableMeta)
          throws(
          1: arctic_commons.AlreadyExistsException e1,
          2: arctic_commons.InvalidObjectException e2
          3: arctic_commons.MetaException e3)

    list<TableMeta> listTables(1: string catalogName, 2: string database)
        throws(1: arctic_commons.NoSuchObjectException e);

    TableMeta getTable(1:arctic_commons.TableIdentifier tableIdentifier)
            throws(1: arctic_commons.NoSuchObjectException e);

    void removeTable(1:arctic_commons.TableIdentifier tableIdentifier, 2:bool deleteData)
        throws(
        1:arctic_commons.NoSuchObjectException e1,
        2:arctic_commons.MetaException e2)

    void tableCommit(1: TableCommitMeta commit) throws (1: arctic_commons.MetaException e1)

    i64 allocateTransactionId(1:arctic_commons.TableIdentifier tableIdentifier, 2:string transactionSignature)
    
<<<<<<< HEAD
    Blocker block(1:arctic_commons.TableIdentifier tableIdentifier, 2:list<BlockableOperation> operations) 
=======
    Blocker block(1:arctic_commons.TableIdentifier tableIdentifier, 2:list<BlockableOperation> operations, 3:map<string, string> properties) 
>>>>>>> 6b809988
        throws (1: arctic_commons.OperationConflictException e1)
        
    void releaseBlocker(1:arctic_commons.TableIdentifier tableIdentifier, 2:string blockerId)
    
    void renewBlocker(1:arctic_commons.TableIdentifier tableIdentifier, 2:string blockerId)
    
    list<Blocker> getBlockers(1:arctic_commons.TableIdentifier tableIdentifier)
}<|MERGE_RESOLUTION|>--- conflicted
+++ resolved
@@ -137,11 +137,7 @@
 
     i64 allocateTransactionId(1:arctic_commons.TableIdentifier tableIdentifier, 2:string transactionSignature)
     
-<<<<<<< HEAD
-    Blocker block(1:arctic_commons.TableIdentifier tableIdentifier, 2:list<BlockableOperation> operations) 
-=======
     Blocker block(1:arctic_commons.TableIdentifier tableIdentifier, 2:list<BlockableOperation> operations, 3:map<string, string> properties) 
->>>>>>> 6b809988
         throws (1: arctic_commons.OperationConflictException e1)
         
     void releaseBlocker(1:arctic_commons.TableIdentifier tableIdentifier, 2:string blockerId)
