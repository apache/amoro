namespace java com.netease.arctic.ams.api

include "arctic_commons.thrift"

struct CatalogMeta {
  1: required string catalogName;
  2: required string catalogType;
  3: map<string, string> storageConfigs;
  4: map<string, string> authConfigs;
  5: map<string, string> catalogProperties;
}


struct PartitionFieldData {
    1: string name;
    2: string value;
}

struct DataFile {
    // base_file, insert_file, delete_file
    1: string fileType;
    2: string path;
    // file size in bytes
    3: i64 fileSize;
    4: i64 mask;
    5: i64 index;
    6: i64 specId;
    7: list<PartitionFieldData> partition;
    8: i64 recordCount;
    9: map<string, binary> upperBounds;
}

struct TableChange {
    // base, change
    1: string innerTable;
    2: list<DataFile> addFiles;
    3: list<DataFile> deleteFiles;
    4: i64 snapshotId;
    5: i64 parentSnapshotId;
}

// task commit info
struct TableCommitMeta {
    1: arctic_commons.TableIdentifier tableIdentifier;
    2: string action;
    3: list<TableChange> changes;
    4: i64 commitTime;
    5: map<string, string> properties;
<<<<<<< HEAD
    6: SchemaUpdateMeta schemaUpdateMeta;
}

struct UpdateColumn {
    1: string name;
    2: optional string parent;
    3: optional string type;
    4: optional string doc;
    5: string operate;
    6: optional string isOptional;
    7: optional string newName;
}

struct SchemaUpdateMeta {
    1: i32 schemaId;
    2: list<UpdateColumn> updateColumns;
=======
    6: CommitMetaProducer commitMetaProducer;
>>>>>>> 5493782b
}

struct TableMeta {
    1:arctic_commons.TableIdentifier tableIdentifier;
    2:PrimaryKeySpec keySpec;
    3:optional map<string, string> properties;
    4:map<string, string> locations ;
}

struct PrimaryKeySpec {
  1: list<string> fields;
}

enum CommitMetaProducer {
    OPTIMIZE,
    INGESTION
}

/**
* replace TableContainer、ArcticTableItem
**/
service ArcticTableMetastore {

    void ping()

    // catalog api
    list<CatalogMeta> getCatalogs()

    CatalogMeta getCatalog(1: string name) throws (1: arctic_commons.NoSuchObjectException e1)

    list<string> getDatabases(1: string catalogName) throws (1: arctic_commons.NoSuchObjectException e)

    void createDatabase(1: string catalogName, 2: string database) throws (
          1: arctic_commons.NoSuchObjectException e1,
          2: arctic_commons.AlreadyExistsException e2)

    void dropDatabase(1: string catalogName, 2: string database) throws (
          1: arctic_commons.NoSuchObjectException e1,
          2: arctic_commons.NotSupportedException e2)

    void createTableMeta(1: TableMeta tableMeta)
          throws(
          1: arctic_commons.AlreadyExistsException e1,
          2: arctic_commons.InvalidObjectException e2
          3: arctic_commons.MetaException e3)

    list<TableMeta> listTables(1: string catalogName, 2: string database)
        throws(1: arctic_commons.NoSuchObjectException e);

    TableMeta getTable(1:arctic_commons.TableIdentifier tableIdentifier)
            throws(1: arctic_commons.NoSuchObjectException e);

    void removeTable(1:arctic_commons.TableIdentifier tableIdentifier, 2:bool deleteData)
        throws(
        1:arctic_commons.NoSuchObjectException e1,
        2:arctic_commons.MetaException e2)

    void tableCommit(1: TableCommitMeta commit) throws (1: arctic_commons.MetaException e1)

    i64 allocateTransactionId(1:arctic_commons.TableIdentifier tableIdentifier, 2:string transactionSignature)
}<|MERGE_RESOLUTION|>--- conflicted
+++ resolved
@@ -46,8 +46,8 @@
     3: list<TableChange> changes;
     4: i64 commitTime;
     5: map<string, string> properties;
-<<<<<<< HEAD
-    6: SchemaUpdateMeta schemaUpdateMeta;
+    6: CommitMetaProducer commitMetaProducer;
+    7: SchemaUpdateMeta schemaUpdateMeta;
 }
 
 struct UpdateColumn {
@@ -63,9 +63,6 @@
 struct SchemaUpdateMeta {
     1: i32 schemaId;
     2: list<UpdateColumn> updateColumns;
-=======
-    6: CommitMetaProducer commitMetaProducer;
->>>>>>> 5493782b
 }
 
 struct TableMeta {
