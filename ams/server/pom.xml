<?xml version="1.0" encoding="UTF-8"?>

<!--
  ~ Licensed to the Apache Software Foundation (ASF) under one
  ~ or more contributor license agreements.  See the NOTICE file
  ~ distributed with this work for additional information
  ~ regarding copyright ownership.  The ASF licenses this file
  ~ to you under the Apache License, Version 2.0 (the
  ~ "License"); you may not use this file except in compliance
  ~ with the License.  You may obtain a copy of the License at
  ~
  ~     http://www.apache.org/licenses/LICENSE-2.0
  ~
  ~ Unless required by applicable law or agreed to in writing, software
  ~ distributed under the License is distributed on an "AS IS" BASIS,
  ~ WITHOUT WARRANTIES OR CONDITIONS OF ANY KIND, either express or implied.
  ~ See the License for the specific language governing permissions and
  ~ limitations under the License.
  -->

<project xmlns:xsi="http://www.w3.org/2001/XMLSchema-instance" xmlns="http://maven.apache.org/POM/4.0.0"
         xsi:schemaLocation="http://maven.apache.org/POM/4.0.0 http://maven.apache.org/xsd/maven-4.0.0.xsd">
    <modelVersion>4.0.0</modelVersion>

    <parent>
        <groupId>com.netease.amoro</groupId>
        <artifactId>amoro-ams</artifactId>
        <version>0.6.0-SNAPSHOT</version>
    </parent>

    <artifactId>amoro-ams-server</artifactId>
    <packaging>jar</packaging>
    <name>Amoro Project AMS Server</name>
    <url>https://amoro.netease.com</url>

<<<<<<< HEAD
    <properties>
        <powermock.version>2.0.2</powermock.version>
        <fastjson.version>1.2.83</fastjson.version>
        <netty.version>4.1.56.Final</netty.version>
        <junit5.version>5.9.1</junit5.version>
        <mybatis.version>3.5.6</mybatis.version>
        <mysql-jdbc.version>8.0.30</mysql-jdbc.version>
        <postgres-jdbc.version>42.5.1</postgres-jdbc.version>
        <derby-jdbc.version>10.13.1.1</derby-jdbc.version>
        <commons-dbcp2.version>2.9.0</commons-dbcp2.version>
        <snakeyaml.version>2.2</snakeyaml.version>
        <javalin.version>4.6.1</javalin.version>
        <slf4j.version>1.7.30</slf4j.version>
        <log4j.version>2.17.2</log4j.version>
    </properties>

=======
>>>>>>> af8a4577
    <dependencies>

        <dependency>
            <groupId>com.netease.amoro</groupId>
            <artifactId>amoro-core</artifactId>
        </dependency>

        <dependency>
            <groupId>com.netease.amoro</groupId>
            <artifactId>amoro-hive</artifactId>
            <exclusions>
                <exclusion>
                    <groupId>org.eclipse.jetty.orbit</groupId>
                    <artifactId>javax.servlet</artifactId>
                </exclusion>
            </exclusions>
        </dependency>

        <dependency>
            <groupId>com.netease.amoro</groupId>
            <artifactId>amoro-ams-dashboard</artifactId>
            <version>${project.version}</version>
        </dependency>

        <dependency>
            <groupId>org.apache.spark</groupId>
            <artifactId>spark-core_2.12</artifactId>
            <version>${terminal.spark.version}</version>
            <exclusions>
                <exclusion>
                    <groupId>org.apache.parquet</groupId>
                    <artifactId>parquet-column</artifactId>
                </exclusion>
                <exclusion>
                    <groupId>log4j</groupId>
                    <artifactId>log4j</artifactId>
                </exclusion>
                <exclusion>
                    <groupId>org.slf4j</groupId>
                    <artifactId>slf4j-log4j12</artifactId>
                </exclusion>
                <exclusion>
                    <groupId>org.slf4j</groupId>
                    <artifactId>jul-to-slf4j</artifactId>
                </exclusion>
                <exclusion>
                    <groupId>org.slf4j</groupId>
                    <artifactId>jcl-over-slf4j</artifactId>
                </exclusion>
                <exclusion>
                    <groupId>org.apache.avro</groupId>
                    <artifactId>avro</artifactId>
                </exclusion>
                <exclusion>
                    <groupId>org.apache.curator</groupId>
                    <artifactId>curator-framework</artifactId>
                </exclusion>
                <exclusion>
                    <groupId>org.apache.curator</groupId>
                    <artifactId>curator-recipes</artifactId>
                </exclusion>
                <exclusion>
                    <groupId>org.apache.hadoop</groupId>
                    <artifactId>*</artifactId>
                </exclusion>
            </exclusions>
        </dependency>

        <dependency>
            <groupId>org.apache.spark</groupId>
            <artifactId>spark-sql_2.12</artifactId>
            <version>${terminal.spark.version}</version>
            <exclusions>
                <exclusion>
                    <groupId>org.apache.parquet</groupId>
                    <artifactId>parquet-column</artifactId>
                </exclusion>
                <exclusion>
                    <groupId>org.apache.hadoop</groupId>
                    <artifactId>*</artifactId>
                </exclusion>
                <exclusion>
                    <groupId>org.apache.orc</groupId>
                    <artifactId>orc-core</artifactId>
                </exclusion>
                <exclusion>
                    <groupId>org.apache.orc</groupId>
                    <artifactId>orc-mapreduce</artifactId>
                </exclusion>
            </exclusions>
        </dependency>

        <dependency>
            <groupId>com.netease.amoro</groupId>
            <artifactId>amoro-spark-${terminal.spark.major.version}</artifactId>
            <version>${project.version}</version>
            <scope>runtime</scope>
        </dependency>

        <dependency>
            <groupId>org.apache.spark</groupId>
            <artifactId>spark-hive_2.12</artifactId>
            <version>${terminal.spark.version}</version>
            <exclusions>
                <exclusion>
                    <groupId>org.apache.hive</groupId>
                    <artifactId>hive-metastore</artifactId>
                </exclusion>
                <exclusion>
                    <groupId>commons-logging</groupId>
                    <artifactId>commons-logging</artifactId>
                </exclusion>
                <exclusion>
                    <groupId>com.google.guava</groupId>
                    <artifactId>guava</artifactId>
                </exclusion>
                <exclusion>
                    <groupId>org.apache.avro</groupId>
                    <artifactId>avro</artifactId>
                </exclusion>
                <exclusion>
                    <groupId>org.apache.thrift</groupId>
                    <artifactId>libthrift</artifactId>
                </exclusion>
                <exclusion>
                    <groupId>org.apache.velocity</groupId>
                    <artifactId>velocity</artifactId>
                </exclusion>
                <exclusion>
                    <groupId>org.apache.hadoop</groupId>
                    <artifactId>*</artifactId>
                </exclusion>
                <exclusion>
                    <groupId>org.apache.hive</groupId>
                    <artifactId>*</artifactId>
                </exclusion>
            </exclusions>
        </dependency>

        <dependency>
            <groupId>org.apache.paimon</groupId>
            <artifactId>paimon-spark-common</artifactId>
            <version>${paimon.version}</version>
            <scope>runtime</scope>
        </dependency>

        <dependency>
            <groupId>org.mybatis</groupId>
            <artifactId>mybatis</artifactId>
        </dependency>

        <dependency>
            <groupId>mysql</groupId>
            <artifactId>mysql-connector-java</artifactId>
        </dependency>

        <dependency>
            <groupId>org.postgresql</groupId>
            <artifactId>postgresql</artifactId>
        </dependency>

        <dependency>
            <groupId>org.apache.derby</groupId>
            <artifactId>derby</artifactId>
        </dependency>

        <dependency>
            <groupId>org.apache.commons</groupId>
            <artifactId>commons-dbcp2</artifactId>
        </dependency>

        <dependency>
            <groupId>org.yaml</groupId>
            <artifactId>snakeyaml</artifactId>
        </dependency>

        <dependency>
            <groupId>io.netty</groupId>
            <artifactId>netty-all</artifactId>
        </dependency>

        <dependency>
            <groupId>io.javalin</groupId>
            <artifactId>javalin</artifactId>
        </dependency>

        <dependency>
            <groupId>org.apache.logging.log4j</groupId>
            <artifactId>log4j-1.2-api</artifactId>
        </dependency>

        <dependency>
            <groupId>org.apache.logging.log4j</groupId>
            <artifactId>log4j-slf4j-impl</artifactId>
        </dependency>

        <dependency>
            <groupId>org.apache.kyuubi</groupId>
            <artifactId>kyuubi-hive-jdbc-shaded</artifactId>
        </dependency>

        <!-- aws dependencies -->
        <dependency>
            <groupId>software.amazon.awssdk</groupId>
            <artifactId>s3</artifactId>
        </dependency>

        <dependency>
            <groupId>software.amazon.awssdk</groupId>
            <artifactId>glue</artifactId>
        </dependency>

        <dependency>
            <groupId>software.amazon.awssdk</groupId>
            <artifactId>kms</artifactId>
        </dependency>

        <dependency>
            <groupId>software.amazon.awssdk</groupId>
            <artifactId>dynamodb</artifactId>
        </dependency>

        <dependency>
            <groupId>software.amazon.awssdk</groupId>
            <artifactId>sts</artifactId>
        </dependency>

        <dependency>
            <groupId>software.amazon.awssdk</groupId>
            <artifactId>url-connection-client</artifactId>
        </dependency>

        <dependency>
            <groupId>org.apache.hadoop</groupId>
            <artifactId>hadoop-aws</artifactId>
        </dependency>

        <!-- test dependencies -->
        <dependency>
            <groupId>com.netease.amoro</groupId>
            <artifactId>amoro-core</artifactId>
            <version>${project.version}</version>
            <classifier>tests</classifier>
            <scope>test</scope>
        </dependency>

        <dependency>
            <groupId>com.netease.amoro</groupId>
            <artifactId>amoro-ams-api</artifactId>
            <version>${project.version}</version>
            <scope>test</scope>
            <classifier>tests</classifier>
        </dependency>

        <dependency>
            <groupId>org.powermock</groupId>
            <artifactId>powermock-api-mockito2</artifactId>
        </dependency>

        <dependency>
            <groupId>org.mockito</groupId>
            <artifactId>mockito-core</artifactId>
            <version>${mockito.version}</version>
        </dependency>

        <dependency>
            <groupId>org.mockito</groupId>
            <artifactId>mockito-junit-jupiter</artifactId>
            <version>${mockito.version}</version>
            <scope>test</scope>
        </dependency>

        <dependency>
            <groupId>junit</groupId>
            <artifactId>junit</artifactId>
        </dependency>

        <dependency>
            <groupId>org.junit.jupiter</groupId>
            <artifactId>junit-jupiter</artifactId>
        </dependency>

        <dependency>
            <groupId>org.junit.jupiter</groupId>
            <artifactId>junit-jupiter-api</artifactId>
        </dependency>

        <dependency>
            <groupId>org.junit.vintage</groupId>
            <artifactId>junit-vintage-engine</artifactId>
        </dependency>

        <dependency>
            <groupId>org.junit.jupiter</groupId>
            <artifactId>junit-jupiter-engine</artifactId>
        </dependency>

        <dependency>
            <groupId>com.netease.amoro</groupId>
            <artifactId>amoro-hive</artifactId>
            <version>${project.version}</version>
            <scope>test</scope>
            <type>test-jar</type>
        </dependency>

        <dependency>
            <groupId>com.netease.amoro</groupId>
            <artifactId>standalone-optimizer</artifactId>
            <version>${project.version}</version>
            <scope>test</scope>
        </dependency>

        <dependency>
            <groupId>org.apache.curator</groupId>
            <artifactId>curator-test</artifactId>
            <version>${curator.version}</version>
            <scope>test</scope>
            <exclusions>
                <exclusion>
                    <groupId>com.google.guava</groupId>
                    <artifactId>guava</artifactId>
                </exclusion>
                <exclusion>
                    <groupId>org.junit.jupiter</groupId>
                    <artifactId>junit-jupiter-api</artifactId>
                </exclusion>
            </exclusions>
        </dependency>

        <dependency>
            <groupId>org.apache.iceberg</groupId>
            <artifactId>iceberg-data</artifactId>
            <version>${iceberg.version}</version>
            <classifier>tests</classifier>
            <scope>test</scope>
        </dependency>
    </dependencies>

    <build>
        <plugins>
            <plugin>
                <groupId>pl.project13.maven</groupId>
                <artifactId>git-commit-id-plugin</artifactId>
                <version>4.0.0</version>
                <executions>
                    <execution>
                        <id>get-the-git-infos</id>
                        <goals>
                            <goal>revision</goal>
                        </goals>
                        <phase>initialize</phase>
                    </execution>
                </executions>
                <configuration>
                    <dotGitDirectory>${project.basedir}/.git</dotGitDirectory>
                    <generateGitPropertiesFile>true</generateGitPropertiesFile>
                    <generateGitPropertiesFilename>${project.build.outputDirectory}/arctic/git.properties
                    </generateGitPropertiesFilename>
                    <includeOnlyProperties>
                        <includeOnlyProperty>^git.build.(time|version)$</includeOnlyProperty>
                        <includeOnlyProperty>^git.commit.id.(abbrev|full)$</includeOnlyProperty>
                        <includeOnlyProperty>^git.commit.time$</includeOnlyProperty>
                    </includeOnlyProperties>
                    <commitIdGenerationMode>full</commitIdGenerationMode>
                </configuration>
            </plugin>
            <plugin>
                <groupId>org.apache.maven.plugins</groupId>
                <artifactId>maven-dependency-plugin</artifactId>
                <executions>
                    <execution>
                        <id>copy</id>
                        <phase>package</phase>
                        <goals>
                            <goal>copy-dependencies</goal>
                        </goals>
                        <configuration>
                            <outputDirectory>
                                ${project.build.directory}/amoro-ams-server-dependency/lib
                            </outputDirectory>
                        </configuration>
                    </execution>
                </executions>
            </plugin>
            <plugin>
                <groupId>org.apache.maven.plugins</groupId>
                <artifactId>maven-deploy-plugin</artifactId>
                <configuration>
                    <skip>true</skip>
                </configuration>
            </plugin>
        </plugins>
    </build>
</project><|MERGE_RESOLUTION|>--- conflicted
+++ resolved
@@ -33,25 +33,6 @@
     <name>Amoro Project AMS Server</name>
     <url>https://amoro.netease.com</url>
 
-<<<<<<< HEAD
-    <properties>
-        <powermock.version>2.0.2</powermock.version>
-        <fastjson.version>1.2.83</fastjson.version>
-        <netty.version>4.1.56.Final</netty.version>
-        <junit5.version>5.9.1</junit5.version>
-        <mybatis.version>3.5.6</mybatis.version>
-        <mysql-jdbc.version>8.0.30</mysql-jdbc.version>
-        <postgres-jdbc.version>42.5.1</postgres-jdbc.version>
-        <derby-jdbc.version>10.13.1.1</derby-jdbc.version>
-        <commons-dbcp2.version>2.9.0</commons-dbcp2.version>
-        <snakeyaml.version>2.2</snakeyaml.version>
-        <javalin.version>4.6.1</javalin.version>
-        <slf4j.version>1.7.30</slf4j.version>
-        <log4j.version>2.17.2</log4j.version>
-    </properties>
-
-=======
->>>>>>> af8a4577
     <dependencies>
 
         <dependency>
