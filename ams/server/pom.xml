--- conflicted
+++ resolved
@@ -264,27 +264,7 @@
             <artifactId>hadoop-aws</artifactId>
         </dependency>
 
-<<<<<<< HEAD
-        <dependency>
-            <groupId>io.prometheus</groupId>
-            <artifactId>simpleclient</artifactId>
-        </dependency>
-
-        <dependency>
-            <groupId>io.prometheus</groupId>
-            <artifactId>simpleclient_httpserver</artifactId>
-        </dependency>
-
-        <dependency>
-            <groupId>io.prometheus</groupId>
-            <artifactId>simpleclient_dropwizard</artifactId>
-            <version>${prometheus.version}</version>
-        </dependency>
-
-        <!-- test dependencies -->
-=======
         <!-- runtime dependencies -->
->>>>>>> 9703f152
         <dependency>
             <groupId>com.netease.amoro</groupId>
             <artifactId>amoro-mixed-spark-${terminal.spark.major.version}</artifactId>
