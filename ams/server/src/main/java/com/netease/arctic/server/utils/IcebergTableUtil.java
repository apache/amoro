/*
 * Licensed to the Apache Software Foundation (ASF) under one
 * or more contributor license agreements.  See the NOTICE file
 * distributed with this work for additional information
 * regarding copyright ownership.  The ASF licenses this file
 * to you under the Apache License, Version 2.0 (the
 * "License"); you may not use this file except in compliance
 * with the License.  You may obtain a copy of the License at
 *
 *     http://www.apache.org/licenses/LICENSE-2.0
 *
 * Unless required by applicable law or agreed to in writing, software
 * distributed under the License is distributed on an "AS IS" BASIS,
 * WITHOUT WARRANTIES OR CONDITIONS OF ANY KIND, either express or implied.
 * See the License for the specific language governing permissions and
 * limitations under the License.
 */

package com.netease.arctic.server.utils;

import com.netease.arctic.IcebergFileEntry;
import com.netease.arctic.ams.api.CatalogMeta;
import com.netease.arctic.ams.api.TableFormat;
import com.netease.arctic.ams.api.TableMeta;
import com.netease.arctic.ams.api.properties.MetaTableProperties;
import com.netease.arctic.io.ArcticFileIOs;
import com.netease.arctic.scan.TableEntriesScan;
import com.netease.arctic.server.ArcticServiceConstants;
import com.netease.arctic.server.table.BasicTableSnapshot;
import com.netease.arctic.server.table.KeyedTableSnapshot;
import com.netease.arctic.server.table.ServerTableIdentifier;
import com.netease.arctic.server.table.TableRuntime;
import com.netease.arctic.server.table.TableSnapshot;
import com.netease.arctic.table.ArcticTable;
import com.netease.arctic.table.TableMetaStore;
import com.netease.arctic.utils.CatalogUtil;
import com.netease.arctic.utils.TableFileUtil;
import org.apache.commons.lang3.StringUtils;
import org.apache.hadoop.conf.Configuration;
import org.apache.iceberg.CatalogProperties;
import org.apache.iceberg.ContentFile;
import org.apache.iceberg.DeleteFile;
import org.apache.iceberg.FileContent;
import org.apache.iceberg.FileScanTask;
import org.apache.iceberg.Snapshot;
import org.apache.iceberg.Table;
import org.apache.iceberg.TableMetadata;
import org.apache.iceberg.TableMetadataParser;
import org.apache.iceberg.TableProperties;
import org.apache.iceberg.TableScan;
import org.apache.iceberg.exceptions.CommitFailedException;
import org.apache.iceberg.io.CloseableIterable;
import org.apache.iceberg.io.FileIO;
import org.apache.iceberg.io.OutputFile;
import org.apache.iceberg.util.LocationUtil;
import org.slf4j.Logger;
import org.slf4j.LoggerFactory;

import java.io.IOException;
import java.io.UncheckedIOException;
import java.util.Collections;
import java.util.HashSet;
import java.util.Map;
import java.util.Objects;
import java.util.Set;
import java.util.UUID;

public class IcebergTableUtil {

  private static final Logger LOG = LoggerFactory.getLogger(IcebergTableUtil.class);

  public static final String DEFAULT_FILE_IO_IMPL = "org.apache.iceberg.io.ResolvingFileIO";
  public static final String METADATA_FOLDER_NAME = "metadata";
  public static final String PROPERTIES_METADATA_LOCATION = "iceberg.metadata.location";
  public static final String PROPERTIES_PREV_METADATA_LOCATION = "iceberg.metadata.prev-location";

  public static long getSnapshotId(Table table, boolean refresh) {
    Snapshot currentSnapshot = getSnapshot(table, refresh);
    if (currentSnapshot == null) {
      return ArcticServiceConstants.INVALID_SNAPSHOT_ID;
    } else {
      return currentSnapshot.snapshotId();
    }
  }

  public static TableSnapshot getSnapshot(ArcticTable arcticTable, TableRuntime tableRuntime) {
    if (arcticTable.isUnkeyedTable()) {
      return new BasicTableSnapshot(tableRuntime.getCurrentSnapshotId());
    } else {
<<<<<<< HEAD
      return new KeyedTableSnapshot(tableRuntime.getCurrentSnapshotId(),
          tableRuntime.getCurrentChangeSnapshotId());
=======
      StructLikeMap<Long> partitionOptimizedSequence =
          TablePropertyUtil.getPartitionOptimizedSequence(arcticTable.asKeyedTable());
      StructLikeMap<Long> legacyPartitionMaxTransactionId =
          TablePropertyUtil.getLegacyPartitionMaxTransactionId(arcticTable.asKeyedTable());
      return new KeyedTableSnapshot(
          tableRuntime.getCurrentSnapshotId(),
          tableRuntime.getCurrentChangeSnapshotId(),
          partitionOptimizedSequence,
          legacyPartitionMaxTransactionId);
>>>>>>> 9638433d
    }
  }

  public static Snapshot getSnapshot(Table table, boolean refresh) {
    if (refresh) {
      table.refresh();
    }
    return table.currentSnapshot();
  }

  public static Set<String> getAllContentFilePath(Table internalTable) {
    Set<String> validFilesPath = new HashSet<>();

    TableEntriesScan entriesScan =
        TableEntriesScan.builder(internalTable)
            .includeFileContent(
                FileContent.DATA, FileContent.POSITION_DELETES, FileContent.EQUALITY_DELETES)
            .allEntries()
            .build();
    try (CloseableIterable<IcebergFileEntry> entries = entriesScan.entries()) {
      for (IcebergFileEntry entry : entries) {
        validFilesPath.add(TableFileUtil.getUriPath(entry.getFile().path().toString()));
      }
    } catch (IOException e) {
      throw new UncheckedIOException(e);
    }

    return validFilesPath;
  }

  public static Set<DeleteFile> getDanglingDeleteFiles(Table internalTable) {
    if (internalTable.currentSnapshot() == null) {
      return Collections.emptySet();
    }
    Set<String> deleteFilesPath = new HashSet<>();
    TableScan tableScan = internalTable.newScan();
    try (CloseableIterable<FileScanTask> fileScanTasks = tableScan.planFiles()) {
      for (FileScanTask fileScanTask : fileScanTasks) {
        for (DeleteFile delete : fileScanTask.deletes()) {
          deleteFilesPath.add(delete.path().toString());
        }
      }
    } catch (IOException e) {
      LOG.error("table scan plan files error", e);
      return Collections.emptySet();
    }

    Set<DeleteFile> danglingDeleteFiles = new HashSet<>();
    TableEntriesScan entriesScan =
        TableEntriesScan.builder(internalTable)
            .useSnapshot(internalTable.currentSnapshot().snapshotId())
            .includeFileContent(FileContent.EQUALITY_DELETES, FileContent.POSITION_DELETES)
            .build();

    for (IcebergFileEntry entry : entriesScan.entries()) {
      ContentFile<?> file = entry.getFile();
      String path = file.path().toString();
      if (!deleteFilesPath.contains(path)) {
        danglingDeleteFiles.add((DeleteFile) file);
      }
    }

    return danglingDeleteFiles;
  }

  /**
   * create an iceberg file io instance
   *
   * @param meta catalog meta
   * @return iceberg file io
   */
  public static FileIO newIcebergFileIo(CatalogMeta meta) {
    Map<String, String> catalogProperties = meta.getCatalogProperties();
    TableMetaStore store = CatalogUtil.buildMetaStore(meta);
    Configuration conf = store.getConfiguration();
    String ioImpl =
        catalogProperties.getOrDefault(CatalogProperties.FILE_IO_IMPL, DEFAULT_FILE_IO_IMPL);
    FileIO fileIO = org.apache.iceberg.CatalogUtil.loadFileIO(ioImpl, catalogProperties, conf);
    return ArcticFileIOs.buildAdaptIcebergFileIO(store, fileIO);
  }

  /**
   * load iceberg table metadata by given ams table metadata
   *
   * @param io - iceberg file io
   * @param tableMeta - table metadata
   * @return iceberg table metadata object
   */
  public static TableMetadata loadIcebergTableMetadata(
      FileIO io, com.netease.arctic.server.table.TableMetadata tableMeta) {
    String metadataFileLocation = tableMeta.getProperties().get(PROPERTIES_METADATA_LOCATION);
    if (StringUtils.isBlank(metadataFileLocation)) {
      return null;
    }
    return TableMetadataParser.read(io, metadataFileLocation);
  }

  /**
   * generate metadata file location with version
   *
   * @param meta - iceberg table metadata
   * @param newVersion - version of table metadata
   * @return - file location
   */
  private static String genNewMetadataFileLocation(TableMetadata meta, long newVersion) {
    String codecName =
        meta.property(
            TableProperties.METADATA_COMPRESSION, TableProperties.METADATA_COMPRESSION_DEFAULT);
    String fileExtension = TableMetadataParser.getFileExtension(codecName);
    return genMetadataFileLocation(
        meta, String.format("v%05d-%s%s", newVersion, UUID.randomUUID(), fileExtension));
  }

  /**
   * generate metadata file location with version
   *
   * @param base - iceberg table metadata
   * @param current - new iceberg table metadata
   * @return - file location
   */
  public static String genNewMetadataFileLocation(TableMetadata base, TableMetadata current) {
    long version = 0;
    if (base != null && StringUtils.isNotBlank(base.metadataFileLocation())) {
      version = parseMetadataFileVersion(base.metadataFileLocation());
    }

    return genNewMetadataFileLocation(current, version + 1);
  }

  /**
   * generate the metadata file location with given filename
   *
   * @param metadata - the table metadata
   * @param filename - filename for table metadata
   * @return - table metadata file location
   */
  public static String genMetadataFileLocation(TableMetadata metadata, String filename) {
    String metadataLocation = metadata.properties().get(TableProperties.WRITE_METADATA_LOCATION);

    if (metadataLocation != null) {
      return String.format("%s/%s", LocationUtil.stripTrailingSlash(metadataLocation), filename);
    } else {
      return String.format("%s/%s/%s", metadata.location(), METADATA_FOLDER_NAME, filename);
    }
  }

  /**
   * create iceberg table and return an AMS table metadata object to commit.
   *
   * @param identifier - table identifier
   * @param catalogMeta - catalog meta
   * @param icebergTableMetadata - iceberg table metadata object
   * @param metadataFileLocation - iceberg table metadata file location
   * @param io - iceberg table file io
   * @return AMS table metadata object
   */
  public static com.netease.arctic.server.table.TableMetadata createTableInternal(
      ServerTableIdentifier identifier,
      CatalogMeta catalogMeta,
      TableMetadata icebergTableMetadata,
      String metadataFileLocation,
      FileIO io) {
    OutputFile outputFile = io.newOutputFile(metadataFileLocation);
    TableMetadataParser.overwrite(icebergTableMetadata, outputFile);
    TableMeta meta = new TableMeta();
    meta.setTableIdentifier(identifier.getIdentifier());
    meta.putToLocations(MetaTableProperties.LOCATION_KEY_TABLE, icebergTableMetadata.location());
    meta.putToLocations(MetaTableProperties.LOCATION_KEY_BASE, icebergTableMetadata.location());

    meta.setFormat(TableFormat.ICEBERG.name());
    meta.putToProperties(PROPERTIES_METADATA_LOCATION, metadataFileLocation);
    return new com.netease.arctic.server.table.TableMetadata(identifier, meta, catalogMeta);
  }

  private static long parseMetadataFileVersion(String metadataLocation) {
    int fileNameStart = metadataLocation.lastIndexOf('/') + 1; // if '/' isn't found, this will be 0
    String fileName = metadataLocation.substring(fileNameStart);
    if (fileName.startsWith("v")) {
      fileName = fileName.substring(1);
    }
    int versionEnd = fileName.indexOf('-');
    if (versionEnd < 0) {
      return 0;
    }
    try {
      return Long.parseLong(fileName.substring(0, versionEnd));
    } catch (NumberFormatException e) {
      LOG.warn("Unable to parse version from metadata location: {}", metadataLocation, e);
      return 0;
    }
  }

  /**
   * write iceberg table metadata and apply changes to AMS tableMetadata to commit.
   *
   * @param amsTableMetadata ams table metadata
   * @param baseIcebergTableMetadata base iceberg table metadata
   * @param icebergTableMetadata iceberg table metadata to commit
   * @param newMetadataFileLocation new metadata file location
   * @param io iceberg file io
   */
  public static void commitTableInternal(
      com.netease.arctic.server.table.TableMetadata amsTableMetadata,
      TableMetadata baseIcebergTableMetadata,
      TableMetadata icebergTableMetadata,
      String newMetadataFileLocation,
      FileIO io) {
    if (!Objects.equals(icebergTableMetadata.location(), baseIcebergTableMetadata.location())) {
      throw new UnsupportedOperationException("SetLocation is not supported.");
    }
    OutputFile outputFile = io.newOutputFile(newMetadataFileLocation);
    TableMetadataParser.overwrite(icebergTableMetadata, outputFile);

    Map<String, String> properties = amsTableMetadata.getProperties();
    properties.put(
        PROPERTIES_PREV_METADATA_LOCATION, baseIcebergTableMetadata.metadataFileLocation());
    properties.put(PROPERTIES_METADATA_LOCATION, newMetadataFileLocation);
    amsTableMetadata.setProperties(properties);
  }

  public static void checkCommitSuccess(
      com.netease.arctic.server.table.TableMetadata updatedTableMetadata,
      String metadataFileLocation) {
    String metaLocationInDatabase =
        updatedTableMetadata.getProperties().get(PROPERTIES_METADATA_LOCATION);
    if (!Objects.equals(metaLocationInDatabase, metadataFileLocation)) {
      throw new CommitFailedException(
          "commit conflict, some other commit happened during this commit. ");
    }
  }
}<|MERGE_RESOLUTION|>--- conflicted
+++ resolved
@@ -87,20 +87,8 @@
     if (arcticTable.isUnkeyedTable()) {
       return new BasicTableSnapshot(tableRuntime.getCurrentSnapshotId());
     } else {
-<<<<<<< HEAD
       return new KeyedTableSnapshot(tableRuntime.getCurrentSnapshotId(),
           tableRuntime.getCurrentChangeSnapshotId());
-=======
-      StructLikeMap<Long> partitionOptimizedSequence =
-          TablePropertyUtil.getPartitionOptimizedSequence(arcticTable.asKeyedTable());
-      StructLikeMap<Long> legacyPartitionMaxTransactionId =
-          TablePropertyUtil.getLegacyPartitionMaxTransactionId(arcticTable.asKeyedTable());
-      return new KeyedTableSnapshot(
-          tableRuntime.getCurrentSnapshotId(),
-          tableRuntime.getCurrentChangeSnapshotId(),
-          partitionOptimizedSequence,
-          legacyPartitionMaxTransactionId);
->>>>>>> 9638433d
     }
   }
 
