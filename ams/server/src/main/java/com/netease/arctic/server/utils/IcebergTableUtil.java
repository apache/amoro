/*
 * Licensed to the Apache Software Foundation (ASF) under one
 * or more contributor license agreements.  See the NOTICE file
 * distributed with this work for additional information
 * regarding copyright ownership.  The ASF licenses this file
 * to you under the Apache License, Version 2.0 (the
 * "License"); you may not use this file except in compliance
 * with the License.  You may obtain a copy of the License at
 *
 *     http://www.apache.org/licenses/LICENSE-2.0
 *
 * Unless required by applicable law or agreed to in writing, software
 * distributed under the License is distributed on an "AS IS" BASIS,
 * WITHOUT WARRANTIES OR CONDITIONS OF ANY KIND, either express or implied.
 * See the License for the specific language governing permissions and
 * limitations under the License.
 */

package com.netease.arctic.server.utils;

import com.netease.arctic.IcebergFileEntry;
import com.netease.arctic.ams.api.CatalogMeta;
import com.netease.arctic.ams.api.TableFormat;
import com.netease.arctic.ams.api.TableMeta;
import com.netease.arctic.ams.api.properties.MetaTableProperties;
import com.netease.arctic.io.ArcticFileIOs;
import com.netease.arctic.scan.TableEntriesScan;
import com.netease.arctic.server.ArcticServiceConstants;
import com.netease.arctic.server.table.BasicTableSnapshot;
import com.netease.arctic.server.table.KeyedTableSnapshot;
import com.netease.arctic.server.table.ServerTableIdentifier;
import com.netease.arctic.server.table.TableRuntime;
import com.netease.arctic.server.table.TableSnapshot;
import com.netease.arctic.table.ArcticTable;
import com.netease.arctic.table.TableMetaStore;
import com.netease.arctic.table.UnkeyedTable;
import com.netease.arctic.utils.CatalogUtil;
import com.netease.arctic.utils.TableFileUtil;
import com.netease.arctic.utils.TablePropertyUtil;
import org.apache.commons.lang3.StringUtils;
import org.apache.hadoop.conf.Configuration;
import org.apache.iceberg.CatalogProperties;
import org.apache.iceberg.ContentFile;
import org.apache.iceberg.DeleteFile;
import org.apache.iceberg.FileContent;
import org.apache.iceberg.FileScanTask;
import org.apache.iceberg.Snapshot;
import org.apache.iceberg.TableMetadata;
import org.apache.iceberg.TableMetadataParser;
import org.apache.iceberg.TableProperties;
import org.apache.iceberg.TableScan;
import org.apache.iceberg.exceptions.CommitFailedException;
import org.apache.iceberg.io.CloseableIterable;
import org.apache.iceberg.io.FileIO;
import org.apache.iceberg.io.OutputFile;
import org.apache.iceberg.util.LocationUtil;
import org.apache.iceberg.util.StructLikeMap;
import org.slf4j.Logger;
import org.slf4j.LoggerFactory;

import java.io.IOException;
import java.io.UncheckedIOException;
import java.util.Collections;
import java.util.HashSet;
import java.util.Map;
import java.util.Objects;
import java.util.Set;
import java.util.UUID;

public class IcebergTableUtil {

  private static final Logger LOG = LoggerFactory.getLogger(IcebergTableUtil.class);

  public static final String DEFAULT_FILE_IO_IMPL = "org.apache.iceberg.io.ResolvingFileIO";
  public static final String METADATA_FOLDER_NAME = "metadata";
  public static final String PROPERTIES_METADATA_LOCATION = "iceberg.metadata.location";
  public static final String PROPERTIES_PREV_METADATA_LOCATION = "iceberg.metadata.prev-location";

  public static long getSnapshotId(UnkeyedTable internalTable, boolean refresh) {
    Snapshot currentSnapshot = getSnapshot(internalTable, refresh);
    if (currentSnapshot == null) {
      return ArcticServiceConstants.INVALID_SNAPSHOT_ID;
    } else {
      return currentSnapshot.snapshotId();
    }
  }

  public static TableSnapshot getSnapshot(ArcticTable arcticTable, TableRuntime tableRuntime) {
    tableRuntime.refresh(arcticTable);
    if (arcticTable.isUnkeyedTable()) {
      return new BasicTableSnapshot(tableRuntime.getCurrentSnapshotId());
    } else {
      StructLikeMap<Long> partitionOptimizedSequence =
          TablePropertyUtil.getPartitionOptimizedSequence(arcticTable.asKeyedTable());
      StructLikeMap<Long> legacyPartitionMaxTransactionId =
          TablePropertyUtil.getLegacyPartitionMaxTransactionId(arcticTable.asKeyedTable());
      return new KeyedTableSnapshot(tableRuntime.getCurrentSnapshotId(),
          tableRuntime.getCurrentChangeSnapshotId(),
          partitionOptimizedSequence,
          legacyPartitionMaxTransactionId);
    }
  }

  public static Snapshot getSnapshot(UnkeyedTable internalTable, boolean refresh) {
    if (refresh) {
      internalTable.refresh();
    }
    return internalTable.currentSnapshot();
  }

  public static Set<String> getAllContentFilePath(UnkeyedTable internalTable) {
    Set<String> validFilesPath = new HashSet<>();

    TableEntriesScan entriesScan = TableEntriesScan.builder(internalTable)
        .includeFileContent(FileContent.DATA, FileContent.POSITION_DELETES, FileContent.EQUALITY_DELETES)
        .allEntries().build();
    try (CloseableIterable<IcebergFileEntry> entries = entriesScan.entries()) {
      for (IcebergFileEntry entry : entries) {
        validFilesPath.add(TableFileUtil.getUriPath(entry.getFile().path().toString()));
      }
    } catch (IOException e) {
      throw new UncheckedIOException(e);
    }

    return validFilesPath;
  }

  public static Set<DeleteFile> getDanglingDeleteFiles(UnkeyedTable internalTable) {
    if (internalTable.currentSnapshot() == null) {
      return Collections.emptySet();
    }
    Set<String> deleteFilesPath = new HashSet<>();
    TableScan tableScan = internalTable.newScan();
    try (CloseableIterable<FileScanTask> fileScanTasks = tableScan.planFiles()) {
      for (FileScanTask fileScanTask : fileScanTasks) {
        for (DeleteFile delete : fileScanTask.deletes()) {
          deleteFilesPath.add(delete.path().toString());
        }
      }
    } catch (IOException e) {
      LOG.error("table scan plan files error", e);
      return Collections.emptySet();
    }

    Set<DeleteFile> danglingDeleteFiles = new HashSet<>();
    TableEntriesScan entriesScan = TableEntriesScan.builder(internalTable)
        .useSnapshot(internalTable.currentSnapshot().snapshotId())
        .includeFileContent(FileContent.EQUALITY_DELETES, FileContent.POSITION_DELETES)
        .build();

    for (IcebergFileEntry entry : entriesScan.entries()) {
      ContentFile<?> file = entry.getFile();
      String path = file.path().toString();
      if (!deleteFilesPath.contains(path)) {
        danglingDeleteFiles.add((DeleteFile) file);
      }
    }

    return danglingDeleteFiles;
  }


  /**
   * create an iceberg file io instance
   * @param meta catalog meta
   * @return iceberg file io
   */
  public static FileIO newIcebergFileIo(CatalogMeta meta) {
    Map<String, String> catalogProperties = meta.getCatalogProperties();
    TableMetaStore store = CatalogUtil.buildMetaStore(meta);
    Configuration conf = store.getConfiguration();
    String ioImpl = catalogProperties.getOrDefault(CatalogProperties.FILE_IO_IMPL, DEFAULT_FILE_IO_IMPL);
<<<<<<< HEAD
    FileIO fileIo = org.apache.iceberg.CatalogUtil.loadFileIO(ioImpl, catalogProperties, conf);
    return ArcticFileIOs.buildAdaptIcebergFileIO(store, fileIo);
=======
    FileIO fileIO = org.apache.iceberg.CatalogUtil.loadFileIO(ioImpl, catalogProperties, conf);
    return ArcticFileIOs.buildAdaptIcebergFileIO(store, fileIO);
>>>>>>> dbf6229a
  }


  /**
   * load iceberg table metadata by given ams table metadata
   *
   * @param io        - iceberg file io
   * @param tableMeta - table metadata
   * @return iceberg table metadata object
   */
  public static TableMetadata loadIcebergTableMetadata(
      FileIO io, com.netease.arctic.server.table.TableMetadata tableMeta) {
    String metadataFileLocation = tableMeta.getProperties().get(PROPERTIES_METADATA_LOCATION);
    if (StringUtils.isBlank(metadataFileLocation)) {
      return null;
    }
    return TableMetadataParser.read(io, metadataFileLocation);
  }


  /**
   * generate metadata file location with version
   *
   * @param meta       - iceberg table metadata
   * @param newVersion - version of table metadata
   * @return - file location
   */
  private static String genNewMetadataFileLocation(TableMetadata meta, long newVersion) {
    String codecName =
        meta.property(
            TableProperties.METADATA_COMPRESSION, TableProperties.METADATA_COMPRESSION_DEFAULT);
    String fileExtension = TableMetadataParser.getFileExtension(codecName);
    return genMetadataFileLocation(
        meta, String.format("v%05d-%s%s", newVersion, UUID.randomUUID(), fileExtension));
  }

  /**
   * generate metadata file location with version
   *
   * @param base       - iceberg table metadata
   * @param current    - new iceberg table metadata
   * @return - file location
   */
  public static String genNewMetadataFileLocation(TableMetadata base, TableMetadata current) {
    long version = 0;
    if (base != null && StringUtils.isNotBlank(base.metadataFileLocation())) {
      version = parseMetadataFileVersion(base.metadataFileLocation());
    }

    return genNewMetadataFileLocation(current, version + 1);
  }

  /**
   * generate the metadata file location with given filename
   *
   * @param metadata - the table metadata
   * @param filename - filename for table metadata
   * @return - table metadata file location
   */
  public static String genMetadataFileLocation(TableMetadata metadata, String filename) {
    String metadataLocation = metadata.properties().get(TableProperties.WRITE_METADATA_LOCATION);

    if (metadataLocation != null) {
      return String.format("%s/%s", LocationUtil.stripTrailingSlash(metadataLocation), filename);
    } else {
      return String.format("%s/%s/%s", metadata.location(), METADATA_FOLDER_NAME, filename);
    }
  }


  /**
   * create iceberg table and return an AMS table metadata object to commit.
   *
   * @param identifier           - table identifier
   * @param catalogMeta          - catalog meta
   * @param icebergTableMetadata - iceberg table metadata object
   * @param metadataFileLocation - iceberg table metadata file location
   * @param io                   - iceberg table file io
   * @return AMS table metadata object
   */
  public static com.netease.arctic.server.table.TableMetadata createTableInternal(
      ServerTableIdentifier identifier,
      CatalogMeta catalogMeta,
      TableMetadata icebergTableMetadata,
      String metadataFileLocation,
      FileIO io
  ) {
    OutputFile outputFile = io.newOutputFile(metadataFileLocation);
    TableMetadataParser.overwrite(icebergTableMetadata, outputFile);
    TableMeta meta = new TableMeta();
    meta.setTableIdentifier(identifier.getIdentifier());
    meta.putToLocations(MetaTableProperties.LOCATION_KEY_TABLE, icebergTableMetadata.location());
    meta.putToLocations(MetaTableProperties.LOCATION_KEY_BASE, icebergTableMetadata.location());

    meta.setFormat(TableFormat.ICEBERG.name());
    meta.putToProperties(PROPERTIES_METADATA_LOCATION, metadataFileLocation);
    return new com.netease.arctic.server.table.TableMetadata(
        identifier, meta, catalogMeta);
  }


  private static long parseMetadataFileVersion(String metadataLocation) {
    int fileNameStart = metadataLocation.lastIndexOf('/') + 1; // if '/' isn't found, this will be 0
    String fileName = metadataLocation.substring(fileNameStart);
    if (fileName.startsWith("v")) {
      fileName = fileName.substring(1);
    }
    int versionEnd = fileName.indexOf('-');
    if (versionEnd < 0) {
      return 0;
    }
    try {
      return Long.parseLong(fileName.substring(0, versionEnd));
    } catch (NumberFormatException e) {
      LOG.warn("Unable to parse version from metadata location: {}", metadataLocation, e);
      return 0;
    }
  }


  /**
   * write iceberg table metadata and apply changes to AMS tableMetadata to commit.
   *
   * @param amsTableMetadata         ams table metadata
   * @param baseIcebergTableMetadata base iceberg table metadata
   * @param icebergTableMetadata     iceberg table metadata to commit
   * @param newMetadataFileLocation  new metadata file location
   * @param io                       iceberg file io
   */
  public static void commitTableInternal(
      com.netease.arctic.server.table.TableMetadata amsTableMetadata,
      TableMetadata baseIcebergTableMetadata,
      TableMetadata icebergTableMetadata,
      String newMetadataFileLocation,
      FileIO io
  ) {
    if (!Objects.equals(icebergTableMetadata.location(), baseIcebergTableMetadata.location())) {
      throw new UnsupportedOperationException("SetLocation is not supported.");
    }
    OutputFile outputFile = io.newOutputFile(newMetadataFileLocation);
    TableMetadataParser.overwrite(icebergTableMetadata, outputFile);

    Map<String, String> properties = amsTableMetadata.getProperties();
    properties.put(PROPERTIES_PREV_METADATA_LOCATION, baseIcebergTableMetadata.metadataFileLocation());
    properties.put(PROPERTIES_METADATA_LOCATION, newMetadataFileLocation);
    amsTableMetadata.setProperties(properties);
  }

  public static void checkCommitSuccess(
      com.netease.arctic.server.table.TableMetadata updatedTableMetadata,
      String metadataFileLocation) {
    String metaLocationInDatabase = updatedTableMetadata.getProperties().get(PROPERTIES_METADATA_LOCATION);
    if (!Objects.equals(metaLocationInDatabase, metadataFileLocation)) {
      throw new CommitFailedException(
          "commit conflict, some other commit happened during this commit. ");
    }
  }
}<|MERGE_RESOLUTION|>--- conflicted
+++ resolved
@@ -170,13 +170,8 @@
     TableMetaStore store = CatalogUtil.buildMetaStore(meta);
     Configuration conf = store.getConfiguration();
     String ioImpl = catalogProperties.getOrDefault(CatalogProperties.FILE_IO_IMPL, DEFAULT_FILE_IO_IMPL);
-<<<<<<< HEAD
-    FileIO fileIo = org.apache.iceberg.CatalogUtil.loadFileIO(ioImpl, catalogProperties, conf);
-    return ArcticFileIOs.buildAdaptIcebergFileIO(store, fileIo);
-=======
     FileIO fileIO = org.apache.iceberg.CatalogUtil.loadFileIO(ioImpl, catalogProperties, conf);
     return ArcticFileIOs.buildAdaptIcebergFileIO(store, fileIO);
->>>>>>> dbf6229a
   }
 
 
