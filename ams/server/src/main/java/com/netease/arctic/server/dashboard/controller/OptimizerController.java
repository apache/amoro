/*
 * Licensed to the Apache Software Foundation (ASF) under one
 * or more contributor license agreements.  See the NOTICE file
 * distributed with this work for additional information
 * regarding copyright ownership.  The ASF licenses this file
 * to you under the Apache License, Version 2.0 (the
 * "License"); you may not use this file except in compliance
 * with the License.  You may obtain a copy of the License at
 *
 *     http://www.apache.org/licenses/LICENSE-2.0
 *
 * Unless required by applicable law or agreed to in writing, software
 * distributed under the License is distributed on an "AS IS" BASIS,
 * WITHOUT WARRANTIES OR CONDITIONS OF ANY KIND, either express or implied.
 * See the License for the specific language governing permissions and
 * limitations under the License.
 */

package com.netease.arctic.server.dashboard.controller;

import com.alibaba.fastjson.JSON;
import com.alibaba.fastjson.JSONObject;
import com.google.common.base.Preconditions;
import com.netease.arctic.ams.api.resource.Resource;
import com.netease.arctic.ams.api.resource.ResourceGroup;
import com.netease.arctic.ams.api.resource.ResourceType;
import com.netease.arctic.server.dashboard.model.OptimizerResourceInfo;
import com.netease.arctic.server.dashboard.model.TableOptimizingInfo;
import com.netease.arctic.server.dashboard.response.ErrorResponse;
import com.netease.arctic.server.dashboard.response.OkResponse;
import com.netease.arctic.server.dashboard.response.PageResult;
import com.netease.arctic.server.dashboard.utils.OptimizingUtil;
import com.netease.arctic.server.resource.OptimizerInstance;
import com.netease.arctic.server.resource.OptimizerManager;
import com.netease.arctic.server.resource.ResourceContainers;
import com.netease.arctic.server.table.ServerTableIdentifier;
import com.netease.arctic.server.table.TableRuntime;
import com.netease.arctic.server.table.TableService;
import io.javalin.http.Context;
import io.javalin.http.HttpCode;
import org.slf4j.Logger;
import org.slf4j.LoggerFactory;

import java.util.ArrayList;
import java.util.Comparator;
import java.util.List;
import java.util.Map;
import java.util.stream.Collectors;

/**
 * optimize controller.
 *
 * @Description: optimizer is a task to compact small files in arctic table.
 * OptimizerController is the optimizer interface's controller,
 * through this interface, you can getRuntime the optimized table,
 * optimizer task, optimizer group information, scale out or release optimizer, etc.
 */
<<<<<<< HEAD
public class OptimizerController extends RestBaseController {
=======
public class OptimizerController {
  private static final Logger LOG = LoggerFactory.getLogger(OptimizerController.class);
>>>>>>> 6312fd76

  private static final String ALL_GROUP = "all";
  private final TableService tableService;
  private final OptimizerManager optimizerManager;

  public OptimizerController(TableService tableService, OptimizerManager optimizerManager) {
    this.tableService = tableService;
    this.optimizerManager = optimizerManager;
  }

  /**
   * getRuntime optimize tables.
   * * @return List of {@link TableOptimizingInfo}
   */
  public void getOptimizerTables(Context ctx) {
    String optimizerGroup = ctx.pathParam("optimizerGroup");
    Integer page = ctx.queryParamAsClass("page", Integer.class).getOrDefault(1);
    Integer pageSize = ctx.queryParamAsClass("pageSize", Integer.class).getOrDefault(20);
    int offset = (page - 1) * pageSize;

    List<TableRuntime> tableRuntimes = new ArrayList<>();
    List<ServerTableIdentifier> tables = tableService.listTables();
    for (ServerTableIdentifier identifier : tables) {
      TableRuntime tableRuntime = tableService.getRuntime(identifier);
      if (tableRuntime == null) {
        continue;
      }
      if (ALL_GROUP.equals(optimizerGroup) || tableRuntime.getOptimizerGroup().equals(optimizerGroup)) {
        tableRuntimes.add(tableRuntime);
      }
    }
    tableRuntimes.sort((o1, o2) -> {
      // first we compare the status , and then we compare the start time when status are equal;
      int statDiff = o1.getOptimizingStatus().compareTo(o2.getOptimizingStatus());
      // status order is asc, startTime order is desc
      if (statDiff == 0) {
        long timeDiff = o1.getCurrentStatusStartTime() - o2.getCurrentStatusStartTime();
        return timeDiff >= 0 ? (timeDiff == 0 ? 0 : -1) : 1;
      } else {
        return statDiff;
      }
    });
    PageResult<TableRuntime, TableOptimizingInfo> amsPageResult = PageResult.of(tableRuntimes,
        offset, pageSize, OptimizingUtil::buildTableOptimizeInfo);
    ctx.json(OkResponse.of(amsPageResult));
  }

  /**
   * getRuntime optimizers.
   */
  public void getOptimizers(Context ctx) {
    String optimizerGroup = ctx.pathParam("optimizerGroup");
    Integer page = ctx.queryParamAsClass("page", Integer.class).getOrDefault(1);
    Integer pageSize = ctx.queryParamAsClass("pageSize", Integer.class).getOrDefault(20);

    int offset = (page - 1) * pageSize;

    List<OptimizerInstance> optimizers;
    if (optimizerGroup.equals("all")) {
      optimizers = optimizerManager.listOptimizers();
    } else {
      optimizers = optimizerManager.listOptimizers(optimizerGroup);
    }
    List<OptimizerInstance> optimizerList = new ArrayList<>(optimizers);
    optimizerList.sort(Comparator.comparingLong(OptimizerInstance::getStartTime).reversed());
    List<JSONObject> result = optimizerList.stream().map(e -> {
      JSONObject jsonObject = (JSONObject) JSON.toJSON(e);
      jsonObject.put("jobId", e.getResourceId());
      jsonObject.put("optimizerGroup", e.getGroupName());
      jsonObject.put("coreNumber", e.getThreadCount());
      jsonObject.put("memory", e.getMemoryMb());
      jsonObject.put("jobStatus", "RUNNING");
      jsonObject.put("container", e.getContainerName());
      return jsonObject;
    }).collect(Collectors.toList());

    PageResult<JSONObject, JSONObject> amsPageResult = PageResult.of(result,
        offset, pageSize);
    ctx.json(OkResponse.of(amsPageResult));
  }

  /**
   * getRuntime optimizerGroup: optimizerGroupId, optimizerGroupName
   * url = /optimizerGroups.
   */
  public void getOptimizerGroups(Context ctx) {
    List<JSONObject> result = optimizerManager.listResourceGroups().stream()
        .filter(resourceGroup -> !ResourceContainers.EXTERNAL_CONTAINER_NAME.equals(resourceGroup.getContainer()))
        .map(e -> {
          JSONObject jsonObject = new JSONObject();
          jsonObject.put("optimizerGroupName", e.getName());
          return jsonObject;
        }).collect(Collectors.toList());
    ctx.json(OkResponse.of(result));
  }

  /**
   * getRuntime optimizer info: occupationCore, occupationMemory
   */
  public void getOptimizerGroupInfo(Context ctx) {
    String optimizerGroup = ctx.pathParam("optimizerGroup");
    List<OptimizerInstance> optimizers;
    if (optimizerGroup.equals("all")) {
      optimizers = optimizerManager.listOptimizers();
    } else {
      optimizers = optimizerManager.listOptimizers(optimizerGroup);
    }
    OptimizerResourceInfo optimizerResourceInfo = new OptimizerResourceInfo();
    optimizers.forEach(e -> {
      optimizerResourceInfo.addOccupationCore(e.getThreadCount());
      optimizerResourceInfo.addOccupationMemory(e.getMemoryMb());
    });
    ctx.json(OkResponse.of(optimizerResourceInfo));
  }

  /**
   * release optimizer.
   *
   * @pathParam jobId
   */
  public void releaseOptimizer(Context ctx) {
    String resourceId = ctx.pathParam("jobId");
    Preconditions.checkArgument(!resourceId.isEmpty(), "resource id can not be empty, maybe it's a external optimizer");

    List<OptimizerInstance> optimizerInstances = optimizerManager.listOptimizers()
        .stream()
        .filter(e -> resourceId.equals(e.getResourceId()))
        .collect(Collectors.toList());
    Preconditions.checkState(optimizerInstances.size() > 0, String.format("The resource ID %s has not been indexed" +
        " to any optimizer.", resourceId));
    Resource resource = optimizerManager.getResource(resourceId);
    resource.getProperties().putAll(optimizerInstances.get(0).getProperties());
    ResourceContainers.get(resource.getContainerName()).releaseOptimizer(resource);
    optimizerManager.deleteResource(resourceId);
    optimizerManager.deleteOptimizer(resource.getGroupName(), resourceId);
    ctx.json(OkResponse.of("Success to release optimizer"));
  }

  /**
   * scale out optimizers, url:/optimizerGroups/{optimizerGroup}/optimizers.
   */
  public void scaleOutOptimizer(Context ctx) {
    String optimizerGroup = ctx.pathParam("optimizerGroup");
    Map<String, Integer> map = ctx.bodyAsClass(Map.class);
    int parallelism = map.get("parallelism");

    ResourceGroup resourceGroup = optimizerManager.getResourceGroup(optimizerGroup);
    Resource resource = new Resource.Builder(resourceGroup.getContainer(), resourceGroup.getName(),
        ResourceType.OPTIMIZER)
        .setProperties(resourceGroup.getProperties())
        .setThreadCount(parallelism)
        .build();
    ResourceContainers.get(resource.getContainerName()).requestResource(resource);
    optimizerManager.createResource(resource);
    ctx.json(OkResponse.of("success to scaleOut optimizer"));
  }
}
<|MERGE_RESOLUTION|>--- conflicted
+++ resolved
@@ -55,13 +55,7 @@
  * through this interface, you can getRuntime the optimized table,
  * optimizer task, optimizer group information, scale out or release optimizer, etc.
  */
-<<<<<<< HEAD
-public class OptimizerController extends RestBaseController {
-=======
 public class OptimizerController {
-  private static final Logger LOG = LoggerFactory.getLogger(OptimizerController.class);
->>>>>>> 6312fd76
-
   private static final String ALL_GROUP = "all";
   private final TableService tableService;
   private final OptimizerManager optimizerManager;
