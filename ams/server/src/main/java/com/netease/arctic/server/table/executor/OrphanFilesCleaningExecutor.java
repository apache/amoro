--- conflicted
+++ resolved
@@ -90,262 +90,4 @@
       LOG.error("{} failed to clean orphan file", tableRuntime.getTableIdentifier(), t);
     }
   }
-<<<<<<< HEAD
-=======
-
-  public static void cleanContentFiles(ArcticTable arcticTable, long lastTime) {
-    // For clean data files, should get valid files in the base store and the change store, so acquire in advance
-    // to prevent repeated acquisition
-    Set<String> validFiles = getValidContentFiles(arcticTable);
-    if (arcticTable.isKeyedTable()) {
-      KeyedTable keyedArcticTable = arcticTable.asKeyedTable();
-      LOG.info("{} start cleaning content files of base store", arcticTable.id());
-      int deleteFilesCnt = clearInternalTableContentsFiles(keyedArcticTable.baseTable(), lastTime, validFiles);
-      LOG.info("{} deleted {} content files from base store", arcticTable.id(), deleteFilesCnt);
-
-      LOG.info("{} start cleaning content files of change store", arcticTable.id());
-      deleteFilesCnt = clearInternalTableContentsFiles(keyedArcticTable.changeTable(), lastTime, validFiles);
-      LOG.info("{} deleted {} content files from change store", arcticTable.id(), deleteFilesCnt);
-    } else {
-      LOG.info("{} start cleaning content files", arcticTable.id());
-      int deleteFilesCnt = clearInternalTableContentsFiles(arcticTable.asUnkeyedTable(), lastTime, validFiles);
-      LOG.info("{} deleted {} content files", arcticTable.id(), deleteFilesCnt);
-    }
-  }
-
-  public static void cleanMetadata(ArcticTable arcticTable, long lastTime) {
-    if (arcticTable.isKeyedTable()) {
-      KeyedTable keyedArcticTable = arcticTable.asKeyedTable();
-      LOG.info("{} start cleaning metadata files of base store", arcticTable.id());
-      int deleteFilesCnt = clearInternalTableMetadata(keyedArcticTable.baseTable(), lastTime);
-      LOG.info("{} deleted {} metadata files from base store", arcticTable.id(), deleteFilesCnt);
-
-      LOG.info("{} start cleaning metadata files of change store", arcticTable.id());
-      deleteFilesCnt = clearInternalTableMetadata(keyedArcticTable.changeTable(), lastTime);
-      LOG.info("{} deleted {} metadata files from change store", arcticTable.id(), deleteFilesCnt);
-    } else {
-      LOG.info("{} start cleaning metadata files", arcticTable.id());
-      int deleteFilesCnt = clearInternalTableMetadata(arcticTable.asUnkeyedTable(), lastTime);
-      LOG.info("{} deleted {} metadata files", arcticTable.id(), deleteFilesCnt);
-    }
-  }
-
-  public static void cleanDanglingDeleteFiles(ArcticTable arcticTable) {
-    if (!arcticTable.isKeyedTable()) {
-      LOG.info("{} start deleting dangling delete files", arcticTable.id());
-      int danglingDeleteFilesCnt = clearInternalTableDanglingDeleteFiles(arcticTable.asUnkeyedTable());
-      LOG.info("{} deleted {} dangling delete files", arcticTable.id(), danglingDeleteFilesCnt);
-    }
-  }
-
-  private static Set<String> getValidContentFiles(ArcticTable arcticTable) {
-    Set<String> validFiles = new HashSet<>();
-    if (arcticTable.isKeyedTable()) {
-      Set<String> baseValidFiles = IcebergTableUtil.getAllContentFilePath(arcticTable.asKeyedTable().baseTable());
-      LOG.info("{} found {} valid files in the base store", arcticTable.id(), baseValidFiles.size());
-      Set<String> changeValidFiles = IcebergTableUtil.getAllContentFilePath(arcticTable.asKeyedTable().changeTable());
-      LOG.info("{} found {} valid files in the change store", arcticTable.id(), baseValidFiles.size());
-      validFiles.addAll(baseValidFiles);
-      validFiles.addAll(changeValidFiles);
-    } else {
-      Set<String> baseValidFiles = IcebergTableUtil.getAllContentFilePath(arcticTable.asUnkeyedTable());
-      validFiles.addAll(baseValidFiles);
-      LOG.info("{} found {} valid files", arcticTable.id(), validFiles.size());
-    }
-
-    // add hive location to exclude
-    Set<String> hiveValidLocations = HiveLocationUtil.getHiveLocation(arcticTable);
-    if (hiveValidLocations.size() > 0) {
-      validFiles.addAll(hiveValidLocations);
-      LOG.info("{} found {} valid locations in the Hive location", arcticTable.id(), hiveValidLocations.size());
-    }
-
-    return validFiles;
-  }
-
-  private static int clearInternalTableContentsFiles(
-      UnkeyedTable internalTable, long lastTime, Set<String> exclude) {
-    String dataLocation = internalTable.location() + File.separator + DATA_FOLDER_NAME;
-
-    try (ArcticFileIO io = internalTable.io()) {
-      // listPrefix will not return the directory and the orphan file clean should clean the empty dir.
-      if (io.supportFileSystemOperations()) {
-        SupportsFileSystemOperations fio = io.asFileSystemIO();
-        return deleteInvalidFilesInFs(fio, dataLocation, lastTime, exclude);
-      } else if (io.supportPrefixOperations()) {
-        SupportsPrefixOperations pio = io.asPrefixFileIO();
-        return deleteInvalidFilesByPrefix(pio, dataLocation, lastTime, exclude);
-      } else {
-        LOG.warn(String.format(
-            "Table %s doesn't support a fileIo with listDirectory or listPrefix, so skip clear files.",
-            internalTable.name()
-        ));
-      }
-    }
-
-    return 0;
-  }
-
-  private static int deleteInvalidFilesInFs(
-      SupportsFileSystemOperations fio, String location, long lastTime, Set<String> excludes
-  ) {
-    if (!fio.exists(location)) {
-      return 0;
-    }
-
-    int deleteCount = 0;
-    for (PathInfo p : fio.listDirectory(location)) {
-      String uriPath = TableFileUtil.getUriPath(p.location());
-      if (p.isDirectory()) {
-        int deleted = deleteInvalidFilesInFs(fio, p.location(), lastTime, excludes);
-        deleteCount += deleted;
-        if (!p.location().endsWith(METADATA_FOLDER_NAME) &&
-            !p.location().endsWith(DATA_FOLDER_NAME) &&
-            p.createdAtMillis() < lastTime &&
-            fio.isEmptyDirectory(p.location())) {
-          TableFileUtil.deleteEmptyDirectory(fio, p.location(), excludes);
-        }
-      } else {
-        String parentLocation = TableFileUtil.getParent(p.location());
-        String parentUriPath = TableFileUtil.getUriPath(parentLocation);
-        if (!excludes.contains(uriPath) &&
-            !excludes.contains(parentUriPath) &&
-            p.createdAtMillis() < lastTime) {
-          fio.deleteFile(p.location());
-          deleteCount += 1;
-        }
-      }
-    }
-    return deleteCount;
-  }
-
-  private static int deleteInvalidFilesByPrefix(
-      SupportsPrefixOperations pio, String prefix, long lastTime, Set<String> excludes
-  ) {
-    int deleteCount = 0;
-    for (FileInfo fileInfo : pio.listPrefix(prefix)) {
-      String uriPath = TableFileUtil.getUriPath(fileInfo.location());
-      if (!excludes.contains(uriPath) && fileInfo.createdAtMillis() < lastTime) {
-        pio.deleteFile(fileInfo.location());
-        deleteCount += 1;
-      }
-    }
-    return deleteCount;
-  }
-
-  private static int clearInternalTableMetadata(UnkeyedTable internalTable, long lastTime) {
-    Set<String> validFiles = getValidMetadataFiles(internalTable);
-    LOG.info("{} found {} valid metadata files", internalTable.id(), validFiles.size());
-    Pattern excludeFileNameRegex = getExcludeFileNameRegex(internalTable);
-    LOG.info("{} generated exclude file name pattern {}", internalTable.id(), excludeFileNameRegex);
-    String metadataLocation = internalTable.location() + File.separator + METADATA_FOLDER_NAME;
-
-    try (ArcticFileIO io = internalTable.io()) {
-      if (io.supportPrefixOperations()) {
-        SupportsPrefixOperations pio = io.asPrefixFileIO();
-        return deleteInvalidMetadataFile(pio, metadataLocation, lastTime, validFiles, excludeFileNameRegex);
-      } else {
-        LOG.warn(String.format(
-            "Table %s doesn't support a fileIo with listDirectory or listPrefix, so skip clear files.",
-            internalTable.name()
-        ));
-      }
-    }
-    return 0;
-  }
-
-  private static int clearInternalTableDanglingDeleteFiles(UnkeyedTable internalTable) {
-    Set<DeleteFile> danglingDeleteFiles = IcebergTableUtil.getDanglingDeleteFiles(internalTable);
-    if (danglingDeleteFiles.isEmpty()) {
-      return 0;
-    }
-    RewriteFiles rewriteFiles = internalTable.newRewrite();
-    rewriteFiles.rewriteFiles(Collections.emptySet(), danglingDeleteFiles,
-        Collections.emptySet(), Collections.emptySet());
-    try {
-      rewriteFiles.commit();
-    } catch (ValidationException e) {
-      LOG.warn("Iceberg RewriteFiles commit failed on clear danglingDeleteFiles, but ignore", e);
-      return 0;
-    }
-    return danglingDeleteFiles.size();
-  }
-
-  private static Set<String> getValidMetadataFiles(UnkeyedTable internalTable) {
-    TableIdentifier tableIdentifier = internalTable.id();
-    Set<String> validFiles = new HashSet<>();
-    Iterable<Snapshot> snapshots = internalTable.snapshots();
-    int size = Iterables.size(snapshots);
-    LOG.info("{} needs to scan {} snapshots to find all validate metadata files", tableIdentifier, size);
-    int cnt = 0;
-    for (Snapshot snapshot : snapshots) {
-      cnt++;
-      int before = validFiles.size();
-      String manifestListLocation = snapshot.manifestListLocation();
-
-      validFiles.add(TableFileUtil.getUriPath(manifestListLocation));
-
-      // valid data files
-      List<ManifestFile> manifestFiles = snapshot.allManifests(internalTable.io());
-      for (ManifestFile manifestFile : manifestFiles) {
-        validFiles.add(TableFileUtil.getUriPath(manifestFile.path()));
-      }
-
-      LOG.info(
-          "{} scan snapshot {}: {} and get {} files, complete {}/{}",
-          tableIdentifier,
-          snapshot.snapshotId(),
-          formatTime(snapshot.timestampMillis()),
-          validFiles.size() - before,
-          cnt,
-          size);
-    }
-    Stream.of(
-        ReachableFileUtil.metadataFileLocations(internalTable, false).stream(),
-        ReachableFileUtil.statisticsFilesLocations(internalTable).stream(),
-        Stream.of(ReachableFileUtil.versionHintLocation(internalTable)))
-        .reduce(Stream::concat)
-        .orElse(Stream.empty())
-        .map(TableFileUtil::getUriPath)
-        .forEach(validFiles::add);
-
-    return validFiles;
-  }
-
-  private static Pattern getExcludeFileNameRegex(UnkeyedTable table) {
-    String latestFlinkJobId = null;
-    for (Snapshot snapshot : table.snapshots()) {
-      String flinkJobId = snapshot.summary().get(FLINK_JOB_ID);
-      if (!Strings.isNullOrEmpty(flinkJobId)) {
-        latestFlinkJobId = flinkJobId;
-      }
-    }
-    if (latestFlinkJobId != null) {
-      // file name starting with flink.job-id should not be deleted
-      return Pattern.compile(latestFlinkJobId + ".*");
-    }
-    return null;
-  }
-
-  private static int deleteInvalidMetadataFile(
-      SupportsPrefixOperations pio, String location, long lastTime, Set<String> exclude, Pattern excludeRegex
-  ) {
-    int count = 0;
-    for (FileInfo fileInfo : pio.listPrefix(location)) {
-      String uriPath = TableFileUtil.getUriPath(fileInfo.location());
-      if (!exclude.contains(uriPath) &&
-          fileInfo.createdAtMillis() < lastTime &&
-          (excludeRegex == null || !excludeRegex.matcher(
-              TableFileUtil.getFileName(fileInfo.location())).matches())) {
-        pio.deleteFile(fileInfo.location());
-        count += 1;
-      }
-    }
-    return count;
-  }
-
-  private static String formatTime(long timestamp) {
-    return LocalDateTime.ofInstant(Instant.ofEpochMilli(timestamp), ZoneId.systemDefault()).toString();
-  }
->>>>>>> a6a3d3ab
 }
