--- conflicted
+++ resolved
@@ -20,30 +20,12 @@
 
 import com.netease.arctic.AmoroTable;
 import com.netease.arctic.server.optimizing.maintainer.TableMaintainer;
+import com.netease.arctic.server.optimizing.maintainer.TableMaintainer;
 import com.netease.arctic.server.table.TableConfiguration;
 import com.netease.arctic.server.table.TableManager;
 import com.netease.arctic.server.table.TableRuntime;
-<<<<<<< HEAD
 import com.netease.arctic.table.TableProperties;
 import com.netease.arctic.utils.CompatiblePropertyUtil;
-=======
-import com.netease.arctic.server.utils.HiveLocationUtil;
-import com.netease.arctic.server.utils.IcebergTableUtil;
-import com.netease.arctic.table.ArcticTable;
-import com.netease.arctic.table.KeyedTable;
-import com.netease.arctic.table.TableIdentifier;
-import com.netease.arctic.table.UnkeyedTable;
-import com.netease.arctic.utils.TableFileUtil;
-import org.apache.iceberg.DeleteFile;
-import org.apache.iceberg.ManifestFile;
-import org.apache.iceberg.ReachableFileUtil;
-import org.apache.iceberg.RewriteFiles;
-import org.apache.iceberg.Snapshot;
-import org.apache.iceberg.exceptions.ValidationException;
-import org.apache.iceberg.io.FileInfo;
-import org.apache.iceberg.io.SupportsPrefixOperations;
-import org.apache.iceberg.relocated.com.google.common.collect.Iterables;
->>>>>>> 74504c2e
 import org.slf4j.Logger;
 import org.slf4j.LoggerFactory;
 
@@ -78,66 +60,34 @@
   public void execute(TableRuntime tableRuntime) {
     try {
       LOG.info("{} clean orphan files", tableRuntime.getTableIdentifier());
-<<<<<<< HEAD
-      AmoroTable<?> amoroTable = loadTable(tableRuntime);
-
-      boolean needOrphanClean = CompatiblePropertyUtil.propertyAsBoolean(
-          amoroTable.properties(),
-          TableProperties.ENABLE_ORPHAN_CLEAN,
-          TableProperties.ENABLE_ORPHAN_CLEAN_DEFAULT);
-=======
       TableConfiguration tableConfiguration = tableRuntime.getTableConfiguration();
->>>>>>> 74504c2e
 
       if (!tableConfiguration.isCleanOrphanEnabled()) {
         return;
       }
 
-<<<<<<< HEAD
-      long keepTime = CompatiblePropertyUtil.propertyAsLong(
-          amoroTable.properties(),
-          TableProperties.MIN_ORPHAN_FILE_EXISTING_TIME,
-          TableProperties.MIN_ORPHAN_FILE_EXISTING_TIME_DEFAULT) * 60 * 1000;
-=======
       long keepTime = tableConfiguration.getOrphanExistingMinutes() * 60 * 1000;
->>>>>>> 74504c2e
 
       LOG.info("{} clean orphan files, keepTime={}", tableRuntime.getTableIdentifier(), keepTime);
-
+      // clear data files
+      AmoroTable<?> amoroTable = loadTable(tableRuntime);
       TableMaintainer tableMaintainer = createMaintainer(amoroTable);
 
-      // clear data files
-<<<<<<< HEAD
       tableMaintainer.cleanContentFiles(System.currentTimeMillis() - keepTime);
 
       //refresh
       tableMaintainer = createMaintainer(loadTable(tableRuntime));
 
-=======
-      ArcticTable arcticTable = loadTable(tableRuntime);
-      cleanContentFiles(arcticTable, System.currentTimeMillis() - keepTime);
-
-      // it may cost a long time to clean content files, so refresh the table to the current snapshot before cleaning 
-      // the metadata files
-      arcticTable.refresh();
->>>>>>> 74504c2e
       // clear metadata files
       tableMaintainer.cleanMetadata(System.currentTimeMillis() - keepTime);
 
-<<<<<<< HEAD
-      boolean needCleanDanglingDeleteFiles = CompatiblePropertyUtil.propertyAsBoolean(
-          amoroTable.properties(),
-          TableProperties.ENABLE_DANGLING_DELETE_FILES_CLEAN,
-          TableProperties.ENABLE_DANGLING_DELETE_FILES_CLEAN_DEFAULT);
-
-      if (!needCleanDanglingDeleteFiles) {
-=======
       if (!tableConfiguration.isDeleteDanglingDeleteFilesEnabled()) {
->>>>>>> 74504c2e
         return;
       }
-      // refresh to the current snapshot before clean dangling delete files
-      arcticTable.refresh();
+
+      //refresh
+      tableMaintainer = createMaintainer(loadTable(tableRuntime));
+
       // clear dangling delete files
       tableMaintainer.cleanDanglingDeleteFiles();
     } catch (Throwable t) {
