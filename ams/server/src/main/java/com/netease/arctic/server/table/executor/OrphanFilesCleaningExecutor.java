--- conflicted
+++ resolved
@@ -43,7 +43,6 @@
 import org.slf4j.LoggerFactory;
 
 import java.io.File;
-import java.nio.file.Paths;
 import java.time.Instant;
 import java.time.LocalDateTime;
 import java.time.ZoneId;
@@ -174,10 +173,7 @@
     String dataLocation = internalTable.location() + File.separator + DATA_FOLDER_NAME;
 
     try (ArcticFileIO io = internalTable.io()) {
-<<<<<<< HEAD
-=======
       // listPrefix will not return the directory and the orphan file clean should clean the empty dir.
->>>>>>> baf2d63f
       if (io.supportFileSystemOperations()) {
         SupportsFileSystemOperations fio = io.asFileSystemIO();
         return deleteInvalidFilesInFs(fio, dataLocation, lastTime, exclude);
@@ -215,11 +211,7 @@
           TableFileUtil.deleteEmptyDirectory(fio, p.location(), excludes);
         }
       } else {
-<<<<<<< HEAD
-        String parentLocation = Paths.get(uriPath).getParent().toString();
-=======
         String parentLocation = TableFileUtil.getParent(p.location());
->>>>>>> baf2d63f
         String parentUriPath = TableFileUtil.getUriPath(parentLocation);
         if (!excludes.contains(uriPath) &&
             !excludes.contains(parentUriPath) &&
@@ -267,7 +259,6 @@
     }
     return 0;
   }
-
 
   private static Set<String> getValidMetadataFiles(UnkeyedTable internalTable) {
     TableIdentifier tableIdentifier = internalTable.id();
@@ -339,7 +330,6 @@
     return count;
   }
 
-
   private static String formatTime(long timestamp) {
     return LocalDateTime.ofInstant(Instant.ofEpochMilli(timestamp), ZoneId.systemDefault()).toString();
   }
