--- conflicted
+++ resolved
@@ -62,13 +62,8 @@
     try {
       return supplier.get();
     } catch (Throwable throwable) {
-<<<<<<< HEAD
       LOG.error("Error when calling table service read", throwable);
       throw ArcticRuntimeException.transformCompatibleException(throwable);
-=======
-      LOG.error("call ArcticTableMetastore error", throwable);
-      throw ArcticRuntimeException.transformThrift(throwable);
->>>>>>> 73dd9a71
     }
   }
 
@@ -76,13 +71,8 @@
     try {
       runnable.run();
     } catch (Throwable throwable) {
-<<<<<<< HEAD
       LOG.error("Error when calling table service write", throwable);
       throw ArcticRuntimeException.transformCompatibleException(throwable);
-=======
-      LOG.error("call ArcticTableMetastore error", throwable);
-      throw ArcticRuntimeException.transformThrift(throwable);
->>>>>>> 73dd9a71
     }
   }
 
