--- conflicted
+++ resolved
@@ -50,197 +50,7 @@
     }
   }
 
-<<<<<<< HEAD
-  public static void syncIcebergToHive(ArcticTable arcticTable) throws Exception {
-    UnkeyedTable baseTable = arcticTable.isKeyedTable() ?
-        arcticTable.asKeyedTable().baseTable() : arcticTable.asUnkeyedTable();
-    StructLikeMap<Map<String, String>> partitionProperty = baseTable.partitionProperty();
-
-    if (arcticTable.spec().isUnpartitioned()) {
-      syncNoPartitionTable(arcticTable, partitionProperty);
-    } else {
-      syncPartitionTable(arcticTable, partitionProperty);
-    }
-  }
-
-  /**
-   * once get location from iceberg property, should update hive table location,
-   * because only arctic update hive table location for unPartitioned table.
-   */
-  private static void syncNoPartitionTable(
-      ArcticTable arcticTable,
-      StructLikeMap<Map<String, String>> partitionProperty) {
-    Map<String, String> property = partitionProperty.get(TablePropertyUtil.EMPTY_STRUCT);
-    if (property == null || property.get(HiveTableProperties.PARTITION_PROPERTIES_KEY_HIVE_LOCATION) == null) {
-      LOG.debug("{} has no hive location in partition property", arcticTable.id());
-      return;
-    }
-
-    String currentLocation = property.get(HiveTableProperties.PARTITION_PROPERTIES_KEY_HIVE_LOCATION);
-    String hiveLocation;
-    try {
-      hiveLocation = ((SupportHive) arcticTable).getHMSClient().run(client -> {
-        Table hiveTable = client.getTable(arcticTable.id().getDatabase(), arcticTable.id().getTableName());
-        return hiveTable.getSd().getLocation();
-      });
-    } catch (Exception e) {
-      LOG.error("{} get hive location failed", arcticTable.id(), e);
-      return;
-    }
-
-    if (!Objects.equals(currentLocation, hiveLocation)) {
-      try {
-        ((SupportHive) arcticTable).getHMSClient().run(client -> {
-          Table hiveTable = client.getTable(arcticTable.id().getDatabase(), arcticTable.id().getTableName());
-          hiveTable.getSd().setLocation(currentLocation);
-          client.alterTable(arcticTable.id().getDatabase(), arcticTable.id().getTableName(), hiveTable);
-          return null;
-        });
-      } catch (Exception e) {
-        LOG.error("{} alter hive location failed", arcticTable.id(), e);
-      }
-    }
-  }
-
-  private static void syncPartitionTable(
-      ArcticTable arcticTable,
-      StructLikeMap<Map<String, String>> partitionProperty) throws Exception {
-    Map<String, StructLike> icebergPartitionMap = new HashMap<>();
-    for (StructLike structLike : partitionProperty.keySet()) {
-      icebergPartitionMap.put(arcticTable.spec().partitionToPath(structLike), structLike);
-    }
-    List<String> icebergPartitions = new ArrayList<>(icebergPartitionMap.keySet());
-    List<Partition> hivePartitions = ((SupportHive) arcticTable).getHMSClient().run(client ->
-        client.listPartitions(arcticTable.id().getDatabase(), arcticTable.id().getTableName(), Short.MAX_VALUE));
-    List<String> hivePartitionNames = ((SupportHive) arcticTable).getHMSClient().run(client ->
-        client.listPartitionNames(arcticTable.id().getDatabase(), arcticTable.id().getTableName(), Short.MAX_VALUE));
-    List<FieldSchema> partitionKeys = ((SupportHive) arcticTable).getHMSClient().run(client -> {
-      Table hiveTable = client.getTable(arcticTable.id().getDatabase(), arcticTable.id().getTableName());
-      return hiveTable.getPartitionKeys();
-    });
-    Map<String, Partition> hivePartitionMap = new HashMap<>();
-    for (Partition hivePartition : hivePartitions) {
-      hivePartitionMap.put(Warehouse.makePartName(partitionKeys, hivePartition.getValues()), hivePartition);
-    }
-
-    Set<String> inIcebergNotInHive = icebergPartitions.stream()
-        .filter(partition -> !hivePartitionNames.contains(partition))
-        .collect(Collectors.toSet());
-    Set<String> inHiveNotInIceberg = hivePartitionNames.stream()
-        .filter(partition -> !icebergPartitions.contains(partition))
-        .collect(Collectors.toSet());
-    Set<String> inBoth = icebergPartitions.stream()
-        .filter(hivePartitionNames::contains)
-        .collect(Collectors.toSet());
-
-    if (CollectionUtils.isNotEmpty(inIcebergNotInHive)) {
-      handleInIcebergPartitions(arcticTable, inIcebergNotInHive, icebergPartitionMap, partitionProperty);
-    }
-
-    if (CollectionUtils.isNotEmpty(inHiveNotInIceberg)) {
-      handleInHivePartitions(arcticTable, inHiveNotInIceberg, hivePartitionMap);
-    }
-
-    if (CollectionUtils.isNotEmpty(inBoth)) {
-      handleInBothPartitions(arcticTable, inBoth, hivePartitionMap, icebergPartitionMap, partitionProperty);
-    }
-  }
-
-  /**
-   * if iceberg partition location is existed, should update hive table location.
-   */
-  private static void handleInIcebergPartitions(
-      ArcticTable arcticTable,
-      Set<String> inIcebergNotInHive,
-      Map<String, StructLike> icebergPartitionMap,
-      StructLikeMap<Map<String, String>> partitionProperty) {
-    inIcebergNotInHive.forEach(partition -> {
-      Map<String, String> property = partitionProperty.get(icebergPartitionMap.get(partition));
-      if (property == null || property.get(HiveTableProperties.PARTITION_PROPERTIES_KEY_HIVE_LOCATION) == null) {
-        return;
-      }
-      String currentLocation = property.get(HiveTableProperties.PARTITION_PROPERTIES_KEY_HIVE_LOCATION);
-
-      if (arcticTable.io().exists(currentLocation)) {
-        int transientTime = Integer.parseInt(property
-            .getOrDefault(HiveTableProperties.PARTITION_PROPERTIES_KEY_TRANSIENT_TIME, "0"));
-        List<DataFile> dataFiles = getIcebergPartitionFiles(arcticTable, icebergPartitionMap.get(partition));
-        HivePartitionUtil.createPartitionIfAbsent(((SupportHive) arcticTable).getHMSClient(),
-            arcticTable,
-            HivePartitionUtil.partitionValuesAsList(
-                icebergPartitionMap.get(partition),
-                arcticTable.spec().partitionType()),
-            currentLocation, dataFiles, transientTime);
-      }
-    });
-  }
-
-  private static void handleInHivePartitions(
-      ArcticTable arcticTable,
-      Set<String> inHiveNotInIceberg,
-      Map<String, Partition> hivePartitionMap) {
-    inHiveNotInIceberg.forEach(partition -> {
-      Partition hivePartition = hivePartitionMap.get(partition);
-      boolean isArctic = CompatibleHivePropertyUtil.propertyAsBoolean(hivePartition.getParameters(),
-          HiveTableProperties.ARCTIC_TABLE_FLAG, false);
-      if (isArctic) {
-        HivePartitionUtil.dropPartition(((SupportHive) arcticTable).getHMSClient(), arcticTable, hivePartition);
-      }
-    });
-  }
-
-  private static void handleInBothPartitions(
-      ArcticTable arcticTable,
-      Set<String> inBoth,
-      Map<String, Partition> hivePartitionMap,
-      Map<String, StructLike> icebergPartitionMap,
-      StructLikeMap<Map<String, String>> partitionProperty) {
-    Set<String> inHiveNotInIceberg = new HashSet<>();
-    inBoth.forEach(partition -> {
-      Map<String, String> property = partitionProperty.get(icebergPartitionMap.get(partition));
-      if (property == null || property.get(HiveTableProperties.PARTITION_PROPERTIES_KEY_HIVE_LOCATION) == null) {
-        inHiveNotInIceberg.add(partition);
-        return;
-      }
-
-      String currentLocation = property.get(HiveTableProperties.PARTITION_PROPERTIES_KEY_HIVE_LOCATION);
-      Partition hivePartition = hivePartitionMap.get(partition);
-
-      if (!Objects.equals(currentLocation, hivePartition.getSd().getLocation())) {
-        int transientTime = Integer.parseInt(property
-            .getOrDefault(HiveTableProperties.PARTITION_PROPERTIES_KEY_TRANSIENT_TIME, "0"));
-        List<DataFile> dataFiles = getIcebergPartitionFiles(arcticTable, icebergPartitionMap.get(partition));
-        HivePartitionUtil.updatePartitionLocation(((SupportHive) arcticTable).getHMSClient(),
-            arcticTable, hivePartition, currentLocation, dataFiles, transientTime);
-      }
-    });
-
-    handleInHivePartitions(arcticTable, inHiveNotInIceberg, hivePartitionMap);
-  }
-
-  private static List<DataFile> getIcebergPartitionFiles(
-      ArcticTable arcticTable,
-      StructLike partition) {
-    UnkeyedTable baseStore;
-    baseStore = arcticTable.isKeyedTable() ? arcticTable.asKeyedTable().baseTable() : arcticTable.asUnkeyedTable();
-
-    List<DataFile> partitionFiles = new ArrayList<>();
-    arcticTable.io().doAs(() -> {
-      try (CloseableIterable<FileScanTask> fileScanTasks = baseStore.newScan().planFiles()) {
-        for (FileScanTask fileScanTask : fileScanTasks) {
-          if (fileScanTask.file().partition().equals(partition)) {
-            partitionFiles.add(fileScanTask.file());
-          }
-        }
-      }
-
-      return null;
-    });
-
-    return partitionFiles;
-=======
   public static void syncIcebergToHive(ArcticTable arcticTable) {
     HiveMetaSynchronizer.syncArcticDataToHive((SupportHive) arcticTable);
->>>>>>> b6019cf6
   }
 }