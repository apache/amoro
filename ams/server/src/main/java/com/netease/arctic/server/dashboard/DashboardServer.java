--- conflicted
+++ resolved
@@ -395,12 +395,7 @@
           ctx.queryParamMap());
     } else if (needLoginCheck(uriPath)) {
       if (null == ctx.sessionAttribute("user")) {
-<<<<<<< HEAD
-        LOG.info("session info: {}", JSONObject.toJSONString(ctx.sessionAttributeMap()));
-=======
-        ctx.sessionAttributeMap();
         LOG.info("session info: {}", JacksonUtil.toJSONString(ctx.sessionAttributeMap()));
->>>>>>> b749c9d0
         throw new ForbiddenException();
       }
     }
