/*
 * Licensed to the Apache Software Foundation (ASF) under one
 * or more contributor license agreements.  See the NOTICE file
 * distributed with this work for additional information
 * regarding copyright ownership.  The ASF licenses this file
 * to you under the Apache License, Version 2.0 (the
 * "License"); you may not use this file except in compliance
 * with the License.  You may obtain a copy of the License at
 *
 *    http://www.apache.org/licenses/LICENSE-2.0
 *
 * Unless required by applicable law or agreed to in writing, software
 * distributed under the License is distributed on an "AS IS" BASIS,
 * WITHOUT WARRANTIES OR CONDITIONS OF ANY KIND, either express or implied.
 * See the License for the specific language governing permissions and
 * limitations under the License.
 */

package com.netease.arctic.server.optimizing.maintainer;

import static org.apache.iceberg.relocated.com.google.common.primitives.Longs.min;

import com.netease.arctic.ams.api.CommitMetaProducer;
import com.netease.arctic.io.ArcticFileIO;
import com.netease.arctic.io.PathInfo;
import com.netease.arctic.io.SupportsFileSystemOperations;
import com.netease.arctic.server.ArcticServiceConstants;
import com.netease.arctic.server.table.DataExpirationConfig;
import com.netease.arctic.server.table.TableConfiguration;
import com.netease.arctic.server.table.TableRuntime;
import com.netease.arctic.server.utils.IcebergTableUtil;
import com.netease.arctic.utils.TableFileUtil;
import org.apache.hadoop.fs.Path;
import org.apache.iceberg.ContentFile;
import org.apache.iceberg.ContentScanTask;
import org.apache.iceberg.DataFile;
import org.apache.iceberg.DeleteFile;
import org.apache.iceberg.DeleteFiles;
import org.apache.iceberg.FileContent;
import org.apache.iceberg.FileScanTask;
import org.apache.iceberg.ManifestFile;
import org.apache.iceberg.ReachableFileUtil;
import org.apache.iceberg.RewriteFiles;
import org.apache.iceberg.Schema;
import org.apache.iceberg.Snapshot;
import org.apache.iceberg.SnapshotSummary;
import org.apache.iceberg.StructLike;
import org.apache.iceberg.Table;
import org.apache.iceberg.TableScan;
import org.apache.iceberg.exceptions.ValidationException;
import org.apache.iceberg.expressions.Expression;
import org.apache.iceberg.expressions.Expressions;
import org.apache.iceberg.expressions.Literal;
import org.apache.iceberg.io.CloseableIterable;
import org.apache.iceberg.io.FileInfo;
import org.apache.iceberg.io.SupportsPrefixOperations;
import org.apache.iceberg.relocated.com.google.common.annotations.VisibleForTesting;
import org.apache.iceberg.relocated.com.google.common.base.Optional;
import org.apache.iceberg.relocated.com.google.common.base.Strings;
import org.apache.iceberg.relocated.com.google.common.collect.Iterables;
import org.apache.iceberg.relocated.com.google.common.collect.Maps;
import org.apache.iceberg.relocated.com.google.common.collect.Sets;
import org.apache.iceberg.types.Conversions;
import org.apache.iceberg.types.Type;
import org.apache.iceberg.types.Types;
import org.slf4j.Logger;
import org.slf4j.LoggerFactory;

import java.io.File;
import java.io.IOException;
import java.time.Instant;
import java.time.LocalDate;
import java.time.LocalDateTime;
import java.time.ZoneId;
import java.time.ZoneOffset;
import java.time.format.DateTimeFormatter;
import java.util.Collections;
import java.util.HashSet;
import java.util.List;
import java.util.Locale;
import java.util.Map;
import java.util.Queue;
import java.util.Set;
import java.util.concurrent.LinkedTransferQueue;
import java.util.concurrent.atomic.AtomicInteger;
import java.util.regex.Pattern;
import java.util.stream.Collectors;
import java.util.stream.Stream;
import java.util.stream.StreamSupport;

/** Table maintainer for iceberg tables. */
public class IcebergTableMaintainer implements TableMaintainer {

  private static final Logger LOG = LoggerFactory.getLogger(IcebergTableMaintainer.class);

  public static final String METADATA_FOLDER_NAME = "metadata";
  public static final String DATA_FOLDER_NAME = "data";
  // same as org.apache.iceberg.flink.sink.IcebergFilesCommitter#FLINK_JOB_ID
  public static final String FLINK_JOB_ID = "flink.job-id";
  // same as org.apache.iceberg.flink.sink.IcebergFilesCommitter#MAX_COMMITTED_CHECKPOINT_ID
  public static final String FLINK_MAX_COMMITTED_CHECKPOINT_ID =
      "flink.max-committed-checkpoint-id";

  public static final String EXPIRE_TIMESTAMP_MS = "TIMESTAMP_MS";
  public static final String EXPIRE_TIMESTAMP_S = "TIMESTAMP_S";

  protected Table table;

  public IcebergTableMaintainer(Table table) {
    this.table = table;
  }

  @Override
  public void cleanOrphanFiles(TableRuntime tableRuntime) {
    TableConfiguration tableConfiguration = tableRuntime.getTableConfiguration();

    if (!tableConfiguration.isCleanOrphanEnabled()) {
      return;
    }

    long keepTime = tableConfiguration.getOrphanExistingMinutes() * 60 * 1000;

    cleanContentFiles(System.currentTimeMillis() - keepTime);

    // refresh
    table.refresh();

    // clear metadata files
    cleanMetadata(System.currentTimeMillis() - keepTime);
  }

  @Override
  public void cleanDanglingDeleteFiles(TableRuntime tableRuntime) {
    TableConfiguration tableConfiguration = tableRuntime.getTableConfiguration();

    if (!tableConfiguration.isDeleteDanglingDeleteFilesEnabled()) {
      return;
    }

<<<<<<< HEAD
    // clear dangling delete files
    cleanDanglingDeleteFiles();
=======
    // refresh
    table.refresh();
    Snapshot currentSnapshot = table.currentSnapshot();
    java.util.Optional<String> totalDeleteFiles =
        java.util.Optional.ofNullable(
            currentSnapshot.summary().get(SnapshotSummary.TOTAL_DELETE_FILES_PROP));
    if (totalDeleteFiles.isPresent() && Long.parseLong(totalDeleteFiles.get()) > 0) {
      // clear dangling delete files
      cleanDanglingDeleteFiles();
    } else {
      LOG.debug(
          "Table {} does not have any delete files, so there is no need to clean dangling delete file",
          table.name());
    }
>>>>>>> ee6ce161
  }

  @Override
  public void expireSnapshots(TableRuntime tableRuntime) {
    if (!expireSnapshotEnabled(tableRuntime)) {
      return;
    }
    expireSnapshots(mustOlderThan(tableRuntime, System.currentTimeMillis()));
  }

  protected boolean expireSnapshotEnabled(TableRuntime tableRuntime) {
    TableConfiguration tableConfiguration = tableRuntime.getTableConfiguration();
    return tableConfiguration.isExpireSnapshotEnabled();
  }

  @VisibleForTesting
  void expireSnapshots(long mustOlderThan) {
    expireSnapshots(mustOlderThan, expireSnapshotNeedToExcludeFiles());
  }

  private void expireSnapshots(long olderThan, Set<String> exclude) {
    LOG.debug("start expire snapshots older than {}, the exclude is {}", olderThan, exclude);
    final AtomicInteger toDeleteFiles = new AtomicInteger(0);
    final AtomicInteger deleteFiles = new AtomicInteger(0);
    Set<String> parentDirectory = new HashSet<>();
    table
        .expireSnapshots()
        .retainLast(1)
        .expireOlderThan(olderThan)
        .deleteWith(
            file -> {
              try {
                if (exclude.isEmpty()) {
                  arcticFileIO().deleteFile(file);
                } else {
                  String fileUriPath = TableFileUtil.getUriPath(file);
                  if (!exclude.contains(fileUriPath)
                      && !exclude.contains(new Path(fileUriPath).getParent().toString())) {
                    arcticFileIO().deleteFile(file);
                  }
                }
                parentDirectory.add(new Path(file).getParent().toString());
                deleteFiles.incrementAndGet();
              } catch (Throwable t) {
                LOG.warn("failed to delete file " + file, t);
              } finally {
                toDeleteFiles.incrementAndGet();
              }
            })
        .cleanExpiredFiles(true)
        .commit();
    if (arcticFileIO().supportFileSystemOperations()) {
      parentDirectory.forEach(
          parent -> TableFileUtil.deleteEmptyDirectory(arcticFileIO(), parent, exclude));
    }
    LOG.info("to delete {} files, success delete {} files", toDeleteFiles.get(), deleteFiles.get());
  }

  @Override
  public void expireData(TableRuntime tableRuntime) {
    try {
      DataExpirationConfig expirationConfig =
          tableRuntime.getTableConfiguration().getExpiringDataConfig();
      Types.NestedField field = table.schema().findField(expirationConfig.getExpirationField());
      if (!expirationConfig.isValid(field, table.name())) {
        return;
      }
      Instant startInstant;
      if (expirationConfig.getSince() == DataExpirationConfig.Since.CURRENT_TIMESTAMP) {
        startInstant = Instant.now().atZone(getDefaultZoneId(field)).toInstant();
      } else {
        startInstant =
            Instant.ofEpochMilli(fetchLatestNonOptimizedSnapshotTime(table))
                .atZone(getDefaultZoneId(field))
                .toInstant();
      }

      expireDataFrom(expirationConfig, startInstant);
    } catch (Throwable t) {
      LOG.error("Unexpected purge error for table {} ", tableRuntime.getTableIdentifier(), t);
    }
  }

  /**
   * Purge data older than the specified UTC timestamp
   *
   * @param expirationConfig expiration configs
   * @param instant timestamp/timestampz/long field type uses UTC, others will use the local time
   *     zone
   */
  @VisibleForTesting
  public void expireDataFrom(DataExpirationConfig expirationConfig, Instant instant) {
    long expireTimestamp = instant.minusMillis(expirationConfig.getRetentionTime()).toEpochMilli();
    LOG.info(
        "Expiring data older than {} in table {} ",
        Instant.ofEpochMilli(expireTimestamp)
            .atZone(
                getDefaultZoneId(table.schema().findField(expirationConfig.getExpirationField())))
            .toLocalDateTime(),
        table.name());

    Expression dataFilter = getDataExpression(table.schema(), expirationConfig, expireTimestamp);

    ExpireFiles expiredFiles = expiredFileScan(expirationConfig, dataFilter, expireTimestamp);
    expireFiles(expiredFiles, expireTimestamp);
  }

  @Override
  public void autoCreateTags(TableRuntime tableRuntime) {
    new AutoCreateIcebergTagAction(
            table, tableRuntime.getTableConfiguration().getTagConfiguration(), LocalDateTime.now())
        .execute();
  }

  protected void cleanContentFiles(long lastTime) {
    // For clean data files, should getRuntime valid files in the base store and the change store,
    // so acquire in advance
    // to prevent repeated acquisition
    Set<String> validFiles = orphanFileCleanNeedToExcludeFiles();
    LOG.info("{} start clean content files of change store", table.name());
    int deleteFilesCnt = clearInternalTableContentsFiles(lastTime, validFiles);
    LOG.info("{} total delete {} files from change store", table.name(), deleteFilesCnt);
  }

  protected void cleanMetadata(long lastTime) {
    LOG.info("{} start clean metadata files", table.name());
    int deleteFilesCnt = clearInternalTableMetadata(lastTime);
    LOG.info("{} total delete {} metadata files", table.name(), deleteFilesCnt);
  }

  protected void cleanDanglingDeleteFiles() {
    LOG.info("{} start delete dangling delete files", table.name());
    int danglingDeleteFilesCnt = clearInternalTableDanglingDeleteFiles();
    LOG.info("{} total delete {} dangling delete files", table.name(), danglingDeleteFilesCnt);
  }

  protected long mustOlderThan(TableRuntime tableRuntime, long now) {
    return min(
        // The snapshots keep time
        now - snapshotsKeepTime(tableRuntime),
        // The snapshot optimizing plan based should not be expired for committing
        fetchOptimizingPlanSnapshotTime(table, tableRuntime),
        // The latest non-optimized snapshot should not be expired for data expiring
        fetchLatestNonOptimizedSnapshotTime(table),
        // The latest flink committed snapshot should not be expired for recovering flink job
        fetchLatestFlinkCommittedSnapshotTime(table));
  }

  protected long snapshotsKeepTime(TableRuntime tableRuntime) {
    return tableRuntime.getTableConfiguration().getSnapshotTTLMinutes() * 60 * 1000;
  }

  protected Set<String> expireSnapshotNeedToExcludeFiles() {
    return Collections.emptySet();
  }

  protected Set<String> orphanFileCleanNeedToExcludeFiles() {
    return Sets.union(
        IcebergTableUtil.getAllContentFilePath(table),
        IcebergTableUtil.getAllStatisticsFilePath(table));
  }

  protected ArcticFileIO arcticFileIO() {
    return (ArcticFileIO) table.io();
  }

  private int clearInternalTableContentsFiles(long lastTime, Set<String> exclude) {
    String dataLocation = table.location() + File.separator + DATA_FOLDER_NAME;

    try (ArcticFileIO io = arcticFileIO()) {
      // listPrefix will not return the directory and the orphan file clean should clean the empty
      // dir.
      if (io.supportFileSystemOperations()) {
        SupportsFileSystemOperations fio = io.asFileSystemIO();
        return deleteInvalidFilesInFs(fio, dataLocation, lastTime, exclude);
      } else if (io.supportPrefixOperations()) {
        SupportsPrefixOperations pio = io.asPrefixFileIO();
        return deleteInvalidFilesByPrefix(pio, dataLocation, lastTime, exclude);
      } else {
        LOG.warn(
            String.format(
                "Table %s doesn't support a fileIo with listDirectory or listPrefix, so skip clear files.",
                table.name()));
      }
    }

    return 0;
  }

  private int clearInternalTableMetadata(long lastTime) {
    Set<String> validFiles = getValidMetadataFiles(table);
    LOG.info("{} table getRuntime {} valid files", table.name(), validFiles.size());
    Pattern excludeFileNameRegex = getExcludeFileNameRegex(table);
    LOG.info(
        "{} table getRuntime exclude file name pattern {}", table.name(), excludeFileNameRegex);
    String metadataLocation = table.location() + File.separator + METADATA_FOLDER_NAME;
    LOG.info("start orphan files clean in {}", metadataLocation);

    try (ArcticFileIO io = arcticFileIO()) {
      if (io.supportPrefixOperations()) {
        SupportsPrefixOperations pio = io.asPrefixFileIO();
        return deleteInvalidMetadataFile(
            pio, metadataLocation, lastTime, validFiles, excludeFileNameRegex);
      } else {
        LOG.warn(
            String.format(
                "Table %s doesn't support a fileIo with listDirectory or listPrefix, so skip clear files.",
                table.name()));
      }
    }
    return 0;
  }

  private int clearInternalTableDanglingDeleteFiles() {
    Set<DeleteFile> danglingDeleteFiles = IcebergTableUtil.getDanglingDeleteFiles(table);
    if (danglingDeleteFiles.isEmpty()) {
      return 0;
    }
    RewriteFiles rewriteFiles = table.newRewrite();
    rewriteFiles.rewriteFiles(
        Collections.emptySet(),
        danglingDeleteFiles,
        Collections.emptySet(),
        Collections.emptySet());
    try {
      rewriteFiles.commit();
    } catch (ValidationException e) {
      LOG.warn("Iceberg RewriteFiles commit failed on clear danglingDeleteFiles, but ignore", e);
      return 0;
    }
    return danglingDeleteFiles.size();
  }

  /**
   * When committing a snapshot, Flink will write a checkpoint id into the snapshot summary, which
   * will be used when Flink job recovers from the checkpoint.
   *
   * @param table table
   * @return commit time of snapshot with the latest flink checkpointId in summary, return
   *     Long.MAX_VALUE if not exist
   */
  public static long fetchLatestFlinkCommittedSnapshotTime(Table table) {
    Snapshot snapshot = findLatestSnapshotContainsKey(table, FLINK_MAX_COMMITTED_CHECKPOINT_ID);
    return snapshot == null ? Long.MAX_VALUE : snapshot.timestampMillis();
  }

  /**
   * When the current optimizing process not committed, get the time of snapshot for optimizing
   * process planned based. This snapshot will be used when optimizing process committing.
   *
   * @param table table
   * @param tableRuntime table runtime
   * @return time of snapshot for optimizing process planned based, return Long.MAX_VALUE if no
   *     optimizing process exists
   */
  public static long fetchOptimizingPlanSnapshotTime(Table table, TableRuntime tableRuntime) {
    if (tableRuntime.getOptimizingStatus().isProcessing()) {
      long fromSnapshotId = tableRuntime.getOptimizingProcess().getTargetSnapshotId();

      for (Snapshot snapshot : table.snapshots()) {
        if (snapshot.snapshotId() == fromSnapshotId) {
          return snapshot.timestampMillis();
        }
      }
    }
    return Long.MAX_VALUE;
  }

  public static Snapshot findLatestSnapshotContainsKey(Table table, String summaryKey) {
    Snapshot latestSnapshot = null;
    for (Snapshot snapshot : table.snapshots()) {
      if (snapshot.summary().containsKey(summaryKey)) {
        latestSnapshot = snapshot;
      }
    }
    return latestSnapshot;
  }

  /**
   * When expiring historic data and `data-expire.since` is `CURRENT_SNAPSHOT`, the latest snapshot
   * should not be produced by Amoro.
   *
   * @param table iceberg table
   * @return the latest non-optimized snapshot timestamp
   */
  public static long fetchLatestNonOptimizedSnapshotTime(Table table) {
    Optional<Snapshot> snapshot =
        IcebergTableUtil.findSnapshot(
            table, s -> s.summary().containsValue(CommitMetaProducer.OPTIMIZE.name()));
    return snapshot.isPresent() ? snapshot.get().timestampMillis() : Long.MAX_VALUE;
  }

  private static int deleteInvalidFilesInFs(
      SupportsFileSystemOperations fio, String location, long lastTime, Set<String> excludes) {
    if (!fio.exists(location)) {
      return 0;
    }

    int deleteCount = 0;
    for (PathInfo p : fio.listDirectory(location)) {
      String uriPath = TableFileUtil.getUriPath(p.location());
      if (p.isDirectory()) {
        int deleted = deleteInvalidFilesInFs(fio, p.location(), lastTime, excludes);
        deleteCount += deleted;
        if (!p.location().endsWith(METADATA_FOLDER_NAME)
            && !p.location().endsWith(DATA_FOLDER_NAME)
            && p.createdAtMillis() < lastTime
            && fio.isEmptyDirectory(p.location())) {
          TableFileUtil.deleteEmptyDirectory(fio, p.location(), excludes);
        }
      } else {
        String parentLocation = TableFileUtil.getParent(p.location());
        String parentUriPath = TableFileUtil.getUriPath(parentLocation);
        if (!excludes.contains(uriPath)
            && !excludes.contains(parentUriPath)
            && p.createdAtMillis() < lastTime) {
          fio.deleteFile(p.location());
          deleteCount += 1;
        }
      }
    }
    return deleteCount;
  }

  private static int deleteInvalidFilesByPrefix(
      SupportsPrefixOperations pio, String prefix, long lastTime, Set<String> excludes) {
    int deleteCount = 0;
    for (FileInfo fileInfo : pio.listPrefix(prefix)) {
      String uriPath = TableFileUtil.getUriPath(fileInfo.location());
      if (!excludes.contains(uriPath) && fileInfo.createdAtMillis() < lastTime) {
        pio.deleteFile(fileInfo.location());
        deleteCount += 1;
      }
    }
    return deleteCount;
  }

  private static Set<String> getValidMetadataFiles(Table internalTable) {
    String tableName = internalTable.name();
    Set<String> validFiles = new HashSet<>();
    Iterable<Snapshot> snapshots = internalTable.snapshots();
    int size = Iterables.size(snapshots);
    LOG.info("{} getRuntime {} snapshots to scan", tableName, size);
    int cnt = 0;
    for (Snapshot snapshot : snapshots) {
      cnt++;
      int before = validFiles.size();
      String manifestListLocation = snapshot.manifestListLocation();

      validFiles.add(TableFileUtil.getUriPath(manifestListLocation));

      // valid data files
      List<ManifestFile> manifestFiles = snapshot.allManifests(internalTable.io());
      for (ManifestFile manifestFile : manifestFiles) {
        validFiles.add(TableFileUtil.getUriPath(manifestFile.path()));
      }

      LOG.info(
          "{} scan snapshot {}: {} and getRuntime {} files, complete {}/{}",
          tableName,
          snapshot.snapshotId(),
          formatTime(snapshot.timestampMillis()),
          validFiles.size() - before,
          cnt,
          size);
    }
    Stream.of(
            ReachableFileUtil.metadataFileLocations(internalTable, false).stream(),
            ReachableFileUtil.statisticsFilesLocations(internalTable).stream(),
            Stream.of(ReachableFileUtil.versionHintLocation(internalTable)))
        .reduce(Stream::concat)
        .orElse(Stream.empty())
        .map(TableFileUtil::getUriPath)
        .forEach(validFiles::add);

    return validFiles;
  }

  private static Pattern getExcludeFileNameRegex(Table table) {
    String latestFlinkJobId = null;
    for (Snapshot snapshot : table.snapshots()) {
      String flinkJobId = snapshot.summary().get(FLINK_JOB_ID);
      if (!Strings.isNullOrEmpty(flinkJobId)) {
        latestFlinkJobId = flinkJobId;
      }
    }
    if (latestFlinkJobId != null) {
      // file name starting with flink.job-id should not be deleted
      return Pattern.compile(latestFlinkJobId + ".*");
    }
    return null;
  }

  private static int deleteInvalidMetadataFile(
      SupportsPrefixOperations pio,
      String location,
      long lastTime,
      Set<String> exclude,
      Pattern excludeRegex) {
    int count = 0;
    for (FileInfo fileInfo : pio.listPrefix(location)) {
      String uriPath = TableFileUtil.getUriPath(fileInfo.location());
      if (!exclude.contains(uriPath)
          && fileInfo.createdAtMillis() < lastTime
          && (excludeRegex == null
              || !excludeRegex.matcher(TableFileUtil.getFileName(fileInfo.location())).matches())) {
        pio.deleteFile(fileInfo.location());
        count += 1;
      }
    }
    return count;
  }

  private static String formatTime(long timestamp) {
    return LocalDateTime.ofInstant(Instant.ofEpochMilli(timestamp), ZoneId.systemDefault())
        .toString();
  }

  CloseableIterable<FileEntry> fileScan(
      Table table, Expression dataFilter, DataExpirationConfig expirationConfig) {
    TableScan tableScan = table.newScan().filter(dataFilter).includeColumnStats();

    CloseableIterable<FileScanTask> tasks;
    Snapshot snapshot = IcebergTableUtil.getSnapshot(table, false);
    long snapshotId = snapshot.snapshotId();
    if (snapshotId == ArcticServiceConstants.INVALID_SNAPSHOT_ID) {
      tasks = tableScan.planFiles();
    } else {
      tasks = tableScan.useSnapshot(snapshotId).planFiles();
    }
    long deleteFileCnt =
        Long.parseLong(
            snapshot
                .summary()
                .getOrDefault(org.apache.iceberg.SnapshotSummary.TOTAL_DELETE_FILES_PROP, "0"));
    CloseableIterable<DataFile> dataFiles =
        CloseableIterable.transform(tasks, ContentScanTask::file);
    CloseableIterable<FileScanTask> hasDeleteTask =
        deleteFileCnt > 0
            ? CloseableIterable.filter(tasks, t -> !t.deletes().isEmpty())
            : CloseableIterable.empty();

    Set<DeleteFile> deleteFiles =
        StreamSupport.stream(hasDeleteTask.spliterator(), true)
            .flatMap(e -> e.deletes().stream())
            .collect(Collectors.toSet());

    Types.NestedField field = table.schema().findField(expirationConfig.getExpirationField());
    return CloseableIterable.transform(
        CloseableIterable.withNoopClose(
            com.google.common.collect.Iterables.concat(dataFiles, deleteFiles)),
        contentFile -> {
          Literal<Long> literal =
              getExpireTimestampLiteral(
                  contentFile,
                  field,
                  DateTimeFormatter.ofPattern(
                      expirationConfig.getDateTimePattern(), Locale.getDefault()),
                  expirationConfig.getNumberDateFormat());
          return new FileEntry(contentFile.copyWithoutStats(), literal);
        });
  }

  protected ExpireFiles expiredFileScan(
      DataExpirationConfig expirationConfig, Expression dataFilter, long expireTimestamp) {
    Map<StructLike, DataFileFreshness> partitionFreshness = Maps.newConcurrentMap();
    ExpireFiles expiredFiles = new ExpireFiles();
    try (CloseableIterable<FileEntry> entries = fileScan(table, dataFilter, expirationConfig)) {
      Queue<FileEntry> fileEntries = new LinkedTransferQueue<>();
      entries.forEach(
          e -> {
            if (mayExpired(e, partitionFreshness, expireTimestamp)) {
              fileEntries.add(e);
            }
          });
      fileEntries
          .parallelStream()
          .filter(e -> willNotRetain(e, expirationConfig, partitionFreshness))
          .forEach(expiredFiles::addFile);
    } catch (IOException e) {
      throw new RuntimeException(e);
    }
    return expiredFiles;
  }

  /**
   * Create a filter expression for expired files for the `FILE` level. For the `PARTITION` level,
   * we need to collect the oldest files to determine if the partition is obsolete, so we will not
   * filter for expired files at the scanning stage
   *
   * @param expirationConfig expiration configuration
   * @param expireTimestamp expired timestamp
   */
  protected static Expression getDataExpression(
      Schema schema, DataExpirationConfig expirationConfig, long expireTimestamp) {
    if (expirationConfig.getExpirationLevel().equals(DataExpirationConfig.ExpireLevel.PARTITION)) {
      return Expressions.alwaysTrue();
    }

    Types.NestedField field = schema.findField(expirationConfig.getExpirationField());
    Type.TypeID typeID = field.type().typeId();
    switch (typeID) {
      case TIMESTAMP:
        return Expressions.lessThanOrEqual(field.name(), expireTimestamp * 1000);
      case LONG:
        if (expirationConfig.getNumberDateFormat().equals(EXPIRE_TIMESTAMP_MS)) {
          return Expressions.lessThanOrEqual(field.name(), expireTimestamp);
        } else if (expirationConfig.getNumberDateFormat().equals(EXPIRE_TIMESTAMP_S)) {
          return Expressions.lessThanOrEqual(field.name(), expireTimestamp / 1000);
        } else {
          return Expressions.alwaysTrue();
        }
      case STRING:
        String expireDateTime =
            LocalDateTime.ofInstant(Instant.ofEpochMilli(expireTimestamp), getDefaultZoneId(field))
                .format(
                    DateTimeFormatter.ofPattern(
                        expirationConfig.getDateTimePattern(), Locale.getDefault()));
        return Expressions.lessThanOrEqual(field.name(), expireDateTime);
      default:
        return Expressions.alwaysTrue();
    }
  }

  void expireFiles(ExpireFiles expiredFiles, long expireTimestamp) {
    long snapshotId = IcebergTableUtil.getSnapshotId(table, false);
    Queue<DataFile> dataFiles = expiredFiles.dataFiles;
    Queue<DeleteFile> deleteFiles = expiredFiles.deleteFiles;
    if (dataFiles.isEmpty() && deleteFiles.isEmpty()) {
      return;
    }
    // expire data files
    DeleteFiles delete = table.newDelete();
    dataFiles.forEach(delete::deleteFile);
    delete.set(com.netease.arctic.op.SnapshotSummary.SNAPSHOT_PRODUCER, "DATA_EXPIRATION");
    delete.commit();
    // expire delete files
    if (!deleteFiles.isEmpty()) {
      RewriteFiles rewriteFiles = table.newRewrite().validateFromSnapshot(snapshotId);
      deleteFiles.forEach(rewriteFiles::deleteFile);
      rewriteFiles.set(com.netease.arctic.op.SnapshotSummary.SNAPSHOT_PRODUCER, "DATA_EXPIRATION");
      rewriteFiles.commit();
    }

    // TODO: persistent table expiration record. Contains some meta information such as table_id,
    // snapshotId,
    //  file_infos(file_content, path, recordCount, fileSizeInBytes, equalityFieldIds,
    // partitionPath,
    //  sequenceNumber) and expireTimestamp...

    LOG.info(
        "Expired {} files older than {}, {} data files[{}] and {} delete files[{}]",
        table.name(),
        expireTimestamp,
        dataFiles.size(),
        dataFiles.stream().map(ContentFile::path).collect(Collectors.joining(",")),
        deleteFiles.size(),
        deleteFiles.stream().map(ContentFile::path).collect(Collectors.joining(",")));
  }

  public static class ExpireFiles {
    Queue<DataFile> dataFiles;
    Queue<DeleteFile> deleteFiles;

    ExpireFiles() {
      this.dataFiles = new LinkedTransferQueue<>();
      this.deleteFiles = new LinkedTransferQueue<>();
    }

    void addFile(FileEntry entry) {
      ContentFile<?> file = entry.getFile();
      switch (file.content()) {
        case DATA:
          dataFiles.add((DataFile) file.copyWithoutStats());
          break;
        case EQUALITY_DELETES:
        case POSITION_DELETES:
          deleteFiles.add((DeleteFile) file.copyWithoutStats());
          break;
        default:
          throw new IllegalArgumentException(file.content().name() + "cannot be expired");
      }
    }
  }

  public static class DataFileFreshness {
    long latestExpiredSeq;
    long latestUpdateMillis;
    long expiredDataFileCount;
    long totalDataFileCount;

    DataFileFreshness(long sequenceNumber, long latestUpdateMillis) {
      this.latestExpiredSeq = sequenceNumber;
      this.latestUpdateMillis = latestUpdateMillis;
    }

    DataFileFreshness updateLatestMillis(long ts) {
      this.latestUpdateMillis = ts;
      return this;
    }

    DataFileFreshness updateExpiredSeq(Long seq) {
      this.latestExpiredSeq = seq;
      return this;
    }

    DataFileFreshness incTotalCount() {
      totalDataFileCount++;
      return this;
    }

    DataFileFreshness incExpiredCount() {
      expiredDataFileCount++;
      return this;
    }
  }

  static boolean mayExpired(
      FileEntry fileEntry,
      Map<StructLike, DataFileFreshness> partitionFreshness,
      Long expireTimestamp) {
    ContentFile<?> contentFile = fileEntry.getFile();
    StructLike partition = contentFile.partition();

    boolean expired = true;
    if (contentFile.content().equals(FileContent.DATA)) {
      Literal<Long> literal = fileEntry.getTsBound();
      if (partitionFreshness.containsKey(partition)) {
        DataFileFreshness freshness = partitionFreshness.get(partition).incTotalCount();
        if (freshness.latestUpdateMillis <= literal.value()) {
          partitionFreshness.put(partition, freshness.updateLatestMillis(literal.value()));
        }
      } else {
        partitionFreshness.putIfAbsent(
            partition,
            new DataFileFreshness(fileEntry.getFile().dataSequenceNumber(), literal.value())
                .incTotalCount());
      }
      expired = literal.comparator().compare(expireTimestamp, literal.value()) >= 0;
      if (expired) {
        partitionFreshness.computeIfPresent(
            partition,
            (k, v) ->
                v.updateExpiredSeq(fileEntry.getFile().dataSequenceNumber()).incExpiredCount());
      }
    }

    return expired;
  }

  static boolean willNotRetain(
      FileEntry fileEntry,
      DataExpirationConfig expirationConfig,
      Map<StructLike, DataFileFreshness> partitionFreshness) {
    ContentFile<?> contentFile = fileEntry.getFile();

    switch (expirationConfig.getExpirationLevel()) {
      case PARTITION:
        // if only partial expired files in a partition, all the files in that partition should be
        // preserved
        return partitionFreshness.containsKey(contentFile.partition())
            && partitionFreshness.get(contentFile.partition()).expiredDataFileCount
                == partitionFreshness.get(contentFile.partition()).totalDataFileCount;
      case FILE:
        if (!contentFile.content().equals(FileContent.DATA)) {
          long seqUpperBound =
              partitionFreshness.getOrDefault(
                      contentFile.partition(),
                      new DataFileFreshness(Long.MIN_VALUE, Long.MAX_VALUE))
                  .latestExpiredSeq;
          // only expire delete files with sequence-number less or equal to expired data file
          // there may be some dangling delete files, they will be cleaned by
          // OrphanFileCleaningExecutor
          return fileEntry.getFile().dataSequenceNumber() <= seqUpperBound;
        } else {
          return true;
        }
      default:
        return false;
    }
  }

  private static Literal<Long> getExpireTimestampLiteral(
      ContentFile<?> contentFile,
      Types.NestedField field,
      DateTimeFormatter formatter,
      String numberDateFormatter) {
    Type type = field.type();
    Object upperBound =
        Conversions.fromByteBuffer(type, contentFile.upperBounds().get(field.fieldId()));
    Literal<Long> literal = Literal.of(Long.MAX_VALUE);
    if (null == upperBound) {
      return literal;
    } else if (upperBound instanceof Long) {
      switch (type.typeId()) {
        case TIMESTAMP:
          // nanosecond -> millisecond
          literal = Literal.of((Long) upperBound / 1000);
          break;
        default:
          if (numberDateFormatter.equals(EXPIRE_TIMESTAMP_MS)) {
            literal = Literal.of((Long) upperBound);
          } else if (numberDateFormatter.equals(EXPIRE_TIMESTAMP_S)) {
            // second -> millisecond
            literal = Literal.of((Long) upperBound * 1000);
          }
      }
    } else if (type.typeId().equals(Type.TypeID.STRING)) {
      literal =
          Literal.of(
              LocalDate.parse(upperBound.toString(), formatter)
                  .atStartOfDay()
                  .atZone(getDefaultZoneId(field))
                  .toInstant()
                  .toEpochMilli());
    }
    return literal;
  }

  public Table getTable() {
    return table;
  }

  public static ZoneId getDefaultZoneId(Types.NestedField expireField) {
    Type type = expireField.type();
    if (type.typeId() == Type.TypeID.STRING) {
      return ZoneId.systemDefault();
    }
    return ZoneOffset.UTC;
  }

  public static class FileEntry {
    private final ContentFile<?> file;
    private final Literal<Long> tsBound;

    FileEntry(ContentFile<?> file, Literal<Long> tsBound) {
      this.file = file;
      this.tsBound = tsBound;
    }

    public ContentFile<?> getFile() {
      return file;
    }

    public Literal<Long> getTsBound() {
      return tsBound;
    }
  }
}<|MERGE_RESOLUTION|>--- conflicted
+++ resolved
@@ -136,26 +136,6 @@
     if (!tableConfiguration.isDeleteDanglingDeleteFilesEnabled()) {
       return;
     }
-
-<<<<<<< HEAD
-    // clear dangling delete files
-    cleanDanglingDeleteFiles();
-=======
-    // refresh
-    table.refresh();
-    Snapshot currentSnapshot = table.currentSnapshot();
-    java.util.Optional<String> totalDeleteFiles =
-        java.util.Optional.ofNullable(
-            currentSnapshot.summary().get(SnapshotSummary.TOTAL_DELETE_FILES_PROP));
-    if (totalDeleteFiles.isPresent() && Long.parseLong(totalDeleteFiles.get()) > 0) {
-      // clear dangling delete files
-      cleanDanglingDeleteFiles();
-    } else {
-      LOG.debug(
-          "Table {} does not have any delete files, so there is no need to clean dangling delete file",
-          table.name());
-    }
->>>>>>> ee6ce161
   }
 
   @Override
