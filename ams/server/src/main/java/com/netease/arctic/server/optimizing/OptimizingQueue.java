/*
 * Licensed to the Apache Software Foundation (ASF) under one
 * or more contributor license agreements.  See the NOTICE file
 * distributed with this work for additional information
 * regarding copyright ownership.  The ASF licenses this file
 * to you under the Apache License, Version 2.0 (the
 * "License"); you may not use this file except in compliance
 * with the License.  You may obtain a copy of the License at
 *
 *     http://www.apache.org/licenses/LICENSE-2.0
 *
 * Unless required by applicable law or agreed to in writing, software
 * distributed under the License is distributed on an "AS IS" BASIS,
 * WITHOUT WARRANTIES OR CONDITIONS OF ANY KIND, either express or implied.
 * See the License for the specific language governing permissions and
 * limitations under the License.
 */

package com.netease.arctic.server.optimizing;

import com.netease.arctic.AmoroTable;
<<<<<<< HEAD
import com.netease.arctic.ams.api.BlockableOperation;
import com.netease.arctic.ams.api.OptimizerProperties;
import com.netease.arctic.ams.api.OptimizerRegisterInfo;
import com.netease.arctic.ams.api.OptimizingService;
import com.netease.arctic.ams.api.OptimizingTask;
=======
>>>>>>> 0384d8e2
import com.netease.arctic.ams.api.OptimizingTaskId;
import com.netease.arctic.ams.api.resource.ResourceGroup;
import com.netease.arctic.optimizing.RewriteFilesInput;
import com.netease.arctic.server.ArcticServiceConstants;
import com.netease.arctic.server.exception.OptimizingClosedException;
import com.netease.arctic.server.optimizing.plan.OptimizingPlanner;
import com.netease.arctic.server.optimizing.plan.TaskDescriptor;
import com.netease.arctic.server.persistence.PersistentBase;
import com.netease.arctic.server.persistence.TaskFilesPersistence;
import com.netease.arctic.server.persistence.mapper.OptimizingMapper;
import com.netease.arctic.server.resource.QuotaProvider;
import com.netease.arctic.server.table.ServerTableIdentifier;
import com.netease.arctic.server.table.TableManager;
import com.netease.arctic.server.table.TableRuntime;
import com.netease.arctic.server.table.TableRuntimeMeta;
import com.netease.arctic.table.ArcticTable;
import com.netease.arctic.utils.ArcticDataFiles;
import com.netease.arctic.utils.CompatiblePropertyUtil;
import com.netease.arctic.utils.ExceptionUtil;
import com.netease.arctic.utils.TablePropertyUtil;
import org.apache.iceberg.PartitionSpec;
import org.apache.iceberg.StructLike;
import org.apache.iceberg.relocated.com.google.common.annotations.VisibleForTesting;
import org.apache.iceberg.relocated.com.google.common.base.Preconditions;
import org.apache.iceberg.relocated.com.google.common.collect.Lists;
import org.apache.iceberg.relocated.com.google.common.collect.Maps;
import org.apache.iceberg.util.StructLikeMap;
import org.slf4j.Logger;
import org.slf4j.LoggerFactory;

import java.util.HashSet;
import java.util.LinkedList;
import java.util.List;
import java.util.Map;
import java.util.Objects;
import java.util.Optional;
import java.util.Queue;
import java.util.Set;
import java.util.concurrent.CompletableFuture;
import java.util.concurrent.Executor;
import java.util.concurrent.LinkedTransferQueue;
import java.util.concurrent.TimeUnit;
import java.util.concurrent.locks.Condition;
import java.util.concurrent.locks.Lock;
import java.util.concurrent.locks.ReentrantLock;
import java.util.function.Predicate;
import java.util.stream.Collectors;

public class OptimizingQueue extends PersistentBase {

  private static final Logger LOG = LoggerFactory.getLogger(OptimizingQueue.class);

  private final QuotaProvider quotaProvider;
  private final Queue<TableOptimizingProcess> tableQueue = new LinkedTransferQueue<>();
  private final Queue<TaskRuntime> retryTaskQueue = new LinkedTransferQueue<>();
  private final SchedulingPolicy scheduler;
  private final TableManager tableManager;
  private final Executor planExecutor;
  // Keep all planning table identifiers
  private final Set<ServerTableIdentifier> planningTables = new HashSet<>();
  private final Lock scheduleLock = new ReentrantLock();
  private final Condition planningCompleted = scheduleLock.newCondition();
  private final int maxPlanningParallelism;
  private ResourceGroup optimizerGroup;

  public OptimizingQueue(
      TableManager tableManager,
      ResourceGroup optimizerGroup,
      QuotaProvider quotaProvider,
      Executor planExecutor,
      List<TableRuntimeMeta> tableRuntimeMetaList,
      int maxPlanningParallelism) {
    Preconditions.checkNotNull(optimizerGroup, "Optimizer group can not be null");
    this.planExecutor = planExecutor;
    this.optimizerGroup = optimizerGroup;
    this.quotaProvider = quotaProvider;
    this.scheduler = new SchedulingPolicy(optimizerGroup);
    this.tableManager = tableManager;
    this.maxPlanningParallelism = maxPlanningParallelism;
    tableRuntimeMetaList.forEach(this::initTableRuntime);
  }

  private void initTableRuntime(TableRuntimeMeta tableRuntimeMeta) {
    TableRuntime tableRuntime = tableRuntimeMeta.getTableRuntime();
    if (tableRuntime.getOptimizingStatus().isProcessing()
        && tableRuntimeMeta.getOptimizingProcessId() != 0) {
      tableRuntime.recover(new TableOptimizingProcess(tableRuntimeMeta));
    }

    if (tableRuntime.isOptimizingEnabled()) {
      tableRuntime.resetTaskQuotas(
          System.currentTimeMillis() - ArcticServiceConstants.QUOTA_LOOK_BACK_TIME);
      if (!tableRuntime.getOptimizingStatus().isProcessing()) {
        scheduler.addTable(tableRuntime);
      } else if (tableRuntime.getOptimizingStatus() != OptimizingStatus.COMMITTING) {
        tableQueue.offer(new TableOptimizingProcess(tableRuntimeMeta));
      }
    } else {
      OptimizingProcess process = tableRuntime.getOptimizingProcess();
      if (process != null) {
        process.close();
      }
    }
  }

  public String getContainerName() {
    return optimizerGroup.getContainer();
  }

  public void refreshTable(TableRuntime tableRuntime) {
    if (tableRuntime.isOptimizingEnabled() && !tableRuntime.getOptimizingStatus().isProcessing()) {
      LOG.info(
          "Bind queue {} success with table {}",
          optimizerGroup.getName(),
          tableRuntime.getTableIdentifier());
      tableRuntime.resetTaskQuotas(
          System.currentTimeMillis() - ArcticServiceConstants.QUOTA_LOOK_BACK_TIME);
      scheduler.addTable(tableRuntime);
    }
  }

  public void releaseTable(TableRuntime tableRuntime) {
    scheduler.removeTable(tableRuntime);
    LOG.info(
        "Release queue {} with table {}",
        optimizerGroup.getName(),
        tableRuntime.getTableIdentifier());
  }

  public boolean containsTable(ServerTableIdentifier identifier) {
    return scheduler.getTableRuntime(identifier) != null;
  }

  private void clearProcess(TableOptimizingProcess optimizingProcess) {
    tableQueue.removeIf(process -> process.getProcessId() == optimizingProcess.getProcessId());
    retryTaskQueue.removeIf(
        taskRuntime -> taskRuntime.getTaskId().getProcessId() == optimizingProcess.getProcessId());
  }

  public TaskRuntime pollTask(long maxWaitTime) {
    long deadline = calculateDeadline(maxWaitTime);
    TaskRuntime task = fetchTask();
    while (task == null && waitTask(deadline)) {
      task = fetchTask();
    }
    return task;
  }

  private long calculateDeadline(long maxWaitTime) {
    long deadline = System.currentTimeMillis() + maxWaitTime;
    return deadline <= 0 ? Long.MAX_VALUE : deadline;
  }

  private boolean waitTask(long waitDeadline) {
    scheduleLock.lock();
    try {
      long currentTime = System.currentTimeMillis();
      scheduleTableIfNecessary(currentTime);
      return waitDeadline > currentTime
          && planningCompleted.await(waitDeadline - currentTime, TimeUnit.MILLISECONDS);
    } catch (InterruptedException e) {
      LOG.error("Schedule table interrupted", e);
      return false;
    } finally {
      scheduleLock.unlock();
    }
  }

  private TaskRuntime fetchTask() {
    return Optional.ofNullable(retryTaskQueue.poll()).orElse(fetchScheduledTask());
  }

  private TaskRuntime fetchScheduledTask() {
    return tableQueue.stream()
        .map(TableOptimizingProcess::poll)
        .filter(Objects::nonNull)
        .findFirst()
        .orElse(null);
  }

  private void scheduleTableIfNecessary(long startTime) {
    if (planningTables.size() < maxPlanningParallelism) {
      Set<ServerTableIdentifier> skipTables = new HashSet<>(planningTables);
      Optional.ofNullable(scheduler.scheduleTable(skipTables))
          .ifPresent(tableRuntime -> triggerAsyncPlanning(tableRuntime, skipTables, startTime));
    }
  }

  private void triggerAsyncPlanning(
      TableRuntime tableRuntime, Set<ServerTableIdentifier> skipTables, long startTime) {
    LOG.info(
        "Trigger planning table {} by policy {}",
        tableRuntime.getTableIdentifier(),
        scheduler.name());
    planningTables.add(tableRuntime.getTableIdentifier());
    CompletableFuture.supplyAsync(() -> planInternal(tableRuntime), planExecutor)
        .whenComplete(
            (process, throwable) -> {
              long currentTime = System.currentTimeMillis();
              scheduleLock.lock();
              try {
                tableRuntime.setLastPlanTime(currentTime);
                planningTables.remove(tableRuntime.getTableIdentifier());
                if (process != null) {
                  tableQueue.offer(process);
                  LOG.info(
                      "Completed planning on table {} with {} tasks with a total cost of {} ms, skipping tables {}",
                      tableRuntime.getTableIdentifier(),
                      process.getTaskMap().size(),
                      currentTime - startTime,
                      skipTables);
                } else if (throwable == null) {
                  LOG.info(
                      "Skip planning table {} with a total cost of {} ms.",
                      tableRuntime.getTableIdentifier(),
                      currentTime - startTime);
                }
                planningCompleted.signalAll();
              } finally {
                scheduleLock.unlock();
              }
            });
  }

  private TableOptimizingProcess planInternal(TableRuntime tableRuntime) {
    tableRuntime.beginPlanning();
    try {
      AmoroTable<?> table = tableManager.loadTable(tableRuntime.getTableIdentifier());
      OptimizingPlanner planner =
          new OptimizingPlanner(
              tableRuntime.refresh(table), (ArcticTable) table.originalTable(), getAvailableCore());
      if (planner.isNecessary()) {
        return new TableOptimizingProcess(planner);
      } else {
        tableRuntime.cleanPendingInput();
        return null;
      }
    } catch (Throwable throwable) {
      tableRuntime.planFailed();
      LOG.error("Planning table {} failed", tableRuntime.getTableIdentifier(), throwable);
      throw throwable;
    }
  }

  public TaskRuntime getTask(OptimizingTaskId taskId) {
    return tableQueue.stream()
        .filter(p -> p.getProcessId() == taskId.getProcessId())
        .findFirst()
        .map(p -> p.getTaskMap().get(taskId))
        .orElse(null);
  }

  public List<TaskRuntime> collectTasks() {
    return tableQueue.stream()
        .flatMap(p -> p.getTaskMap().values().stream())
        .collect(Collectors.toList());
  }

  public List<TaskRuntime> collectTasks(Predicate<TaskRuntime> predicate) {
    return tableQueue.stream()
        .flatMap(p -> p.getTaskMap().values().stream())
        .filter(predicate)
        .collect(Collectors.toList());
  }

  public void retryTask(TaskRuntime taskRuntime) {
    taskRuntime.reset();
    retryTaskQueue.offer(taskRuntime);
  }

  public void updateOptimizerGroup(ResourceGroup optimizerGroup) {
    Preconditions.checkArgument(
        this.optimizerGroup.getName().equals(optimizerGroup.getName()),
        "optimizer group name mismatch");
    this.optimizerGroup = optimizerGroup;
<<<<<<< HEAD
    schedulingPolicy.setTableSorterIfNeeded(optimizerGroup);
  }

  @VisibleForTesting
  Map<OptimizingTaskId, TaskRuntime> getExecutingTaskMap() {
    return executingTaskMap;
  }

  private TaskRuntime pollOrPlan() {
    planLock.lock();
    try {
      if (taskQueue.isEmpty()) {
        planTasks();
      }
      return taskQueue.poll();
    } finally {
      planLock.unlock();
    }
  }

  private void planTasks() {
    long startTime = System.currentTimeMillis();
    List<TableRuntime> scheduledTables = schedulingPolicy.scheduleTables();
    LOG.debug("Calculating and sorting tables by quota : {}", scheduledTables);

    if (scheduledTables.size() <= 0) {
      return;
    }
    List<TableIdentifier> plannedTables = Lists.newArrayList();
    for (TableRuntime tableRuntime : scheduledTables) {
      LOG.debug("Planning table {}", tableRuntime.getTableIdentifier());
      AmoroTable<?> table = tableManager.loadTable(tableRuntime.getTableIdentifier());
      OptimizingPlanner planner =
          new OptimizingPlanner(
              tableRuntime.refresh(table),
              (ArcticTable) table.originalTable(),
              getAvailableCore(),
              maxInputSizePerThread());
      if (tableRuntime.isBlocked(BlockableOperation.OPTIMIZE)) {
        LOG.info("{} optimize is blocked, continue", tableRuntime.getTableIdentifier());
        continue;
      }
      tableRuntime.beginPlanning();
      try {
        plannedTables.add(table.id());
        if (planner.isNecessary()) {
          TableOptimizingProcess optimizingProcess = new TableOptimizingProcess(planner);
          LOG.info(
              "{} after plan get {} tasks",
              tableRuntime.getTableIdentifier(),
              optimizingProcess.getTaskMap().size());
          optimizingProcess.taskMap.values().forEach(taskQueue::offer);
          break;
        } else {
          tableRuntime.cleanPendingInput();
        }
      } catch (Throwable e) {
        tableRuntime.planFailed();
        LOG.error(tableRuntime.getTableIdentifier() + " plan failed, continue", e);
      }
    }
    long end = System.currentTimeMillis();
    LOG.info(
        "{} completes planning tasks with a total cost of {} ms, which involves {}/{}(planned/pending) tables, {}",
        optimizerGroup.getName(),
        end - startTime,
        plannedTables.size(),
        scheduledTables.size(),
        plannedTables);
=======
    scheduler.setTableSorterIfNeeded(optimizerGroup);
>>>>>>> 0384d8e2
  }

  private double getAvailableCore() {
    // the available core should be at least 1
    return Math.max(quotaProvider.getTotalQuota(optimizerGroup.getName()), 1);
  }

  private long maxInputSizePerThread() {
    return CompatiblePropertyUtil.propertyAsLong(
        optimizerGroup.getProperties(),
        OptimizerProperties.MAX_INPUT_FILE_SIZE_PER_THREAD,
        OptimizerProperties.MAX_INPUT_FILE_SIZE_PER_THREAD_DEFAULT);
  }

  @VisibleForTesting
  SchedulingPolicy getSchedulingPolicy() {
    return scheduler;
  }

  private class TableOptimizingProcess implements OptimizingProcess, TaskRuntime.TaskOwner {
    private final long processId;
    private final OptimizingType optimizingType;
    private final TableRuntime tableRuntime;
    private final long planTime;
    private final long targetSnapshotId;
    private final long targetChangeSnapshotId;
    private final Map<OptimizingTaskId, TaskRuntime> taskMap = Maps.newHashMap();
    private final Queue<TaskRuntime> taskQueue = new LinkedList<>();
    private final Lock lock = new ReentrantLock();
    private volatile Status status = OptimizingProcess.Status.RUNNING;
    private volatile String failedReason;
    private long endTime = ArcticServiceConstants.INVALID_TIME;
    private Map<String, Long> fromSequence = Maps.newHashMap();
    private Map<String, Long> toSequence = Maps.newHashMap();
    private boolean hasCommitted = false;

    public TaskRuntime poll() {
      lock.lock();
      try {
        return taskQueue.poll();
      } finally {
        lock.unlock();
      }
    }

    public TableOptimizingProcess(OptimizingPlanner planner) {
      processId = planner.getProcessId();
      tableRuntime = planner.getTableRuntime();
      optimizingType = planner.getOptimizingType();
      planTime = planner.getPlanTime();
      targetSnapshotId = planner.getTargetSnapshotId();
      targetChangeSnapshotId = planner.getTargetChangeSnapshotId();
      loadTaskRuntimes(planner.planTasks());
      fromSequence = planner.getFromSequence();
      toSequence = planner.getToSequence();
      beginAndPersistProcess();
    }

    public TableOptimizingProcess(TableRuntimeMeta tableRuntimeMeta) {
      processId = tableRuntimeMeta.getOptimizingProcessId();
      tableRuntime = tableRuntimeMeta.getTableRuntime();
      optimizingType = tableRuntimeMeta.getOptimizingType();
      targetSnapshotId = tableRuntimeMeta.getTargetSnapshotId();
      targetChangeSnapshotId = tableRuntimeMeta.getTargetSnapshotId();
      planTime = tableRuntimeMeta.getPlanTime();
      if (tableRuntimeMeta.getFromSequence() != null) {
        fromSequence = tableRuntimeMeta.getFromSequence();
      }
      if (tableRuntimeMeta.getToSequence() != null) {
        toSequence = tableRuntimeMeta.getToSequence();
      }
      loadTaskRuntimes();
      tableRuntimeMeta.getTableRuntime().recover(this);
    }

    @Override
    public long getProcessId() {
      return processId;
    }

    @Override
    public OptimizingType getOptimizingType() {
      return optimizingType;
    }

    @Override
    public Status getStatus() {
      return status;
    }

    @Override
    public void close() {
      lock.lock();
      try {
        persistProcessCompleted(false);
        clearProcess(this);
        this.status = OptimizingProcess.Status.CLOSED;
        this.endTime = System.currentTimeMillis();
      } finally {
        lock.unlock();
      }
    }

    @Override
    public void acceptResult(TaskRuntime taskRuntime) {
      lock.lock();
      try {
        try {
          tableRuntime.addTaskQuota(taskRuntime.getCurrentQuota());
        } catch (Throwable throwable) {
          LOG.warn(
              "{} failed to add task quota {}, ignore it",
              tableRuntime.getTableIdentifier(),
              taskRuntime.getTaskId(),
              throwable);
        }
        if (isClosed()) {
          throw new OptimizingClosedException(processId);
        }
        if (taskRuntime.getStatus() == TaskRuntime.Status.SUCCESS) {
          // the lock of TableOptimizingProcess makes it thread-safe
          if (allTasksPrepared()
              && tableRuntime.getOptimizingStatus().isProcessing()
              && tableRuntime.getOptimizingStatus() != OptimizingStatus.COMMITTING) {
            tableRuntime.beginCommitting();
            clearProcess(this);
          }
        } else if (taskRuntime.getStatus() == TaskRuntime.Status.FAILED) {
          if (taskRuntime.getRetry() < tableRuntime.getMaxExecuteRetryCount()) {
            retryTask(taskRuntime);
          } else {
            clearProcess(this);
            this.failedReason = taskRuntime.getFailReason();
            this.status = OptimizingProcess.Status.FAILED;
            this.endTime = taskRuntime.getEndTime();
            persistProcessCompleted(false);
            System.out.println("/n/n #### task status {}" + taskRuntime.getStatus());
          }
        }
      } catch (Exception e) {
        LOG.error("accept result error:", e);
      } finally {
        lock.unlock();
      }
    }

    @Override
    public boolean isClosed() {
      return status == OptimizingProcess.Status.CLOSED;
    }

    @Override
    public long getPlanTime() {
      return planTime;
    }

    @Override
    public long getDuration() {
      long dur =
          endTime == ArcticServiceConstants.INVALID_TIME
              ? System.currentTimeMillis() - planTime
              : endTime - planTime;
      return Math.max(0, dur);
    }

    @Override
    public long getTargetSnapshotId() {
      return targetSnapshotId;
    }

    @Override
    public long getTargetChangeSnapshotId() {
      return targetChangeSnapshotId;
    }

    public String getFailedReason() {
      return failedReason;
    }

    private Map<OptimizingTaskId, TaskRuntime> getTaskMap() {
      return taskMap;
    }

    /**
     * if all tasks are Prepared
     *
     * @return true if tasks is not empty and all Prepared
     */
    private boolean allTasksPrepared() {
      if (!taskMap.isEmpty()) {
        return taskMap.values().stream().allMatch(t -> t.getStatus() == TaskRuntime.Status.SUCCESS);
      }
      return false;
    }

    /**
     * Get optimizeRuntime.
     *
     * @return -
     */
    @Override
    public long getRunningQuotaTime(long calculatingStartTime, long calculatingEndTime) {
      return taskMap.values().stream()
          .filter(t -> !t.finished())
          .mapToLong(task -> task.getQuotaTime(calculatingStartTime, calculatingEndTime))
          .sum();
    }

    @Override
    public void commit() {
      LOG.debug(
          "{} get {} tasks of {} partitions to commit",
          tableRuntime.getTableIdentifier(),
          taskMap.size(),
          taskMap.values());

      lock.lock();
      try {
        if (hasCommitted) {
          LOG.warn("{} has already committed, give up", tableRuntime.getTableIdentifier());
          throw new IllegalStateException("repeat commit, and last error " + failedReason);
        }
        hasCommitted = true;
        buildCommit().commit();
        status = Status.SUCCESS;
        endTime = System.currentTimeMillis();
        persistProcessCompleted(true);
      } catch (Exception e) {
        LOG.warn("{} Commit optimizing failed ", tableRuntime.getTableIdentifier(), e);
        status = Status.FAILED;
        failedReason = ExceptionUtil.getErrorMessage(e, 4000);
        endTime = System.currentTimeMillis();
        persistProcessCompleted(false);
      } finally {
        clearProcess(this);
        lock.unlock();
      }
    }

    @Override
    public MetricsSummary getSummary() {
      return new MetricsSummary(taskMap.values());
    }

    private UnKeyedTableCommit buildCommit() {
      ArcticTable table =
          (ArcticTable) tableManager.loadTable(tableRuntime.getTableIdentifier()).originalTable();
      if (table.isUnkeyedTable()) {
        return new UnKeyedTableCommit(targetSnapshotId, table, taskMap.values());
      } else {
        return new KeyedTableCommit(
            table,
            taskMap.values(),
            targetSnapshotId,
            convertPartitionSequence(table, fromSequence),
            convertPartitionSequence(table, toSequence));
      }
    }

    private StructLikeMap<Long> convertPartitionSequence(
        ArcticTable table, Map<String, Long> partitionSequence) {
      PartitionSpec spec = table.spec();
      StructLikeMap<Long> results = StructLikeMap.create(spec.partitionType());
      partitionSequence.forEach(
          (partition, sequence) -> {
            if (spec.isUnpartitioned()) {
              results.put(TablePropertyUtil.EMPTY_STRUCT, sequence);
            } else {
              StructLike partitionData = ArcticDataFiles.data(spec, partition);
              results.put(partitionData, sequence);
            }
          });
      return results;
    }

    private void beginAndPersistProcess() {
      doAsTransaction(
          () ->
              doAs(
                  OptimizingMapper.class,
                  mapper ->
                      mapper.insertOptimizingProcess(
                          tableRuntime.getTableIdentifier(),
                          processId,
                          targetSnapshotId,
                          targetChangeSnapshotId,
                          status,
                          optimizingType,
                          planTime,
                          getSummary(),
                          fromSequence,
                          toSequence)),
          () ->
              doAs(
                  OptimizingMapper.class,
                  mapper -> mapper.insertTaskRuntimes(Lists.newArrayList(taskMap.values()))),
          () -> TaskFilesPersistence.persistTaskInputs(processId, taskMap.values()),
          () -> tableRuntime.beginProcess(this));
    }

    private void persistProcessCompleted(boolean success) {
      if (!success) {
        doAsTransaction(
            () -> taskMap.values().forEach(TaskRuntime::tryCanceling),
            () ->
                doAs(
                    OptimizingMapper.class,
                    mapper ->
                        mapper.updateOptimizingProcess(
                            tableRuntime.getTableIdentifier().getId(),
                            processId,
                            status,
                            endTime,
                            getSummary(),
                            getFailedReason())),
            () -> tableRuntime.completeProcess(false));
      } else {
        doAsTransaction(
            () ->
                doAs(
                    OptimizingMapper.class,
                    mapper ->
                        mapper.updateOptimizingProcess(
                            tableRuntime.getTableIdentifier().getId(),
                            processId,
                            status,
                            endTime,
                            getSummary(),
                            getFailedReason())),
            () -> tableRuntime.completeProcess(true));
      }
    }

    private void loadTaskRuntimes() {
      List<TaskRuntime> taskRuntimes =
          getAs(
              OptimizingMapper.class,
              mapper ->
                  mapper.selectTaskRuntimes(tableRuntime.getTableIdentifier().getId(), processId));
      Map<Integer, RewriteFilesInput> inputs = TaskFilesPersistence.loadTaskInputs(processId);
      taskRuntimes.forEach(
          taskRuntime -> {
            taskRuntime.claimOwnership(this);
            taskRuntime.setInput(inputs.get(taskRuntime.getTaskId().getTaskId()));
            taskMap.put(taskRuntime.getTaskId(), taskRuntime);
            if (taskRuntime.getStatus() == TaskRuntime.Status.PLANNED) {
              taskQueue.offer(taskRuntime);
            } else if (taskRuntime.getStatus() == TaskRuntime.Status.FAILED) {
              retryTask(taskRuntime);
            }
          });
    }

    private void loadTaskRuntimes(List<TaskDescriptor> taskDescriptors) {
      int taskId = 1;
      for (TaskDescriptor taskDescriptor : taskDescriptors) {
        TaskRuntime taskRuntime =
            new TaskRuntime(
                new OptimizingTaskId(processId, taskId++),
                taskDescriptor,
                taskDescriptor.properties());
        LOG.info(
            "{} plan new task {}, summary {}",
            tableRuntime.getTableIdentifier(),
            taskRuntime.getTaskId(),
            taskRuntime.getSummary());
        taskMap.put(taskRuntime.getTaskId(), taskRuntime.claimOwnership(this));
        taskQueue.offer(taskRuntime);
      }
    }
  }
}<|MERGE_RESOLUTION|>--- conflicted
+++ resolved
@@ -19,14 +19,6 @@
 package com.netease.arctic.server.optimizing;
 
 import com.netease.arctic.AmoroTable;
-<<<<<<< HEAD
-import com.netease.arctic.ams.api.BlockableOperation;
-import com.netease.arctic.ams.api.OptimizerProperties;
-import com.netease.arctic.ams.api.OptimizerRegisterInfo;
-import com.netease.arctic.ams.api.OptimizingService;
-import com.netease.arctic.ams.api.OptimizingTask;
-=======
->>>>>>> 0384d8e2
 import com.netease.arctic.ams.api.OptimizingTaskId;
 import com.netease.arctic.ams.api.resource.ResourceGroup;
 import com.netease.arctic.optimizing.RewriteFilesInput;
@@ -44,7 +36,6 @@
 import com.netease.arctic.server.table.TableRuntimeMeta;
 import com.netease.arctic.table.ArcticTable;
 import com.netease.arctic.utils.ArcticDataFiles;
-import com.netease.arctic.utils.CompatiblePropertyUtil;
 import com.netease.arctic.utils.ExceptionUtil;
 import com.netease.arctic.utils.TablePropertyUtil;
 import org.apache.iceberg.PartitionSpec;
@@ -302,79 +293,7 @@
         this.optimizerGroup.getName().equals(optimizerGroup.getName()),
         "optimizer group name mismatch");
     this.optimizerGroup = optimizerGroup;
-<<<<<<< HEAD
-    schedulingPolicy.setTableSorterIfNeeded(optimizerGroup);
-  }
-
-  @VisibleForTesting
-  Map<OptimizingTaskId, TaskRuntime> getExecutingTaskMap() {
-    return executingTaskMap;
-  }
-
-  private TaskRuntime pollOrPlan() {
-    planLock.lock();
-    try {
-      if (taskQueue.isEmpty()) {
-        planTasks();
-      }
-      return taskQueue.poll();
-    } finally {
-      planLock.unlock();
-    }
-  }
-
-  private void planTasks() {
-    long startTime = System.currentTimeMillis();
-    List<TableRuntime> scheduledTables = schedulingPolicy.scheduleTables();
-    LOG.debug("Calculating and sorting tables by quota : {}", scheduledTables);
-
-    if (scheduledTables.size() <= 0) {
-      return;
-    }
-    List<TableIdentifier> plannedTables = Lists.newArrayList();
-    for (TableRuntime tableRuntime : scheduledTables) {
-      LOG.debug("Planning table {}", tableRuntime.getTableIdentifier());
-      AmoroTable<?> table = tableManager.loadTable(tableRuntime.getTableIdentifier());
-      OptimizingPlanner planner =
-          new OptimizingPlanner(
-              tableRuntime.refresh(table),
-              (ArcticTable) table.originalTable(),
-              getAvailableCore(),
-              maxInputSizePerThread());
-      if (tableRuntime.isBlocked(BlockableOperation.OPTIMIZE)) {
-        LOG.info("{} optimize is blocked, continue", tableRuntime.getTableIdentifier());
-        continue;
-      }
-      tableRuntime.beginPlanning();
-      try {
-        plannedTables.add(table.id());
-        if (planner.isNecessary()) {
-          TableOptimizingProcess optimizingProcess = new TableOptimizingProcess(planner);
-          LOG.info(
-              "{} after plan get {} tasks",
-              tableRuntime.getTableIdentifier(),
-              optimizingProcess.getTaskMap().size());
-          optimizingProcess.taskMap.values().forEach(taskQueue::offer);
-          break;
-        } else {
-          tableRuntime.cleanPendingInput();
-        }
-      } catch (Throwable e) {
-        tableRuntime.planFailed();
-        LOG.error(tableRuntime.getTableIdentifier() + " plan failed, continue", e);
-      }
-    }
-    long end = System.currentTimeMillis();
-    LOG.info(
-        "{} completes planning tasks with a total cost of {} ms, which involves {}/{}(planned/pending) tables, {}",
-        optimizerGroup.getName(),
-        end - startTime,
-        plannedTables.size(),
-        scheduledTables.size(),
-        plannedTables);
-=======
     scheduler.setTableSorterIfNeeded(optimizerGroup);
->>>>>>> 0384d8e2
   }
 
   private double getAvailableCore() {
