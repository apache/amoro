package com.netease.arctic.server.optimizing;

import com.google.common.base.Objects;
import com.google.common.collect.ImmutableList;
import com.netease.arctic.ams.api.BlockableOperation;
import com.netease.arctic.ams.api.OptimizerRegisterInfo;
import com.netease.arctic.ams.api.OptimizingService;
import com.netease.arctic.ams.api.OptimizingTask;
import com.netease.arctic.ams.api.OptimizingTaskId;
import com.netease.arctic.ams.api.OptimizingTaskResult;
import com.netease.arctic.ams.api.resource.Resource;
import com.netease.arctic.ams.api.resource.ResourceGroup;
import com.netease.arctic.server.ArcticServiceConstants;
import com.netease.arctic.server.exception.PluginRetryAuthException;
import com.netease.arctic.server.exception.TaskNotFoundException;
import com.netease.arctic.server.optimizing.plan.OptimizingPlanner;
import com.netease.arctic.server.persistence.PersistentBase;
import com.netease.arctic.server.persistence.mapper.OptimizerMapper;
import com.netease.arctic.server.resource.OptimizerInstance;
import com.netease.arctic.server.table.ServerTableIdentifier;
import com.netease.arctic.server.table.TableManager;
import com.netease.arctic.server.table.TableRuntime;
import com.netease.arctic.server.table.TableRuntimeMeta;
import com.netease.arctic.table.ArcticTable;
import org.apache.iceberg.relocated.com.google.common.annotations.VisibleForTesting;
import org.apache.iceberg.relocated.com.google.common.base.MoreObjects;
import org.apache.iceberg.relocated.com.google.common.base.Preconditions;
import org.slf4j.Logger;
import org.slf4j.LoggerFactory;

import java.util.List;
import java.util.Map;
import java.util.Optional;
import java.util.Queue;
import java.util.concurrent.ConcurrentHashMap;
import java.util.concurrent.LinkedTransferQueue;
import java.util.concurrent.locks.Lock;
import java.util.concurrent.locks.ReentrantLock;
import java.util.stream.Collectors;

public class OptimizingQueue extends PersistentBase implements OptimizingService.Iface {

  private static final Logger LOG = LoggerFactory.getLogger(OptimizingQueue.class);
  private final long optimizerTouchTimeout;
  private final long taskAckTimeout;
  private final Lock planLock = new ReentrantLock();
  private ResourceGroup optimizerGroup;
  private final Queue<TaskRuntime> taskQueue = new LinkedTransferQueue<>();
  private final Queue<TaskRuntime> retryQueue = new LinkedTransferQueue<>();
  private final SchedulingPolicy schedulingPolicy;
  // keeps the SCHEDULED and ACKED tasks
  private final Map<OptimizingTaskId, TaskRuntime> executingTaskMap = new ConcurrentHashMap<>();
  private final Map<String, OptimizerInstance> authOptimizers = new ConcurrentHashMap<>();

  private final TableManager tableManager;

  public OptimizingQueue(
      TableManager tableManager,
      ResourceGroup optimizerGroup,
      List<TableRuntimeMeta> tableRuntimeMetaList,
      List<OptimizerInstance> authOptimizers,
      long optimizerTouchTimeout,
      long taskAckTimeout) {
    Preconditions.checkNotNull(optimizerGroup, "optimizerGroup can not be null");
    this.optimizerTouchTimeout = optimizerTouchTimeout;
    this.taskAckTimeout = taskAckTimeout;
    this.optimizerGroup = optimizerGroup;
    this.schedulingPolicy = new SchedulingPolicy(optimizerGroup);
    this.tableManager = tableManager;
    this.authOptimizers.putAll(authOptimizers.stream().collect(Collectors.toMap(
        OptimizerInstance::getToken, optimizer -> optimizer)));
    tableRuntimeMetaList.forEach(this::initTableRuntime);
  }

  private void initTableRuntime(TableRuntimeMeta tableRuntimeMeta) {
    TableRuntime tableRuntime = tableRuntimeMeta.getTableRuntime();
    if (tableRuntime.getOptimizingStatus().isProcessing() &&
        tableRuntimeMeta.getOptimizingProcessId() != 0) {
      tableRuntime.recover(new TableOptimizingProcess(tableRuntimeMeta)
          .handleTaskClear(this::clearTasks)
          .handleTaskRetry(this::retryTask));
    }

    if (tableRuntime.isOptimizingEnabled()) {
      //TODO: load task quotas
      tableRuntime.resetTaskQuotas(System.currentTimeMillis() - ArcticServiceConstants.QUOTA_LOOK_BACK_TIME);
      if (tableRuntime.getOptimizingStatus() == OptimizingStatus.IDLE ||
          tableRuntime.getOptimizingStatus() == OptimizingStatus.PENDING) {
        schedulingPolicy.addTable(tableRuntime);
      } else if (tableRuntime.getOptimizingStatus() != OptimizingStatus.COMMITTING) {
        TableOptimizingProcess process = new TableOptimizingProcess(tableRuntimeMeta)
            .handleTaskClear(this::clearTasks)
            .handleTaskRetry(this::retryTask);
        process.getTaskMap().entrySet().stream().filter(
                entry -> entry.getValue().getStatus() == TaskRuntime.Status.SCHEDULED ||
                    entry.getValue().getStatus() == TaskRuntime.Status.ACKED)
            .forEach(entry -> executingTaskMap.put(entry.getKey(), entry.getValue()));
        process.getTaskMap().values().stream()
            .filter(task -> task.getStatus() == TaskRuntime.Status.PLANNED)
            .forEach(taskQueue::offer);
      }
    } else {
      OptimizingProcess process = tableRuntime.getOptimizingProcess();
      if (process != null) {
        process.close();
      }
    }
  }

  public void refreshTable(TableRuntime tableRuntime) {
    if (tableRuntime.isOptimizingEnabled() && !tableRuntime.getOptimizingStatus().isProcessing()) {
      LOG.info("Bind queue {} success with table {}", optimizerGroup.getName(), tableRuntime.getTableIdentifier());
      tableRuntime.resetTaskQuotas(System.currentTimeMillis() - ArcticServiceConstants.QUOTA_LOOK_BACK_TIME);
      schedulingPolicy.addTable(tableRuntime);
    }
  }

  public void releaseTable(TableRuntime tableRuntime) {
    schedulingPolicy.removeTable(tableRuntime);
    LOG.info("Release queue {} with table {}", optimizerGroup.getName(), tableRuntime.getTableIdentifier());
  }

  public boolean containsTable(ServerTableIdentifier identifier) {
    return this.schedulingPolicy.containsTable(identifier);
  }

  public List<OptimizerInstance> getOptimizers() {
    return ImmutableList.copyOf(authOptimizers.values());
  }

  public void removeOptimizer(String resourceId) {
    authOptimizers.entrySet().removeIf(op -> op.getValue().getResourceId().equals(resourceId));
  }

  @Override
  public void ping() {
  }

  @Override
  public void touch(String authToken) {
    OptimizerInstance optimizer = getAuthenticatedOptimizer(authToken).touch();
    LOG.debug("Optimizer {} touch time: {}", optimizer.getToken(), optimizer.getTouchTime());
    doAs(OptimizerMapper.class, mapper -> mapper.updateTouchTime(optimizer.getToken()));
  }

  private OptimizerInstance getAuthenticatedOptimizer(String authToken) {
    Preconditions.checkArgument(authToken != null, "authToken can not be null");
    return Optional.ofNullable(authOptimizers.get(authToken))
        .orElseThrow(() -> new PluginRetryAuthException("Optimizer has not been authenticated"));
  }

  @Override
  public OptimizingTask pollTask(String authToken, int threadId) {
    TaskRuntime task = Optional.ofNullable(retryQueue.poll())
        .orElseGet(this::pollOrPlan);

    if (task != null) {
      safelySchedule(task, new OptimizingThread(authToken, threadId));
      executingTaskMap.putIfAbsent(task.getTaskId(), task);
    }
    return task != null ? task.getOptimizingTask() : null;
  }

  private void safelySchedule(TaskRuntime task, OptimizingThread thread) {
    try {
      task.schedule(thread);
    } catch (Throwable throwable) {
      retryTask(task, false);
      throw throwable;
    }
  }

  private void retryTask(TaskRuntime taskRuntime, boolean incRetryCount) {
    taskRuntime.reset(incRetryCount);
    retryQueue.offer(taskRuntime);
  }

  @Override
  public void ackTask(String authToken, int threadId, OptimizingTaskId taskId) {
    Optional.ofNullable(executingTaskMap.get(taskId))
        .orElseThrow(() -> new TaskNotFoundException(taskId))
        .ack(new OptimizingThread(authToken, threadId));
  }

  @Override
  public void completeTask(String authToken, OptimizingTaskResult taskResult) {
    OptimizingThread thread = new OptimizingThread(authToken, taskResult.getThreadId());
    Optional.ofNullable(executingTaskMap.get(taskResult.getTaskId()))
        .orElseThrow(() -> new TaskNotFoundException(taskResult.getTaskId()))
        .complete(thread, taskResult);
    executingTaskMap.remove(taskResult.getTaskId());
  }

  @Override
  public String authenticate(OptimizerRegisterInfo registerInfo) {
    OptimizerInstance optimizer = new OptimizerInstance(registerInfo, optimizerGroup.getContainer());
    LOG.debug("Register optimizer: {}", optimizer);
    doAs(OptimizerMapper.class, mapper -> mapper.insertOptimizer(optimizer));
    authOptimizers.put(optimizer.getToken(), optimizer);
    return optimizer.getToken();
  }

  public List<String> checkSuspending() {
    long currentTime = System.currentTimeMillis();
    List<String> expiredOptimizers = authOptimizers.values().stream()
        .filter(optimizer -> currentTime - optimizer.getTouchTime() > optimizerTouchTimeout)
        .map(OptimizerInstance::getToken)
        .collect(Collectors.toList());

    expiredOptimizers.forEach(authOptimizers.keySet()::remove);

    List<TaskRuntime> suspendingTasks = executingTaskMap.values().stream()
        .filter(task -> task.isSuspending(currentTime, taskAckTimeout) ||
            expiredOptimizers.contains(task.getOptimizingThread().getToken()) ||
            !authOptimizers.containsKey(task.getOptimizingThread().getToken()))
        .collect(Collectors.toList());
    suspendingTasks.forEach(task -> {
      executingTaskMap.remove(task.getTaskId());
      //optimizing task of suspending optimizer would not be counted for retrying
      retryTask(task, false);
    });
    return expiredOptimizers;
  }

  public void updateOptimizerGroup(ResourceGroup optimizerGroup) {
    Preconditions.checkArgument(
        this.optimizerGroup.getName().equals(optimizerGroup.getName()),
        "optimizer group name mismatch");
    this.optimizerGroup = optimizerGroup;
  }

  @VisibleForTesting
  Map<OptimizingTaskId, TaskRuntime> getExecutingTaskMap() {
    return executingTaskMap;
  }

  private TaskRuntime pollOrPlan() {
    planLock.lock();
    try {
      if (taskQueue.isEmpty()) {
        planTasks();
      }
      return taskQueue.poll();
    } finally {
      planLock.unlock();
    }
  }

  private void planTasks() {
    List<TableRuntime> scheduledTables = schedulingPolicy.scheduleTables();
<<<<<<< HEAD
    LOG.debug("Calculating and sorting tables by quota : {}", scheduledTables);

    for (TableRuntime tableRuntime : scheduledTables) {
      LOG.debug("Planning table {}", tableRuntime.getTableIdentifier());
=======
    LOG.debug("Calculating and sorting tables by quota:" + scheduledTables);

    for (TableRuntime tableRuntime : scheduledTables) {
      if (tableRuntime.getOptimizingStatus().isProcessing()) {
        continue;
      }
      LOG.debug("Planning table " + tableRuntime.getTableIdentifier());
>>>>>>> 05de0ea8
      try {
        ArcticTable table = tableManager.loadTable(tableRuntime.getTableIdentifier());
        OptimizingPlanner planner = new OptimizingPlanner(
            tableRuntime.refresh(table),
            table,
            new TaskSplitVisitor.Builder()
                .setAvailableCore(getAvailableCore(tableRuntime))
                .setParallelism(getTotalOptimizerParallelism())
                .build()
        );
        if (tableRuntime.isBlocked(BlockableOperation.OPTIMIZE)) {
          LOG.info("{} optimize is blocked, continue", tableRuntime.getTableIdentifier());
          continue;
        }
        if (planner.isNecessary()) {
          OptimizingProcessIterator processIterator = new OptimizingProcessIterator.Builder()
              .fromPlanner(planner)
              .handleTaskClear(this::clearTasks)
              .handleTaskRetry(this::retryTask)
              .handleTaskOffer(taskQueue::offer)
              .iterator();
          LOG.info("{} after plan get {} processes", tableRuntime.getTableIdentifier(), processIterator.size());
          tableRuntime.startProcess(processIterator);
          break;
        } else {
          tableRuntime.cleanPendingInput();
        }
      } catch (Throwable e) {
        LOG.error(tableRuntime.getTableIdentifier() + " plan failed, continue", e);
      }
    }
  }

  private double getAvailableCore(TableRuntime tableRuntime) {
    return tableRuntime.getOptimizingConfig().getTargetQuota();
  }

  private int getTotalOptimizerParallelism() {
    return this.authOptimizers.values()
        .stream()
        .mapToInt(Resource::getThreadCount)
        .sum();
  }

  @VisibleForTesting
  SchedulingPolicy getSchedulingPolicy() {
    return schedulingPolicy;
  }

  private void clearTasks(OptimizingProcess optimizingProcess) {
    retryQueue.removeIf(taskRuntime -> taskRuntime.getProcessId() == optimizingProcess.getProcessId());
    taskQueue.removeIf(taskRuntime -> taskRuntime.getProcessId() == optimizingProcess.getProcessId());
  }

  public static class OptimizingThread {

    private String token;
    private int threadId;

    public OptimizingThread(String token, int threadId) {
      this.token = token;
      this.threadId = threadId;
    }

    public OptimizingThread() {
    }

    public String getToken() {
      return token;
    }

    public int getThreadId() {
      return threadId;
    }

    @Override
    public boolean equals(Object o) {
      if (this == o) {
        return true;
      }
      if (o == null || getClass() != o.getClass()) {
        return false;
      }
      OptimizingThread that = (OptimizingThread) o;
      return threadId == that.threadId && Objects.equal(token, that.token);
    }

    @Override
    public int hashCode() {
      return Objects.hashCode(token, threadId);
    }

    @Override
    public String toString() {
      return MoreObjects.toStringHelper(this)
          .add("token", token)
          .add("threadId", threadId)
          .toString();
    }
  }
}<|MERGE_RESOLUTION|>--- conflicted
+++ resolved
@@ -139,7 +139,9 @@
   @Override
   public void touch(String authToken) {
     OptimizerInstance optimizer = getAuthenticatedOptimizer(authToken).touch();
-    LOG.debug("Optimizer {} touch time: {}", optimizer.getToken(), optimizer.getTouchTime());
+    if (LOG.isDebugEnabled()) {
+      LOG.debug("Optimizer {} touch time: {}", optimizer.getToken(), optimizer.getTouchTime());
+    }
     doAs(OptimizerMapper.class, mapper -> mapper.updateTouchTime(optimizer.getToken()));
   }
 
@@ -194,7 +196,9 @@
   @Override
   public String authenticate(OptimizerRegisterInfo registerInfo) {
     OptimizerInstance optimizer = new OptimizerInstance(registerInfo, optimizerGroup.getContainer());
-    LOG.debug("Register optimizer: {}", optimizer);
+    if (LOG.isDebugEnabled()) {
+      LOG.debug("Register optimizer: " + optimizer);
+    }
     doAs(OptimizerMapper.class, mapper -> mapper.insertOptimizer(optimizer));
     authOptimizers.put(optimizer.getToken(), optimizer);
     return optimizer.getToken();
@@ -248,12 +252,6 @@
 
   private void planTasks() {
     List<TableRuntime> scheduledTables = schedulingPolicy.scheduleTables();
-<<<<<<< HEAD
-    LOG.debug("Calculating and sorting tables by quota : {}", scheduledTables);
-
-    for (TableRuntime tableRuntime : scheduledTables) {
-      LOG.debug("Planning table {}", tableRuntime.getTableIdentifier());
-=======
     LOG.debug("Calculating and sorting tables by quota:" + scheduledTables);
 
     for (TableRuntime tableRuntime : scheduledTables) {
@@ -261,7 +259,6 @@
         continue;
       }
       LOG.debug("Planning table " + tableRuntime.getTableIdentifier());
->>>>>>> 05de0ea8
       try {
         ArcticTable table = tableManager.loadTable(tableRuntime.getTableIdentifier());
         OptimizingPlanner planner = new OptimizingPlanner(
