/*
 * Licensed to the Apache Software Foundation (ASF) under one
 * or more contributor license agreements.  See the NOTICE file
 * distributed with this work for additional information
 * regarding copyright ownership.  The ASF licenses this file
 * to you under the Apache License, Version 2.0 (the
 * "License"); you may not use this file except in compliance
 * with the License.  You may obtain a copy of the License at
 *
 *    http://www.apache.org/licenses/LICENSE-2.0
 *
 * Unless required by applicable law or agreed to in writing, software
 * distributed under the License is distributed on an "AS IS" BASIS,
 * WITHOUT WARRANTIES OR CONDITIONS OF ANY KIND, either express or implied.
 * See the License for the specific language governing permissions and
 * limitations under the License.
 */

package com.netease.arctic.server.optimizing.maintainer;

import com.google.common.annotations.VisibleForTesting;
import com.netease.arctic.IcebergFileEntry;
import com.netease.arctic.data.FileNameRules;
import com.netease.arctic.hive.utils.TableTypeUtil;
import com.netease.arctic.scan.TableEntriesScan;
import com.netease.arctic.server.table.DataExpirationConfig;
import com.netease.arctic.server.table.TableRuntime;
import com.netease.arctic.server.utils.HiveLocationUtil;
import com.netease.arctic.server.utils.IcebergTableUtil;
import com.netease.arctic.table.ArcticTable;
import com.netease.arctic.table.BaseTable;
import com.netease.arctic.table.ChangeTable;
import com.netease.arctic.table.KeyedTable;
import com.netease.arctic.table.TableProperties;
import com.netease.arctic.table.UnkeyedTable;
import com.netease.arctic.utils.ArcticTableUtil;
import com.netease.arctic.utils.CompatiblePropertyUtil;
import com.netease.arctic.utils.TablePropertyUtil;
import org.apache.commons.collections.CollectionUtils;
import org.apache.commons.collections.MapUtils;
import org.apache.iceberg.DataFile;
import org.apache.iceberg.DeleteFiles;
import org.apache.iceberg.FileContent;
import org.apache.iceberg.Snapshot;
import org.apache.iceberg.io.CloseableIterable;
import org.apache.iceberg.relocated.com.google.common.collect.Sets;
import org.apache.iceberg.relocated.com.google.common.primitives.Longs;
import org.apache.iceberg.util.StructLikeMap;
import org.slf4j.Logger;
import org.slf4j.LoggerFactory;

import java.io.IOException;
import java.io.UncheckedIOException;
import java.time.Instant;
import java.util.ArrayList;
import java.util.HashSet;
import java.util.List;
import java.util.Map;
import java.util.Set;
import java.util.stream.Collectors;

/** Table maintainer for mixed-iceberg and mixed-hive tables. */
public class MixedTableMaintainer implements TableMaintainer {

  private static final Logger LOG = LoggerFactory.getLogger(MixedTableMaintainer.class);

  private final ArcticTable arcticTable;

  private ChangeTableMaintainer changeMaintainer;

  private final BaseTableMaintainer baseMaintainer;

  private final Set<String> changeFiles;

  private final Set<String> baseFiles;

  private final Set<String> hiveFiles;

  public MixedTableMaintainer(ArcticTable arcticTable) {
    this.arcticTable = arcticTable;
    if (arcticTable.isKeyedTable()) {
      ChangeTable changeTable = arcticTable.asKeyedTable().changeTable();
      BaseTable baseTable = arcticTable.asKeyedTable().baseTable();
      changeMaintainer = new ChangeTableMaintainer(changeTable);
      baseMaintainer = new BaseTableMaintainer(baseTable);
      changeFiles =
          Sets.union(
              IcebergTableUtil.getAllContentFilePath(changeTable),
              IcebergTableUtil.getAllStatisticsFilePath(changeTable));
      baseFiles =
          Sets.union(
              IcebergTableUtil.getAllContentFilePath(baseTable),
              IcebergTableUtil.getAllStatisticsFilePath(baseTable));
    } else {
      baseMaintainer = new BaseTableMaintainer(arcticTable.asUnkeyedTable());
      changeFiles = new HashSet<>();
      baseFiles =
          Sets.union(
              IcebergTableUtil.getAllContentFilePath(arcticTable.asUnkeyedTable()),
              IcebergTableUtil.getAllStatisticsFilePath(arcticTable.asUnkeyedTable()));
    }

    if (TableTypeUtil.isHive(arcticTable)) {
      hiveFiles = HiveLocationUtil.getHiveLocation(arcticTable);
    } else {
      hiveFiles = new HashSet<>();
    }
  }

  @Override
  public void cleanOrphanFiles(TableRuntime tableRuntime) {
    if (changeMaintainer != null) {
      changeMaintainer.cleanOrphanFiles(tableRuntime);
    }
    baseMaintainer.cleanOrphanFiles(tableRuntime);
  }

  @Override
  public void expireSnapshots(TableRuntime tableRuntime) {
    if (changeMaintainer != null) {
      changeMaintainer.expireSnapshots(tableRuntime);
    }
    baseMaintainer.expireSnapshots(tableRuntime);
  }

  @Override
  public void expireData(TableRuntime tableRuntime) {
    if (changeMaintainer != null) {
      if (baseMaintainer != null) {
        changeMaintainer.setMaintainStrategy(createMaintainStrategy());
      }
      changeMaintainer.expireData(tableRuntime);
    } else {
      baseMaintainer.setMaintainStrategy(createMaintainStrategy());
      baseMaintainer.expireData(tableRuntime);
    }
  }

  @VisibleForTesting
  public void expireDataFrom(DataExpirationConfig expirationConfig, Instant instant) {
    if (changeMaintainer != null) {
      if (baseMaintainer != null) {
        changeMaintainer.setMaintainStrategy(createMaintainStrategy());
      }
      changeMaintainer.expireDataFrom(expirationConfig, instant);
    } else {
      baseMaintainer.setMaintainStrategy(createMaintainStrategy());
      baseMaintainer.expireDataFrom(expirationConfig, instant);
    }
  }

  @Override
  public MaintainStrategy createMaintainStrategy() {
    return new MixedMaintainStrategy(this);
  }

  protected void expireSnapshots(long mustOlderThan) {
    if (changeMaintainer != null) {
      changeMaintainer.expireSnapshots(mustOlderThan);
    }
    baseMaintainer.expireSnapshots(mustOlderThan);
  }

  protected void cleanContentFiles(long lastTime) {
    if (changeMaintainer != null) {
      changeMaintainer.cleanContentFiles(lastTime);
    }
    baseMaintainer.cleanContentFiles(lastTime);
  }

  protected void cleanMetadata(long lastTime) {
    if (changeMaintainer != null) {
      changeMaintainer.cleanMetadata(lastTime);
    }
    baseMaintainer.cleanMetadata(lastTime);
  }

  protected void cleanDanglingDeleteFiles() {
    if (changeMaintainer != null) {
      changeMaintainer.cleanDanglingDeleteFiles();
    }
    baseMaintainer.cleanDanglingDeleteFiles();
  }

  public ChangeTableMaintainer getChangeMaintainer() {
    return changeMaintainer;
  }

  public BaseTableMaintainer getBaseMaintainer() {
    return baseMaintainer;
  }

<<<<<<< HEAD
  @SafeVarargs
  private final Set<String> mergeSets(Set<String>... sets) {
    Set<String> result = new HashSet<>();
    for (Set<String> set : sets) {
      result.addAll(set);
    }
    return result;
  }

  public ArcticTable getArcticTable() {
    return arcticTable;
  }

=======
>>>>>>> b1eb9f40
  public class ChangeTableMaintainer extends IcebergTableMaintainer {

    private static final int DATA_FILE_LIST_SPLIT = 3000;

    private final UnkeyedTable unkeyedTable;

    private MaintainStrategy maintainStrategy;

    public ChangeTableMaintainer(UnkeyedTable unkeyedTable) {
      super(unkeyedTable);
      this.unkeyedTable = unkeyedTable;
    }

    @Override
    public Set<String> orphanFileCleanNeedToExcludeFiles() {
      return Sets.union(changeFiles, Sets.union(baseFiles, hiveFiles));
    }

    @Override
    public void expireSnapshots(TableRuntime tableRuntime) {
      expireSnapshots(Long.MAX_VALUE);
    }

    @Override
    public void expireSnapshots(long mustOlderThan) {
      long changeTTLPoint = getChangeTTLPoint();
      expireFiles(Longs.min(getChangeTTLPoint(), mustOlderThan));
      super.expireSnapshots(Longs.min(changeTTLPoint, mustOlderThan));
    }

    @Override
    protected long olderThanSnapshotNeedToExpire(long mustOlderThan) {
      long latestChangeFlinkCommitTime = fetchLatestFlinkCommittedSnapshotTime(unkeyedTable);
      return Longs.min(latestChangeFlinkCommitTime, mustOlderThan);
    }

    @Override
    protected Set<String> expireSnapshotNeedToExcludeFiles() {
      return Sets.union(baseFiles, hiveFiles);
    }

    public void expireFiles(long ttlPoint) {
      List<IcebergFileEntry> expiredDataFileEntries = getExpiredDataFileEntries(ttlPoint);
      deleteChangeFile(expiredDataFileEntries);
    }

    private long getChangeTTLPoint() {
      return System.currentTimeMillis()
          - CompatiblePropertyUtil.propertyAsLong(
                  unkeyedTable.properties(),
                  TableProperties.CHANGE_DATA_TTL,
                  TableProperties.CHANGE_DATA_TTL_DEFAULT)
              * 60
              * 1000;
    }

    private List<IcebergFileEntry> getExpiredDataFileEntries(long ttlPoint) {
      TableEntriesScan entriesScan =
          TableEntriesScan.builder(unkeyedTable).includeFileContent(FileContent.DATA).build();
      List<IcebergFileEntry> changeTTLFileEntries = new ArrayList<>();

      try (CloseableIterable<IcebergFileEntry> entries = entriesScan.entries()) {
        entries.forEach(
            entry -> {
              Snapshot snapshot = unkeyedTable.snapshot(entry.getSnapshotId());
              if (snapshot == null || snapshot.timestampMillis() < ttlPoint) {
                changeTTLFileEntries.add(entry);
              }
            });
      } catch (IOException e) {
        throw new UncheckedIOException("Failed to close manifest entry scan of " + table.name(), e);
      }
      return changeTTLFileEntries;
    }

    private void deleteChangeFile(List<IcebergFileEntry> expiredDataFileEntries) {
      KeyedTable keyedTable = arcticTable.asKeyedTable();
      if (CollectionUtils.isEmpty(expiredDataFileEntries)) {
        return;
      }

      StructLikeMap<Long> optimizedSequences = ArcticTableUtil.readOptimizedSequence(keyedTable);
      if (MapUtils.isEmpty(optimizedSequences)) {
        LOG.info("table {} not contains max transaction id", keyedTable.id());
        return;
      }

      Map<String, List<IcebergFileEntry>> partitionDataFileMap =
          expiredDataFileEntries.stream()
              .collect(
                  Collectors.groupingBy(
                      entry -> keyedTable.spec().partitionToPath(entry.getFile().partition()),
                      Collectors.toList()));

      List<DataFile> changeDeleteFiles = new ArrayList<>();
      if (keyedTable.spec().isUnpartitioned()) {
        List<IcebergFileEntry> partitionDataFiles =
            partitionDataFileMap.get(
                keyedTable
                    .spec()
                    .partitionToPath(expiredDataFileEntries.get(0).getFile().partition()));

        Long optimizedSequence = optimizedSequences.get(TablePropertyUtil.EMPTY_STRUCT);
        if (optimizedSequence != null && CollectionUtils.isNotEmpty(partitionDataFiles)) {
          changeDeleteFiles.addAll(
              partitionDataFiles.stream()
                  .filter(
                      entry ->
                          FileNameRules.parseChangeTransactionId(
                                  entry.getFile().path().toString(), entry.getSequenceNumber())
                              <= optimizedSequence)
                  .map(entry -> (DataFile) entry.getFile())
                  .collect(Collectors.toList()));
        }
      } else {
        optimizedSequences.forEach(
            (key, value) -> {
              List<IcebergFileEntry> partitionDataFiles =
                  partitionDataFileMap.get(keyedTable.spec().partitionToPath(key));

              if (CollectionUtils.isNotEmpty(partitionDataFiles)) {
                changeDeleteFiles.addAll(
                    partitionDataFiles.stream()
                        .filter(
                            entry ->
                                FileNameRules.parseChangeTransactionId(
                                        entry.getFile().path().toString(),
                                        entry.getSequenceNumber())
                                    <= value)
                        .map(entry -> (DataFile) entry.getFile())
                        .collect(Collectors.toList()));
              }
            });
      }
      tryClearChangeFiles(changeDeleteFiles);
    }

    private void tryClearChangeFiles(List<DataFile> changeFiles) {
      if (CollectionUtils.isEmpty(changeFiles)) {
        return;
      }
      try {
        for (int startIndex = 0;
            startIndex < changeFiles.size();
            startIndex += DATA_FILE_LIST_SPLIT) {
          int end = Math.min(startIndex + DATA_FILE_LIST_SPLIT, changeFiles.size());
          List<DataFile> tableFiles = changeFiles.subList(startIndex, end);
          LOG.info("{} delete {} change files", unkeyedTable.name(), tableFiles.size());
          if (!tableFiles.isEmpty()) {
            DeleteFiles changeDelete = unkeyedTable.newDelete();
            changeFiles.forEach(changeDelete::deleteFile);
            changeDelete.commit();
          }
          LOG.info(
              "{} change committed, delete {} files, complete {}/{}",
              unkeyedTable.name(),
              tableFiles.size(),
              end,
              changeFiles.size());
        }
      } catch (Throwable t) {
        LOG.error(unkeyedTable.name() + " failed to delete change files, ignore", t);
      }
    }

    public void setMaintainStrategy(MaintainStrategy maintainStrategy) {
      this.maintainStrategy = maintainStrategy;
    }

    @Override
    public MaintainStrategy createMaintainStrategy() {
      if (maintainStrategy != null) {
        return maintainStrategy;
      } else {
        return super.createMaintainStrategy();
      }
    }
  }

  public class BaseTableMaintainer extends IcebergTableMaintainer {

    private MaintainStrategy maintainStrategy;

    public BaseTableMaintainer(UnkeyedTable unkeyedTable) {
      super(unkeyedTable);
    }

    @Override
    public Set<String> orphanFileCleanNeedToExcludeFiles() {
      return Sets.union(changeFiles, Sets.union(baseFiles, hiveFiles));
    }

    @Override
    protected Set<String> expireSnapshotNeedToExcludeFiles() {
      return Sets.union(changeFiles, hiveFiles);
    }

    public void setMaintainStrategy(MaintainStrategy maintainStrategy) {
      this.maintainStrategy = maintainStrategy;
    }

    @Override
    public MaintainStrategy createMaintainStrategy() {
      if (maintainStrategy != null) {
        return maintainStrategy;
      } else {
        return super.createMaintainStrategy();
      }
    }
  }
}<|MERGE_RESOLUTION|>--- conflicted
+++ resolved
@@ -190,22 +190,10 @@
     return baseMaintainer;
   }
 
-<<<<<<< HEAD
-  @SafeVarargs
-  private final Set<String> mergeSets(Set<String>... sets) {
-    Set<String> result = new HashSet<>();
-    for (Set<String> set : sets) {
-      result.addAll(set);
-    }
-    return result;
-  }
-
   public ArcticTable getArcticTable() {
     return arcticTable;
   }
 
-=======
->>>>>>> b1eb9f40
   public class ChangeTableMaintainer extends IcebergTableMaintainer {
 
     private static final int DATA_FILE_LIST_SPLIT = 3000;
