--- conflicted
+++ resolved
@@ -46,12 +46,8 @@
 import org.apache.iceberg.expressions.Expression;
 import org.apache.iceberg.expressions.Literal;
 import org.apache.iceberg.io.CloseableIterable;
-<<<<<<< HEAD
-=======
 import org.apache.iceberg.relocated.com.google.common.annotations.VisibleForTesting;
-import org.apache.iceberg.relocated.com.google.common.collect.Maps;
 import org.apache.iceberg.relocated.com.google.common.collect.Sets;
->>>>>>> 0384d8e2
 import org.apache.iceberg.relocated.com.google.common.primitives.Longs;
 import org.apache.iceberg.types.Types;
 import org.apache.iceberg.util.StructLikeMap;
@@ -67,6 +63,7 @@
 import java.util.Map;
 import java.util.Optional;
 import java.util.Queue;
+import java.util.Set;
 import java.util.concurrent.LinkedTransferQueue;
 import java.util.stream.Collectors;
 
@@ -284,20 +281,10 @@
     }
 
     @Override
-<<<<<<< HEAD
-    public void expireSnapshots(TableRuntime tableRuntime) {
-      expireSnapshots(Long.MAX_VALUE);
-=======
-    public Set<String> orphanFileCleanNeedToExcludeFiles() {
-      return Sets.union(changeFiles, Sets.union(baseFiles, hiveFiles));
-    }
-
-    @Override
     @VisibleForTesting
     void expireSnapshots(long mustOlderThan) {
       expireFiles(mustOlderThan);
       super.expireSnapshots(mustOlderThan);
->>>>>>> 0384d8e2
     }
 
     @Override
@@ -319,19 +306,11 @@
           fetchLatestFlinkCommittedSnapshotTime(table));
     }
 
-<<<<<<< HEAD
-=======
-    @Override
-    protected Set<String> expireSnapshotNeedToExcludeFiles() {
-      return Sets.union(baseFiles, hiveFiles);
-    }
-
     @Override
     protected long snapshotsKeepTime(TableRuntime tableRuntime) {
       return tableRuntime.getTableConfiguration().getChangeDataTTLMinutes() * 60 * 1000;
     }
 
->>>>>>> 0384d8e2
     public void expireFiles(long ttlPoint) {
       List<IcebergFileEntry> expiredDataFileEntries = getExpiredDataFileEntries(ttlPoint);
       deleteChangeFile(expiredDataFileEntries);
@@ -447,18 +426,12 @@
     }
   }
 
-<<<<<<< HEAD
-=======
   public class BaseTableMaintainer extends IcebergTableMaintainer {
 
     public BaseTableMaintainer(UnkeyedTable unkeyedTable) {
       super(unkeyedTable);
     }
 
-    @Override
-    public Set<String> orphanFileCleanNeedToExcludeFiles() {
-      return Sets.union(changeFiles, Sets.union(baseFiles, hiveFiles));
-    }
 
     @Override
     protected long mustOlderThan(TableRuntime tableRuntime, long now) {
@@ -493,14 +466,8 @@
         return Long.MAX_VALUE;
       }
     }
-
-    @Override
-    protected Set<String> expireSnapshotNeedToExcludeFiles() {
-      return Sets.union(changeFiles, hiveFiles);
-    }
-  }
-
->>>>>>> 0384d8e2
+  }
+
   public static class MixedFileEntry extends IcebergTableMaintainer.FileEntry {
 
     private final boolean isChange;
