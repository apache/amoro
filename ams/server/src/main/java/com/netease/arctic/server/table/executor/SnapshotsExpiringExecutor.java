/*
 * Licensed to the Apache Software Foundation (ASF) under one
 * or more contributor license agreements.  See the NOTICE file
 * distributed with this work for additional information
 * regarding copyright ownership.  The ASF licenses this file
 * to you under the Apache License, Version 2.0 (the
 * "License"); you may not use this file except in compliance
 * with the License.  You may obtain a copy of the License at
 *
 *     http://www.apache.org/licenses/LICENSE-2.0
 *
 * Unless required by applicable law or agreed to in writing, software
 * distributed under the License is distributed on an "AS IS" BASIS,
 * WITHOUT WARRANTIES OR CONDITIONS OF ANY KIND, either express or implied.
 * See the License for the specific language governing permissions and
 * limitations under the License.
 */

package com.netease.arctic.server.table.executor;

import com.netease.arctic.AmoroTable;
import com.netease.arctic.server.optimizing.maintainer.TableMaintainer;
import com.netease.arctic.server.table.TableConfiguration;
import com.netease.arctic.server.table.TableManager;
import com.netease.arctic.server.table.TableRuntime;
<<<<<<< HEAD
import com.netease.arctic.server.utils.HiveLocationUtil;
import com.netease.arctic.server.utils.IcebergTableUtil;
import com.netease.arctic.table.ArcticTable;
import com.netease.arctic.table.KeyedTable;
import com.netease.arctic.table.UnkeyedTable;
import com.netease.arctic.utils.PuffinUtil;
import com.netease.arctic.utils.TableFileUtil;
import com.netease.arctic.utils.TablePropertyUtil;
import org.apache.commons.collections.CollectionUtils;
import org.apache.commons.collections.MapUtils;
import org.apache.hadoop.fs.Path;
import org.apache.iceberg.DataFile;
import org.apache.iceberg.DeleteFiles;
import org.apache.iceberg.FileContent;
import org.apache.iceberg.Snapshot;
import org.apache.iceberg.io.CloseableIterable;
import org.apache.iceberg.util.StructLikeMap;
=======
>>>>>>> af8a4577
import org.slf4j.Logger;
import org.slf4j.LoggerFactory;

/**
 * Service for expiring tables periodically.
 */
public class SnapshotsExpiringExecutor extends BaseTableExecutor {
  private static final Logger LOG = LoggerFactory.getLogger(SnapshotsExpiringExecutor.class);

  // 1 days
  private static final long INTERVAL = 60 * 60 * 1000L;

  public SnapshotsExpiringExecutor(TableManager tableRuntimes, int poolSize) {
    super(tableRuntimes, poolSize);
  }

  @Override
  protected long getNextExecutingTime(TableRuntime tableRuntime) {
    return INTERVAL;
  }

  @Override
  protected boolean enabled(TableRuntime tableRuntime) {
    return tableRuntime.getTableConfiguration().isExpireSnapshotEnabled();
  }

  @Override
  public void handleConfigChanged(TableRuntime tableRuntime, TableConfiguration originalConfig) {
    scheduleIfNecessary(tableRuntime, getStartDelay());
  }

  @Override
  public void execute(TableRuntime tableRuntime) {
    try {
      AmoroTable<?> amoroTable = loadTable(tableRuntime);
      TableMaintainer tableMaintainer = TableMaintainer.ofTable(amoroTable);
      tableMaintainer.expireSnapshots(tableRuntime);
    } catch (Throwable t) {
      LOG.error("unexpected expire error of table {} ", tableRuntime.getTableIdentifier(), t);
    }
  }
<<<<<<< HEAD

  public static void expireArcticTable(ArcticTable arcticTable, TableRuntime tableRuntime) {
    long startTime = System.currentTimeMillis();
    TableConfiguration tableConfiguration = tableRuntime.getTableConfiguration();
    LOG.info("{} start expire", tableRuntime.getTableIdentifier());

    long changeDataTTL = tableConfiguration.getChangeDataTTLMinutes() * 60 * 1000;
    long baseSnapshotsKeepTime = tableConfiguration.getSnapshotTTLMinutes() * 60 * 1000;

    Set<String> hiveLocations = new HashSet<>();
    if (TableTypeUtil.isHive(arcticTable)) {
      hiveLocations = HiveLocationUtil.getHiveLocation(arcticTable);
    }

    if (arcticTable.isKeyedTable()) {
      KeyedTable keyedArcticTable = arcticTable.asKeyedTable();
      Set<String> finalHiveLocations = hiveLocations;
      keyedArcticTable.io().doAs(() -> {
        UnkeyedTable baseTable = keyedArcticTable.baseTable();
        UnkeyedTable changeTable = keyedArcticTable.changeTable();

        // getRuntime valid files in the change store which shouldn't physically delete when expire the snapshot
        // in the base store
        Set<String> baseExcludePaths = IcebergTableUtil.getAllContentFilePath(changeTable);
        baseExcludePaths.addAll(finalHiveLocations);
        long latestBaseFlinkCommitTime = fetchLatestFlinkCommittedSnapshotTime(baseTable);
        long optimizingSnapshotTime = fetchOptimizingSnapshotTime(baseTable, tableRuntime);
        long baseOlderThan = startTime - baseSnapshotsKeepTime;
        LOG.info("{} base table expire with latestFlinkCommitTime={}, optimizingSnapshotTime={}, olderThan={}",
            arcticTable.id(), latestBaseFlinkCommitTime, optimizingSnapshotTime, baseOlderThan);
        expireSnapshots(
            baseTable,
            min(latestBaseFlinkCommitTime, optimizingSnapshotTime, baseOlderThan),
            baseExcludePaths);
        long baseCleanedTime = System.currentTimeMillis();
        LOG.info("{} base expire cost {} ms", arcticTable.id(), baseCleanedTime - startTime);
        // delete ttl files
        long changeTTLPoint = startTime - changeDataTTL;
        List<IcebergFileEntry> expiredDataFileEntries = getExpiredDataFileEntries(
            changeTable, System.currentTimeMillis() - changeDataTTL);
        deleteChangeFile(keyedArcticTable, expiredDataFileEntries);

        // getRuntime valid files in the base store which shouldn't physically delete when expire the snapshot
        // in the change store
        Set<String> changeExclude = IcebergTableUtil.getAllContentFilePath(baseTable);
        changeExclude.addAll(finalHiveLocations);

        long latestChangeFlinkCommitTime = fetchLatestFlinkCommittedSnapshotTime(changeTable);
        long changeOlderThan = changeTTLPoint;
        LOG.info("{} change table expire with latestFlinkCommitTime={}, olderThan={}", arcticTable.id(),
            latestChangeFlinkCommitTime, changeOlderThan);
        expireSnapshots(
            changeTable,
            Math.min(latestChangeFlinkCommitTime, changeOlderThan),
            changeExclude);
        return null;
      });
      LOG.info("{} expire cost total {} ms", arcticTable.id(), System.currentTimeMillis() - startTime);
    } else {
      UnkeyedTable unKeyedArcticTable = arcticTable.asUnkeyedTable();
      long latestFlinkCommitTime = fetchLatestFlinkCommittedSnapshotTime(unKeyedArcticTable);
      long optimizingSnapshotTime = fetchOptimizingSnapshotTime(unKeyedArcticTable, tableRuntime);
      long olderThan = startTime - baseSnapshotsKeepTime;
      LOG.info("{} unKeyedTable expire with latestFlinkCommitTime={}, optimizingSnapshotTime={}, olderThan={}",
          arcticTable.id(), latestFlinkCommitTime, optimizingSnapshotTime, olderThan);
      expireSnapshots(
          unKeyedArcticTable,
          min(latestFlinkCommitTime, optimizingSnapshotTime, olderThan),
          hiveLocations);
      long baseCleanedTime = System.currentTimeMillis();
      LOG.info("{} unKeyedTable expire cost {} ms", arcticTable.id(), baseCleanedTime - startTime);
    }
  }

  /**
   * When committing a snapshot, Flink will write a checkpoint id into the snapshot summary.
   * The latest snapshot with checkpoint id should not be expired or the flink job can't recover from state.
   *
   * @param table -
   * @return commit time of snapshot with the latest flink checkpointId in summary
   */
  public static long fetchLatestFlinkCommittedSnapshotTime(UnkeyedTable table) {
    long latestCommitTime = Long.MAX_VALUE;
    for (Snapshot snapshot : table.snapshots()) {
      if (snapshot.summary().containsKey(FLINK_MAX_COMMITTED_CHECKPOINT_ID)) {
        latestCommitTime = snapshot.timestampMillis();
      }
    }
    return latestCommitTime;
  }

  /**
   * When optimizing tasks are not committed, the snapshot with which it planned should not be expired, since
   * it will use the snapshot to check conflict when committing.
   *
   * @param table - table
   * @return commit time of snapshot for optimizing
   */
  public static long fetchOptimizingSnapshotTime(UnkeyedTable table, TableRuntime tableRuntime) {
    if (tableRuntime.getOptimizingStatus().isProcessing()) {
      long targetSnapshotId = tableRuntime.getOptimizingProcess().getTargetSnapshotId();
      for (Snapshot snapshot : table.snapshots()) {
        if (snapshot.snapshotId() == targetSnapshotId) {
          return snapshot.timestampMillis();
        }
      }
    }
    return Long.MAX_VALUE;
  }

  public static void expireSnapshots(
      UnkeyedTable arcticInternalTable,
      long olderThan,
      Set<String> exclude) {
    LOG.debug("start expire snapshots older than {}, the exclude is {}", olderThan, exclude);
    final AtomicInteger toDeleteFiles = new AtomicInteger(0);
    final AtomicInteger deleteFiles = new AtomicInteger(0);
    Set<String> parentDirectory = new HashSet<>();
    arcticInternalTable.expireSnapshots()
        .retainLast(1)
        .expireOlderThan(olderThan)
        .deleteWith(file -> {
          try {
            String filePath = TableFileUtil.getUriPath(file);
            if (!exclude.contains(filePath) && !exclude.contains(new Path(filePath).getParent().toString())) {
              arcticInternalTable.io().deleteFile(file);
            }
            parentDirectory.add(new Path(file).getParent().toString());
            deleteFiles.incrementAndGet();
          } catch (Throwable t) {
            LOG.warn("failed to delete file " + file, t);
          } finally {
            toDeleteFiles.incrementAndGet();
          }
        })
        .cleanExpiredFiles(true)
        .commit();
    if (arcticInternalTable.io().supportFileSystemOperations()) {
      parentDirectory.forEach(parent -> TableFileUtil.deleteEmptyDirectory(arcticInternalTable.io(), parent, exclude));
    }
    LOG.info("to delete {} files, success delete {} files", toDeleteFiles.get(), deleteFiles.get());
  }


  public static List<IcebergFileEntry> getExpiredDataFileEntries(UnkeyedTable changeTable, long ttlPoint) {
    TableEntriesScan entriesScan = TableEntriesScan.builder(changeTable)
        .includeFileContent(FileContent.DATA)
        .build();
    List<IcebergFileEntry> changeTTLFileEntries = new ArrayList<>();

    try (CloseableIterable<IcebergFileEntry> entries = entriesScan.entries()) {
      entries.forEach(entry -> {
        Snapshot snapshot = changeTable.snapshot(entry.getSnapshotId());
        if (snapshot == null || snapshot.timestampMillis() < ttlPoint) {
          changeTTLFileEntries.add(entry);
        }
      });
    } catch (IOException e) {
      throw new UncheckedIOException("Failed to close manifest entry scan of " + changeTable.name(), e);
    }
    return changeTTLFileEntries;
  }

  public static void deleteChangeFile(KeyedTable keyedTable, List<IcebergFileEntry> expiredDataFileEntries) {
    if (CollectionUtils.isEmpty(expiredDataFileEntries)) {
      return;
    }

    StructLikeMap<Long> partitionMaxTransactionId = PuffinUtil.reader(keyedTable).readOptimizedSequence();
    if (MapUtils.isEmpty(partitionMaxTransactionId)) {
      LOG.info("table {} not contains max transaction id", keyedTable.id());
      return;
    }

    Map<String, List<IcebergFileEntry>> partitionDataFileMap = expiredDataFileEntries.stream()
        .collect(Collectors.groupingBy(entry ->
            keyedTable.spec().partitionToPath(entry.getFile().partition()), Collectors.toList()));

    List<DataFile> changeDeleteFiles = new ArrayList<>();
    if (keyedTable.spec().isUnpartitioned()) {
      List<IcebergFileEntry> partitionDataFiles =
          partitionDataFileMap.get(keyedTable.spec().partitionToPath(
              expiredDataFileEntries.get(0).getFile().partition()));

      Long optimizedSequence = partitionMaxTransactionId.get(TablePropertyUtil.EMPTY_STRUCT);
      if (optimizedSequence != null && CollectionUtils.isNotEmpty(partitionDataFiles)) {
        changeDeleteFiles.addAll(partitionDataFiles.stream()
            .filter(entry -> FileNameRules.parseChangeTransactionId(
                entry.getFile().path().toString(), entry.getSequenceNumber()) <= optimizedSequence)
            .map(entry -> (DataFile) entry.getFile())
            .collect(Collectors.toList()));
      }
    } else {
      partitionMaxTransactionId.forEach((key, value) -> {
        List<IcebergFileEntry> partitionDataFiles =
            partitionDataFileMap.get(keyedTable.spec().partitionToPath(key));

        if (CollectionUtils.isNotEmpty(partitionDataFiles)) {
          changeDeleteFiles.addAll(partitionDataFiles.stream()
              .filter(entry -> FileNameRules.parseChangeTransactionId(
                  entry.getFile().path().toString(), entry.getSequenceNumber()) <= value)
              .map(entry -> (DataFile) entry.getFile())
              .collect(Collectors.toList()));
        }
      });
    }
    tryClearChangeFiles(keyedTable, changeDeleteFiles);
  }

  public static void tryClearChangeFiles(KeyedTable keyedTable, List<DataFile> changeFiles) {
    if (CollectionUtils.isEmpty(changeFiles)) {
      return;
    }
    try {
      if (keyedTable.primaryKeySpec().primaryKeyExisted()) {
        for (int startIndex = 0; startIndex < changeFiles.size(); startIndex += DATA_FILE_LIST_SPLIT) {
          int end = Math.min(startIndex + DATA_FILE_LIST_SPLIT, changeFiles.size());
          List<DataFile> tableFiles = changeFiles.subList(startIndex, end);
          LOG.info("{} delete {} change files", keyedTable.id(), tableFiles.size());
          if (!tableFiles.isEmpty()) {
            DeleteFiles changeDelete = keyedTable.changeTable().newDelete();
            changeFiles.forEach(changeDelete::deleteFile);
            changeDelete.commit();
          }
          LOG.info("{} change committed, delete {} files, complete {}/{}", keyedTable.id(),
              tableFiles.size(), end, changeFiles.size());
        }
      }
    } catch (Throwable t) {
      LOG.error(keyedTable.id() + " failed to delete change files, ignore", t);
    }
  }
=======
>>>>>>> af8a4577
}<|MERGE_RESOLUTION|>--- conflicted
+++ resolved
@@ -23,26 +23,6 @@
 import com.netease.arctic.server.table.TableConfiguration;
 import com.netease.arctic.server.table.TableManager;
 import com.netease.arctic.server.table.TableRuntime;
-<<<<<<< HEAD
-import com.netease.arctic.server.utils.HiveLocationUtil;
-import com.netease.arctic.server.utils.IcebergTableUtil;
-import com.netease.arctic.table.ArcticTable;
-import com.netease.arctic.table.KeyedTable;
-import com.netease.arctic.table.UnkeyedTable;
-import com.netease.arctic.utils.PuffinUtil;
-import com.netease.arctic.utils.TableFileUtil;
-import com.netease.arctic.utils.TablePropertyUtil;
-import org.apache.commons.collections.CollectionUtils;
-import org.apache.commons.collections.MapUtils;
-import org.apache.hadoop.fs.Path;
-import org.apache.iceberg.DataFile;
-import org.apache.iceberg.DeleteFiles;
-import org.apache.iceberg.FileContent;
-import org.apache.iceberg.Snapshot;
-import org.apache.iceberg.io.CloseableIterable;
-import org.apache.iceberg.util.StructLikeMap;
-=======
->>>>>>> af8a4577
 import org.slf4j.Logger;
 import org.slf4j.LoggerFactory;
 
@@ -84,239 +64,4 @@
       LOG.error("unexpected expire error of table {} ", tableRuntime.getTableIdentifier(), t);
     }
   }
-<<<<<<< HEAD
-
-  public static void expireArcticTable(ArcticTable arcticTable, TableRuntime tableRuntime) {
-    long startTime = System.currentTimeMillis();
-    TableConfiguration tableConfiguration = tableRuntime.getTableConfiguration();
-    LOG.info("{} start expire", tableRuntime.getTableIdentifier());
-
-    long changeDataTTL = tableConfiguration.getChangeDataTTLMinutes() * 60 * 1000;
-    long baseSnapshotsKeepTime = tableConfiguration.getSnapshotTTLMinutes() * 60 * 1000;
-
-    Set<String> hiveLocations = new HashSet<>();
-    if (TableTypeUtil.isHive(arcticTable)) {
-      hiveLocations = HiveLocationUtil.getHiveLocation(arcticTable);
-    }
-
-    if (arcticTable.isKeyedTable()) {
-      KeyedTable keyedArcticTable = arcticTable.asKeyedTable();
-      Set<String> finalHiveLocations = hiveLocations;
-      keyedArcticTable.io().doAs(() -> {
-        UnkeyedTable baseTable = keyedArcticTable.baseTable();
-        UnkeyedTable changeTable = keyedArcticTable.changeTable();
-
-        // getRuntime valid files in the change store which shouldn't physically delete when expire the snapshot
-        // in the base store
-        Set<String> baseExcludePaths = IcebergTableUtil.getAllContentFilePath(changeTable);
-        baseExcludePaths.addAll(finalHiveLocations);
-        long latestBaseFlinkCommitTime = fetchLatestFlinkCommittedSnapshotTime(baseTable);
-        long optimizingSnapshotTime = fetchOptimizingSnapshotTime(baseTable, tableRuntime);
-        long baseOlderThan = startTime - baseSnapshotsKeepTime;
-        LOG.info("{} base table expire with latestFlinkCommitTime={}, optimizingSnapshotTime={}, olderThan={}",
-            arcticTable.id(), latestBaseFlinkCommitTime, optimizingSnapshotTime, baseOlderThan);
-        expireSnapshots(
-            baseTable,
-            min(latestBaseFlinkCommitTime, optimizingSnapshotTime, baseOlderThan),
-            baseExcludePaths);
-        long baseCleanedTime = System.currentTimeMillis();
-        LOG.info("{} base expire cost {} ms", arcticTable.id(), baseCleanedTime - startTime);
-        // delete ttl files
-        long changeTTLPoint = startTime - changeDataTTL;
-        List<IcebergFileEntry> expiredDataFileEntries = getExpiredDataFileEntries(
-            changeTable, System.currentTimeMillis() - changeDataTTL);
-        deleteChangeFile(keyedArcticTable, expiredDataFileEntries);
-
-        // getRuntime valid files in the base store which shouldn't physically delete when expire the snapshot
-        // in the change store
-        Set<String> changeExclude = IcebergTableUtil.getAllContentFilePath(baseTable);
-        changeExclude.addAll(finalHiveLocations);
-
-        long latestChangeFlinkCommitTime = fetchLatestFlinkCommittedSnapshotTime(changeTable);
-        long changeOlderThan = changeTTLPoint;
-        LOG.info("{} change table expire with latestFlinkCommitTime={}, olderThan={}", arcticTable.id(),
-            latestChangeFlinkCommitTime, changeOlderThan);
-        expireSnapshots(
-            changeTable,
-            Math.min(latestChangeFlinkCommitTime, changeOlderThan),
-            changeExclude);
-        return null;
-      });
-      LOG.info("{} expire cost total {} ms", arcticTable.id(), System.currentTimeMillis() - startTime);
-    } else {
-      UnkeyedTable unKeyedArcticTable = arcticTable.asUnkeyedTable();
-      long latestFlinkCommitTime = fetchLatestFlinkCommittedSnapshotTime(unKeyedArcticTable);
-      long optimizingSnapshotTime = fetchOptimizingSnapshotTime(unKeyedArcticTable, tableRuntime);
-      long olderThan = startTime - baseSnapshotsKeepTime;
-      LOG.info("{} unKeyedTable expire with latestFlinkCommitTime={}, optimizingSnapshotTime={}, olderThan={}",
-          arcticTable.id(), latestFlinkCommitTime, optimizingSnapshotTime, olderThan);
-      expireSnapshots(
-          unKeyedArcticTable,
-          min(latestFlinkCommitTime, optimizingSnapshotTime, olderThan),
-          hiveLocations);
-      long baseCleanedTime = System.currentTimeMillis();
-      LOG.info("{} unKeyedTable expire cost {} ms", arcticTable.id(), baseCleanedTime - startTime);
-    }
-  }
-
-  /**
-   * When committing a snapshot, Flink will write a checkpoint id into the snapshot summary.
-   * The latest snapshot with checkpoint id should not be expired or the flink job can't recover from state.
-   *
-   * @param table -
-   * @return commit time of snapshot with the latest flink checkpointId in summary
-   */
-  public static long fetchLatestFlinkCommittedSnapshotTime(UnkeyedTable table) {
-    long latestCommitTime = Long.MAX_VALUE;
-    for (Snapshot snapshot : table.snapshots()) {
-      if (snapshot.summary().containsKey(FLINK_MAX_COMMITTED_CHECKPOINT_ID)) {
-        latestCommitTime = snapshot.timestampMillis();
-      }
-    }
-    return latestCommitTime;
-  }
-
-  /**
-   * When optimizing tasks are not committed, the snapshot with which it planned should not be expired, since
-   * it will use the snapshot to check conflict when committing.
-   *
-   * @param table - table
-   * @return commit time of snapshot for optimizing
-   */
-  public static long fetchOptimizingSnapshotTime(UnkeyedTable table, TableRuntime tableRuntime) {
-    if (tableRuntime.getOptimizingStatus().isProcessing()) {
-      long targetSnapshotId = tableRuntime.getOptimizingProcess().getTargetSnapshotId();
-      for (Snapshot snapshot : table.snapshots()) {
-        if (snapshot.snapshotId() == targetSnapshotId) {
-          return snapshot.timestampMillis();
-        }
-      }
-    }
-    return Long.MAX_VALUE;
-  }
-
-  public static void expireSnapshots(
-      UnkeyedTable arcticInternalTable,
-      long olderThan,
-      Set<String> exclude) {
-    LOG.debug("start expire snapshots older than {}, the exclude is {}", olderThan, exclude);
-    final AtomicInteger toDeleteFiles = new AtomicInteger(0);
-    final AtomicInteger deleteFiles = new AtomicInteger(0);
-    Set<String> parentDirectory = new HashSet<>();
-    arcticInternalTable.expireSnapshots()
-        .retainLast(1)
-        .expireOlderThan(olderThan)
-        .deleteWith(file -> {
-          try {
-            String filePath = TableFileUtil.getUriPath(file);
-            if (!exclude.contains(filePath) && !exclude.contains(new Path(filePath).getParent().toString())) {
-              arcticInternalTable.io().deleteFile(file);
-            }
-            parentDirectory.add(new Path(file).getParent().toString());
-            deleteFiles.incrementAndGet();
-          } catch (Throwable t) {
-            LOG.warn("failed to delete file " + file, t);
-          } finally {
-            toDeleteFiles.incrementAndGet();
-          }
-        })
-        .cleanExpiredFiles(true)
-        .commit();
-    if (arcticInternalTable.io().supportFileSystemOperations()) {
-      parentDirectory.forEach(parent -> TableFileUtil.deleteEmptyDirectory(arcticInternalTable.io(), parent, exclude));
-    }
-    LOG.info("to delete {} files, success delete {} files", toDeleteFiles.get(), deleteFiles.get());
-  }
-
-
-  public static List<IcebergFileEntry> getExpiredDataFileEntries(UnkeyedTable changeTable, long ttlPoint) {
-    TableEntriesScan entriesScan = TableEntriesScan.builder(changeTable)
-        .includeFileContent(FileContent.DATA)
-        .build();
-    List<IcebergFileEntry> changeTTLFileEntries = new ArrayList<>();
-
-    try (CloseableIterable<IcebergFileEntry> entries = entriesScan.entries()) {
-      entries.forEach(entry -> {
-        Snapshot snapshot = changeTable.snapshot(entry.getSnapshotId());
-        if (snapshot == null || snapshot.timestampMillis() < ttlPoint) {
-          changeTTLFileEntries.add(entry);
-        }
-      });
-    } catch (IOException e) {
-      throw new UncheckedIOException("Failed to close manifest entry scan of " + changeTable.name(), e);
-    }
-    return changeTTLFileEntries;
-  }
-
-  public static void deleteChangeFile(KeyedTable keyedTable, List<IcebergFileEntry> expiredDataFileEntries) {
-    if (CollectionUtils.isEmpty(expiredDataFileEntries)) {
-      return;
-    }
-
-    StructLikeMap<Long> partitionMaxTransactionId = PuffinUtil.reader(keyedTable).readOptimizedSequence();
-    if (MapUtils.isEmpty(partitionMaxTransactionId)) {
-      LOG.info("table {} not contains max transaction id", keyedTable.id());
-      return;
-    }
-
-    Map<String, List<IcebergFileEntry>> partitionDataFileMap = expiredDataFileEntries.stream()
-        .collect(Collectors.groupingBy(entry ->
-            keyedTable.spec().partitionToPath(entry.getFile().partition()), Collectors.toList()));
-
-    List<DataFile> changeDeleteFiles = new ArrayList<>();
-    if (keyedTable.spec().isUnpartitioned()) {
-      List<IcebergFileEntry> partitionDataFiles =
-          partitionDataFileMap.get(keyedTable.spec().partitionToPath(
-              expiredDataFileEntries.get(0).getFile().partition()));
-
-      Long optimizedSequence = partitionMaxTransactionId.get(TablePropertyUtil.EMPTY_STRUCT);
-      if (optimizedSequence != null && CollectionUtils.isNotEmpty(partitionDataFiles)) {
-        changeDeleteFiles.addAll(partitionDataFiles.stream()
-            .filter(entry -> FileNameRules.parseChangeTransactionId(
-                entry.getFile().path().toString(), entry.getSequenceNumber()) <= optimizedSequence)
-            .map(entry -> (DataFile) entry.getFile())
-            .collect(Collectors.toList()));
-      }
-    } else {
-      partitionMaxTransactionId.forEach((key, value) -> {
-        List<IcebergFileEntry> partitionDataFiles =
-            partitionDataFileMap.get(keyedTable.spec().partitionToPath(key));
-
-        if (CollectionUtils.isNotEmpty(partitionDataFiles)) {
-          changeDeleteFiles.addAll(partitionDataFiles.stream()
-              .filter(entry -> FileNameRules.parseChangeTransactionId(
-                  entry.getFile().path().toString(), entry.getSequenceNumber()) <= value)
-              .map(entry -> (DataFile) entry.getFile())
-              .collect(Collectors.toList()));
-        }
-      });
-    }
-    tryClearChangeFiles(keyedTable, changeDeleteFiles);
-  }
-
-  public static void tryClearChangeFiles(KeyedTable keyedTable, List<DataFile> changeFiles) {
-    if (CollectionUtils.isEmpty(changeFiles)) {
-      return;
-    }
-    try {
-      if (keyedTable.primaryKeySpec().primaryKeyExisted()) {
-        for (int startIndex = 0; startIndex < changeFiles.size(); startIndex += DATA_FILE_LIST_SPLIT) {
-          int end = Math.min(startIndex + DATA_FILE_LIST_SPLIT, changeFiles.size());
-          List<DataFile> tableFiles = changeFiles.subList(startIndex, end);
-          LOG.info("{} delete {} change files", keyedTable.id(), tableFiles.size());
-          if (!tableFiles.isEmpty()) {
-            DeleteFiles changeDelete = keyedTable.changeTable().newDelete();
-            changeFiles.forEach(changeDelete::deleteFile);
-            changeDelete.commit();
-          }
-          LOG.info("{} change committed, delete {} files, complete {}/{}", keyedTable.id(),
-              tableFiles.size(), end, changeFiles.size());
-        }
-      }
-    } catch (Throwable t) {
-      LOG.error(keyedTable.id() + " failed to delete change files, ignore", t);
-    }
-  }
-=======
->>>>>>> af8a4577
 }