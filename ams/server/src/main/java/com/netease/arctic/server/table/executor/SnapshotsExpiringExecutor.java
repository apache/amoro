/*
 * Licensed to the Apache Software Foundation (ASF) under one
 * or more contributor license agreements.  See the NOTICE file
 * distributed with this work for additional information
 * regarding copyright ownership.  The ASF licenses this file
 * to you under the Apache License, Version 2.0 (the
 * "License"); you may not use this file except in compliance
 * with the License.  You may obtain a copy of the License at
 *
 *     http://www.apache.org/licenses/LICENSE-2.0
 *
 * Unless required by applicable law or agreed to in writing, software
 * distributed under the License is distributed on an "AS IS" BASIS,
 * WITHOUT WARRANTIES OR CONDITIONS OF ANY KIND, either express or implied.
 * See the License for the specific language governing permissions and
 * limitations under the License.
 */

package com.netease.arctic.server.table.executor;

import com.netease.arctic.AmoroTable;
<<<<<<< HEAD
import com.netease.arctic.ams.api.TableFormat;
=======
>>>>>>> a5beb36d
import com.netease.arctic.server.optimizing.maintainer.TableMaintainer;
import com.netease.arctic.server.table.TableConfiguration;
import com.netease.arctic.server.table.TableManager;
import com.netease.arctic.server.table.TableRuntime;
import org.slf4j.Logger;
import org.slf4j.LoggerFactory;

/**
 * Service for expiring tables periodically.
 */
public class SnapshotsExpiringExecutor extends BaseTableExecutor {
  private static final Logger LOG = LoggerFactory.getLogger(SnapshotsExpiringExecutor.class);

  // 1 days
  private static final long INTERVAL = 60 * 60 * 1000L;

  public SnapshotsExpiringExecutor(TableManager tableRuntimes, int poolSize) {
    super(tableRuntimes, poolSize);
  }

  @Override
  protected long getNextExecutingTime(TableRuntime tableRuntime) {
    return INTERVAL;
  }

  @Override
  protected boolean enabled(TableRuntime tableRuntime) {
    return tableRuntime.getFormat() == TableFormat.ICEBERG &&
        tableRuntime.getFormat() == TableFormat.MIXED_ICEBERG &&
        tableRuntime.getFormat() == TableFormat.MIXED_HIVE &&
        tableRuntime.getTableConfiguration().isExpireSnapshotEnabled();
  }

  @Override
  public void handleConfigChanged(TableRuntime tableRuntime, TableConfiguration originalConfig) {
    scheduleIfNecessary(tableRuntime, getStartDelay());
  }

  @Override
  public void execute(TableRuntime tableRuntime) {
    try {
      AmoroTable<?> amoroTable = loadTable(tableRuntime);
<<<<<<< HEAD
      TableMaintainer tableMaintainer = TableMaintainer.createMaintainer(amoroTable);
=======
      TableMaintainer tableMaintainer = TableMaintainer.ofTable(amoroTable);
>>>>>>> a5beb36d
      tableMaintainer.expireSnapshots(tableRuntime);
    } catch (Throwable t) {
      LOG.error("unexpected expire error of table {} ", tableRuntime.getTableIdentifier(), t);
    }
  }
}<|MERGE_RESOLUTION|>--- conflicted
+++ resolved
@@ -19,10 +19,6 @@
 package com.netease.arctic.server.table.executor;
 
 import com.netease.arctic.AmoroTable;
-<<<<<<< HEAD
-import com.netease.arctic.ams.api.TableFormat;
-=======
->>>>>>> a5beb36d
 import com.netease.arctic.server.optimizing.maintainer.TableMaintainer;
 import com.netease.arctic.server.table.TableConfiguration;
 import com.netease.arctic.server.table.TableManager;
@@ -50,10 +46,7 @@
 
   @Override
   protected boolean enabled(TableRuntime tableRuntime) {
-    return tableRuntime.getFormat() == TableFormat.ICEBERG &&
-        tableRuntime.getFormat() == TableFormat.MIXED_ICEBERG &&
-        tableRuntime.getFormat() == TableFormat.MIXED_HIVE &&
-        tableRuntime.getTableConfiguration().isExpireSnapshotEnabled();
+    return tableRuntime.getTableConfiguration().isExpireSnapshotEnabled();
   }
 
   @Override
@@ -65,11 +58,7 @@
   public void execute(TableRuntime tableRuntime) {
     try {
       AmoroTable<?> amoroTable = loadTable(tableRuntime);
-<<<<<<< HEAD
-      TableMaintainer tableMaintainer = TableMaintainer.createMaintainer(amoroTable);
-=======
       TableMaintainer tableMaintainer = TableMaintainer.ofTable(amoroTable);
->>>>>>> a5beb36d
       tableMaintainer.expireSnapshots(tableRuntime);
     } catch (Throwable t) {
       LOG.error("unexpected expire error of table {} ", tableRuntime.getTableIdentifier(), t);
