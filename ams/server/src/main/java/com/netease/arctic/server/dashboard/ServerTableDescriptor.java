/*
 * Licensed to the Apache Software Foundation (ASF) under one
 * or more contributor license agreements.  See the NOTICE file
 * distributed with this work for additional information
 * regarding copyright ownership.  The ASF licenses this file
 * to you under the Apache License, Version 2.0 (the
 * "License"); you may not use this file except in compliance
 * with the License.  You may obtain a copy of the License at
 *
 *     http://www.apache.org/licenses/LICENSE-2.0
 *
 * Unless required by applicable law or agreed to in writing, software
 * distributed under the License is distributed on an "AS IS" BASIS,
 * WITHOUT WARRANTIES OR CONDITIONS OF ANY KIND, either express or implied.
 * See the License for the specific language governing permissions and
 * limitations under the License.
 */

package com.netease.arctic.server.dashboard;

import com.netease.arctic.AmoroTable;
import com.netease.arctic.ams.api.TableFormat;
import com.netease.arctic.ams.api.TableIdentifier;
import com.netease.arctic.server.catalog.ServerCatalog;
import com.netease.arctic.server.dashboard.model.DDLInfo;
import com.netease.arctic.server.dashboard.model.OptimizingProcessInfo;
import com.netease.arctic.server.dashboard.model.PartitionBaseInfo;
import com.netease.arctic.server.dashboard.model.PartitionFileBaseInfo;
import com.netease.arctic.server.dashboard.model.ServerTableMeta;
import com.netease.arctic.server.dashboard.model.TransactionsOfTable;
import com.netease.arctic.server.dashboard.utils.FilesStatisticsBuilder;
import com.netease.arctic.server.optimizing.OptimizingProcess;
import com.netease.arctic.server.optimizing.OptimizingProcessMeta;
import com.netease.arctic.server.optimizing.OptimizingTaskMeta;
import com.netease.arctic.server.persistence.PersistentBase;
import com.netease.arctic.server.persistence.mapper.OptimizingMapper;
<<<<<<< HEAD
=======
import com.netease.arctic.server.persistence.mapper.TableMetaMapper;
import com.netease.arctic.server.table.ServerTableIdentifier;
>>>>>>> 5a0dabe8
import com.netease.arctic.server.table.TableService;
import org.apache.commons.collections.CollectionUtils;
import org.apache.iceberg.relocated.com.google.common.collect.Streams;
import org.apache.paimon.AbstractFileStore;
import org.apache.paimon.Snapshot;
import org.apache.paimon.manifest.FileKind;
import org.apache.paimon.manifest.ManifestEntry;
import org.apache.paimon.manifest.ManifestFile;
import org.apache.paimon.manifest.ManifestFileMeta;
import org.apache.paimon.manifest.ManifestList;
import org.apache.paimon.table.FileStoreTable;

import java.io.IOException;
import java.util.ArrayList;
import java.util.Collections;
import java.util.HashMap;
import java.util.List;
import java.util.Map;
import java.util.stream.Collectors;

public class ServerTableDescriptor extends PersistentBase {

  private final Map<TableFormat, FormatTableDescriptor> formatDescriptorMap = new HashMap<>();

  private final TableService tableService;

  public ServerTableDescriptor(TableService tableService) {
    this.tableService = tableService;
    FormatTableDescriptor[] formatTableDescriptors = new FormatTableDescriptor[]{
        new MixedAndIcebergTableDescriptor(),
        new PaimonTableDescriptor()
    };
    for (FormatTableDescriptor formatTableDescriptor : formatTableDescriptors) {
      for (TableFormat format : formatTableDescriptor.supportFormat()) {
        formatDescriptorMap.put(format, formatTableDescriptor);
      }
    }
  }

  public ServerTableMeta getTableDetail(TableIdentifier tableIdentifier) {
    AmoroTable<?> amoroTable = loadTable(tableIdentifier);
    FormatTableDescriptor formatTableDescriptor = formatDescriptorMap.get(amoroTable.format());
    return formatTableDescriptor.getTableDetail(amoroTable);
  }

  public List<TransactionsOfTable> getTransactions(TableIdentifier tableIdentifier) {
    AmoroTable<?> amoroTable = loadTable(tableIdentifier);
    FormatTableDescriptor formatTableDescriptor = formatDescriptorMap.get(amoroTable.format());
    return formatTableDescriptor.getTransactions(amoroTable);
  }

  public List<PartitionFileBaseInfo> getTransactionDetail(TableIdentifier tableIdentifier, long transactionId) {
    AmoroTable<?> amoroTable = loadTable(tableIdentifier);
    FormatTableDescriptor formatTableDescriptor = formatDescriptorMap.get(amoroTable.format());
    return formatTableDescriptor.getTransactionDetail(amoroTable, transactionId);
  }

  public List<DDLInfo> getTableOperations(TableIdentifier tableIdentifier) {
    AmoroTable<?> amoroTable = loadTable(tableIdentifier);
    FormatTableDescriptor formatTableDescriptor = formatDescriptorMap.get(amoroTable.format());
    return formatTableDescriptor.getTableOperations(amoroTable);
  }

  public List<PartitionBaseInfo> getTablePartition(TableIdentifier tableIdentifier) {
    AmoroTable<?> amoroTable = loadTable(tableIdentifier);
    FormatTableDescriptor formatTableDescriptor = formatDescriptorMap.get(amoroTable.format());
    return formatTableDescriptor.getTablePartitions(amoroTable);
  }

  public List<PartitionFileBaseInfo> getTableFile(TableIdentifier tableIdentifier, String partition) {
    AmoroTable<?> amoroTable = loadTable(tableIdentifier);
    FormatTableDescriptor formatTableDescriptor = formatDescriptorMap.get(amoroTable.format());
    return formatTableDescriptor.getTableFiles(amoroTable, partition);
  }

  public List<OptimizingProcessMeta> getOptimizingProcesses(String catalog, String db, String table) {
    return getAs(
        OptimizingMapper.class,
        mapper -> mapper.selectOptimizingProcesses(catalog, db, table));
  }

  public List<OptimizingTaskMeta> getOptimizingTasks(List<OptimizingProcessMeta> processMetaList) {
    if (CollectionUtils.isEmpty(processMetaList)) {
      return Collections.emptyList();
    }
    List<Long> processIds = processMetaList.stream()
        .map(OptimizingProcessMeta::getProcessId).collect(Collectors.toList());
    return getAs(
        OptimizingMapper.class,
        mapper -> mapper.selectOptimizeTaskMetas(processIds));
  }

<<<<<<< HEAD
  private AmoroTable<?> loadTable(TableIdentifier identifier) {
    ServerCatalog catalog = tableService.getServerCatalog(identifier.getCatalog());
    return catalog.loadTable(identifier.getDatabase(), identifier.getTableName());
=======
  public List<OptimizingProcessInfo> getPaimonOptimizingProcesses(
      AmoroTable<?> amoroTable, ServerTableIdentifier tableIdentifier) {
    // Temporary solution for Paimon. TODO: Get compaction info from Paimon compaction task
    List<OptimizingProcessInfo> processInfoList = new ArrayList<>();
    FileStoreTable fileStoreTable = (FileStoreTable) amoroTable.originalTable();
    AbstractFileStore<?> store = (AbstractFileStore<?>) fileStoreTable.store();
    ServerTableIdentifier tableIdentifierWithTableId = getAs(TableMetaMapper.class,
        mapper -> mapper.selectTableIdentifier(tableIdentifier.getCatalog(),
            tableIdentifier.getDatabase(),
            tableIdentifier.getTableName()));
    try {
      Streams.stream(store.snapshotManager().snapshots())
          .filter(s -> s.commitKind() == Snapshot.CommitKind.COMPACT)
          .forEach(s -> {
            OptimizingProcessInfo optimizingProcessInfo = new OptimizingProcessInfo();
            optimizingProcessInfo.setProcessId(s.id());
            optimizingProcessInfo.setTableId(tableIdentifierWithTableId.getId());
            optimizingProcessInfo.setCatalogName(tableIdentifierWithTableId.getCatalog());
            optimizingProcessInfo.setDbName(tableIdentifierWithTableId.getDatabase());
            optimizingProcessInfo.setTableName(tableIdentifierWithTableId.getTableName());
            optimizingProcessInfo.setStatus(OptimizingProcess.Status.SUCCESS);
            optimizingProcessInfo.setFinishTime(s.timeMillis());
            FilesStatisticsBuilder inputBuilder = new FilesStatisticsBuilder();
            FilesStatisticsBuilder outputBuilder = new FilesStatisticsBuilder();
            ManifestFile manifestFile = store.manifestFileFactory().create();
            ManifestList manifestList = store.manifestListFactory().create();
            List<ManifestFileMeta> manifestFileMetas = s.deltaManifests(manifestList);
            for (ManifestFileMeta manifestFileMeta : manifestFileMetas) {
              List<ManifestEntry> compactManifestEntries = manifestFile.read(manifestFileMeta.fileName());
              for (ManifestEntry compactManifestEntry : compactManifestEntries) {
                if (compactManifestEntry.kind() == FileKind.DELETE) {
                  inputBuilder.addFile(compactManifestEntry.file().fileSize());
                } else {
                  outputBuilder.addFile(compactManifestEntry.file().fileSize());
                }
              }
            }
            optimizingProcessInfo.setInputFiles(inputBuilder.build());
            optimizingProcessInfo.setOutputFiles(outputBuilder.build());
            processInfoList.add(optimizingProcessInfo);
          });
    } catch (IOException e) {
      throw new RuntimeException(e);
    }
    return processInfoList;
>>>>>>> 5a0dabe8
  }
}<|MERGE_RESOLUTION|>--- conflicted
+++ resolved
@@ -34,11 +34,8 @@
 import com.netease.arctic.server.optimizing.OptimizingTaskMeta;
 import com.netease.arctic.server.persistence.PersistentBase;
 import com.netease.arctic.server.persistence.mapper.OptimizingMapper;
-<<<<<<< HEAD
-=======
 import com.netease.arctic.server.persistence.mapper.TableMetaMapper;
 import com.netease.arctic.server.table.ServerTableIdentifier;
->>>>>>> 5a0dabe8
 import com.netease.arctic.server.table.TableService;
 import org.apache.commons.collections.CollectionUtils;
 import org.apache.iceberg.relocated.com.google.common.collect.Streams;
@@ -131,11 +128,11 @@
         mapper -> mapper.selectOptimizeTaskMetas(processIds));
   }
 
-<<<<<<< HEAD
   private AmoroTable<?> loadTable(TableIdentifier identifier) {
     ServerCatalog catalog = tableService.getServerCatalog(identifier.getCatalog());
     return catalog.loadTable(identifier.getDatabase(), identifier.getTableName());
-=======
+  }
+
   public List<OptimizingProcessInfo> getPaimonOptimizingProcesses(
       AmoroTable<?> amoroTable, ServerTableIdentifier tableIdentifier) {
     // Temporary solution for Paimon. TODO: Get compaction info from Paimon compaction task
@@ -181,6 +178,5 @@
       throw new RuntimeException(e);
     }
     return processInfoList;
->>>>>>> 5a0dabe8
   }
 }