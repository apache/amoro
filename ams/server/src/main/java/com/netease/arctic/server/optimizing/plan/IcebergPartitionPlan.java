--- conflicted
+++ resolved
@@ -38,87 +38,9 @@
   }
 
   @Override
-<<<<<<< HEAD
-  public long getCost() {
-    if (taskSpilitter == null) {
-      taskSpilitter = new TaskSplitter();
-    }
-    return taskSpilitter.getCost();
-  }
-
-  private class TaskSplitter {
-
-    Set<IcebergDataFile> rewriteDataFiles = Sets.newHashSet();
-    Set<IcebergDeleteFile> deleteFiles = Sets.newHashSet();
-    Set<IcebergDataFile> rewritePosDataFiles = Sets.newHashSet();
-
-    long cost = -1;
-
-    public TaskSplitter() {
-      segmentFiles.forEach((icebergFile, deleteFileSet) -> {
-        long deleteCount = deleteFileSet.stream().mapToLong(file -> file.recordCount()).sum();
-        if (deleteCount >= icebergFile.recordCount() * config.getMajorDuplicateRatio()) {
-          rewriteDataFiles.add(icebergFile);
-          deleteFiles.addAll(deleteFileSet);
-        } else if (equalityRelatedFiles.contains(icebergFile)) {
-          rewritePosDataFiles.add(icebergFile);
-          deleteFiles.addAll(deleteFileSet);
-        } else {
-          long posDeleteCount = deleteFileSet.stream()
-              .filter(file -> file.content() == FileContent.POSITION_DELETES)
-              .count();
-          if (posDeleteCount > 1) {
-            rewritePosDataFiles.add(icebergFile);
-            deleteFiles.addAll(deleteFileSet);
-          }
-        }
-      });
-      fragementFiles.forEach((icebergFile, deleteFileSet) -> {
-        rewriteDataFiles.add(icebergFile);
-        deleteFiles.addAll(deleteFileSet);
-      });
-    }
-
-    public boolean isNecessary() {
-      return smallFileCount >= config.getMinorLeastFileCount() ||
-          rewritePosDataFiles.size() > 0 && deleteFiles.size() > 0 &&
-              System.currentTimeMillis() - tableRuntime.getLastMinorOptimizingTime() > config.getMinorLeastInterval();
-    }
-
-    public long getCost() {
-      if (cost < 0) {
-        cost = rewriteDataFiles.stream().mapToLong(file -> file.fileSizeInBytes()).sum() * 4 +
-            rewritePosDataFiles.stream().mapToLong(file -> file.fileSizeInBytes()).sum() / 10 +
-            deleteFiles.stream().mapToLong(file -> file.fileSizeInBytes()).sum();
-      }
-      return cost;
-    }
-
-    public List<TaskDescriptor> splitTasks(int targetTaskCount) {
-      RewriteFilesInput input = new RewriteFilesInput(
-          rewriteDataFiles.toArray(new IcebergDataFile[rewriteDataFiles.size()]),
-          rewritePosDataFiles.toArray(new IcebergDataFile[rewritePosDataFiles.size()]),
-          deleteFiles.toArray(new IcebergDeleteFile[deleteFiles.size()]),
-          tableObject.asUnkeyedTable());
-      List<TaskDescriptor> tasks = Lists.newArrayList();
-      Map<String, String> taskProperties = Maps.newHashMap();
-      taskProperties.put(
-          OptimizingTaskProperties.TASK_EXECUTOR_FACTORY_IMPL,
-          IcebergRewriteExecutorFactory.class.getName());
-      tasks.add(new TaskDescriptor(tableRuntime.getTableIdentifier().getId(),
-          partition, input, taskProperties));
-      return tasks;
-    }
-
-    //TODO
-    public OptimizingType getOptimizingType() {
-      return OptimizingType.MAJOR;
-    }
-=======
   protected OptimizingInputProperties buildTaskProperties() {
     OptimizingInputProperties properties = new OptimizingInputProperties();
     properties.setExecutorFactoryImpl(IcebergRewriteExecutorFactory.class.getName());
     return properties;
->>>>>>> 3eb814b3
   }
 }