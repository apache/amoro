/*
 * Licensed to the Apache Software Foundation (ASF) under one
 * or more contributor license agreements.  See the NOTICE file
 * distributed with this work for additional information
 * regarding copyright ownership.  The ASF licenses this file
 * to you under the Apache License, Version 2.0 (the
 * "License"); you may not use this file except in compliance
 * with the License.  You may obtain a copy of the License at
 *
 *    http://www.apache.org/licenses/LICENSE-2.0
 *
 * Unless required by applicable law or agreed to in writing, software
 * distributed under the License is distributed on an "AS IS" BASIS,
 * WITHOUT WARRANTIES OR CONDITIONS OF ANY KIND, either express or implied.
 * See the License for the specific language governing permissions and
 * limitations under the License.
 */

package com.netease.arctic.server.dashboard;

import com.netease.arctic.AmoroTable;
import com.netease.arctic.ams.api.TableFormat;
import com.netease.arctic.server.dashboard.model.DDLInfo;
import com.netease.arctic.server.dashboard.model.PartitionBaseInfo;
import com.netease.arctic.server.dashboard.model.PartitionFileBaseInfo;
import com.netease.arctic.server.dashboard.model.ServerTableMeta;
import com.netease.arctic.server.dashboard.model.TransactionsOfTable;
import java.util.List;

/**
 * API for obtaining metadata information of various formats.
 */
public interface FormatTableDescriptor {

  /**
   *  Get the format supported by this descriptor.
   */
  List<TableFormat> supportFormat();

  /**
   * Get the table metadata information of the AmoroTable.
   */
  ServerTableMeta getTableDetail(AmoroTable<?> amoroTable);

  /**
   * Get the transaction information of the AmoroTable.
   */
  List<TransactionsOfTable> getTransactions(AmoroTable<?> amoroTable);

  /**
   * Get the transaction detail information of the AmoroTable.
   */
  List<PartitionFileBaseInfo> getTransactionDetail(AmoroTable<?> amoroTable, long transactionId);

<<<<<<< HEAD
  List<DDLInfo> getTableOperations(AmoroTable<?> amoroTable) throws Exception;
=======
  /**
   * Get the DDL information of the AmoroTable.
   */
  List<DDLInfo> getTableOperations(AmoroTable<?> amoroTable);
>>>>>>> 4c5457a6

  /**
   * Get the partition information of the AmoroTable.
   */
  List<PartitionBaseInfo> getTablePartition(AmoroTable<?> amoroTable);

  /**
   * Get the file information of the AmoroTable.
   */
  List<PartitionFileBaseInfo> getTableFile(AmoroTable<?> amoroTable, String partition);
}<|MERGE_RESOLUTION|>--- conflicted
+++ resolved
@@ -52,14 +52,10 @@
    */
   List<PartitionFileBaseInfo> getTransactionDetail(AmoroTable<?> amoroTable, long transactionId);
 
-<<<<<<< HEAD
-  List<DDLInfo> getTableOperations(AmoroTable<?> amoroTable) throws Exception;
-=======
   /**
    * Get the DDL information of the AmoroTable.
    */
-  List<DDLInfo> getTableOperations(AmoroTable<?> amoroTable);
->>>>>>> 4c5457a6
+  List<DDLInfo> getTableOperations(AmoroTable<?> amoroTable) throws Exception;
 
   /**
    * Get the partition information of the AmoroTable.
