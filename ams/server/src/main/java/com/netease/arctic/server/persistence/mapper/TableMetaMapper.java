package com.netease.arctic.server.persistence.mapper;

import com.netease.arctic.server.persistence.converter.JsonSummaryConverter;
import com.netease.arctic.server.persistence.converter.Long2TsConvertor;
import com.netease.arctic.server.persistence.converter.Map2StringConverter;
import com.netease.arctic.server.table.ServerTableIdentifier;
import com.netease.arctic.server.table.TableMetadata;
import com.netease.arctic.server.table.TableRuntime;
import com.netease.arctic.server.table.TableRuntimeMeta;
import org.apache.ibatis.annotations.Delete;
import org.apache.ibatis.annotations.Insert;
import org.apache.ibatis.annotations.Options;
import org.apache.ibatis.annotations.Param;
import org.apache.ibatis.annotations.Result;
import org.apache.ibatis.annotations.Results;
import org.apache.ibatis.annotations.Select;
import org.apache.ibatis.annotations.Update;

import java.util.List;
import java.util.Map;

public interface TableMetaMapper {

  @Insert("INSERT INTO database_metadata(catalog_name, db_name) VALUES( #{catalogName}, #{dbName})")
  void insertDatabase(@Param("catalogName") String catalogName, @Param("dbName") String dbName);

  @Select("SELECT db_name FROM database_metadata WHERE catalog_name = #{catalogName}")
  List<String> selectDatabases(@Param("catalogName") String catalogName);

  @Select("SELECT db_name FROM database_metadata WHERE catalog_name = #{catalogName} AND db_name=#{dbName}")
  String selectDatabase(@Param("catalogName") String catalogName, @Param("dbName") String dbName);

  @Delete("DELETE FROM database_metadata WHERE catalog_name = #{catalogName} AND db_name = #{dbName}" +
      " AND table_count=0")
  Integer dropDb(@Param("catalogName") String catalogName, @Param("dbName") String dbName);

  @Update("UPDATE database_metadata SET table_count = table_count + #{tableCount} WHERE db_name = #{databaseName}")
  Integer incTableCount(@Param("tableCount") Integer tableCount, @Param("databaseName") String databaseName);

  @Update("UPDATE database_metadata SET table_count = table_count - #{tableCount} WHERE db_name = #{databaseName}")
  Integer decTableCount(@Param("tableCount") Integer tableCount, @Param("databaseName") String databaseName);

  @Select("SELECT table_count FROM database_metadata WHERE db_name = #{databaseName}")
  Integer selectTableCount(@Param("databaseName") String databaseName);

<<<<<<< HEAD
  @Select("select table_id, table_name, db_name, catalog_name, primary_key, " +
      "table_location, base_location, change_location, meta_store_site, hdfs_site, core_site, " +
      "auth_method, hadoop_username, krb_keytab, krb_conf, krb_principal, properties from table_metadata")
=======
  @Select("SELECT table_id, primary_key, table_location, base_location, change_location, meta_store_site," +
      " hdfs_site, core_site, auth_method, hadoop_username, krb_keytab, krb_conf, krb_principal, properties" +
      " FROM table_metadata")
>>>>>>> dd1592d0
  @Results({
      @Result(property = "tableIdentifier.id", column = "table_id"),
      @Result(property = "tableIdentifier.tableName", column = "table_name"),
      @Result(property = "tableIdentifier.database", column = "db_name"),
      @Result(property = "tableIdentifier.catalog", column = "catalog_name"),
      @Result(property = "primaryKey", column = "primary_key"),
      @Result(property = "tableLocation", column = "table_location"),
      @Result(property = "baseLocation", column = "base_location"),
      @Result(property = "changeLocation", column = "change_location"),
      @Result(property = "metaStoreSite", column = "meta_store_site"),
      @Result(property = "hdfsSite", column = "hdfs_site"),
      @Result(property = "coreSite", column = "core_site"),
      @Result(property = "authMethod", column = "auth_method"),
      @Result(property = "hadoopUsername", column = "hadoop_username"),
      @Result(property = "krbKeytab", column = "krb_keytab"),
      @Result(property = "krbConf", column = "krb_conf"),
      @Result(property = "krbPrincipal", column = "krb_principal"),
      @Result(property = "properties", column = "properties",
          typeHandler = Map2StringConverter.class)
  })
  List<TableMetadata> selectTableMetas();

  @Select("SELECT table_identifier.table_id as table_id, table_identifier.catalog_name as catalog_name," +
      " table_identifier.db_name as db_name, table_identifier.table_name as table_name, primary_key," +
      " table_location, base_location, change_location, meta_store_site, hdfs_site, core_site," +
      " auth_method, hadoop_username, krb_keytab, krb_conf, krb_principal, properties" +
      " FROM table_metadata INNER JOIN table_identifier ON table_metadata.table_id = table_identifier.table_id" +
      " WHERE table_identifier.catalog_name = #{catalogName} AND table_identifier.db_name = #{database}")
  @Results({
      @Result(property = "tableIdentifier.id", column = "table_id"),
      @Result(property = "tableIdentifier.catalog", column = "catalog_name"),
      @Result(property = "tableIdentifier.database", column = "db_name"),
      @Result(property = "tableIdentifier.tableName", column = "table_name"),
      @Result(property = "primaryKey", column = "primary_key"),
      @Result(property = "tableLocation", column = "table_location"),
      @Result(property = "baseLocation", column = "base_location"),
      @Result(property = "changeLocation", column = "change_location"),
      @Result(property = "metaStoreSite", column = "meta_store_site"),
      @Result(property = "hdfsSite", column = "hdfs_site"),
      @Result(property = "coreSite", column = "core_site"),
      @Result(property = "authMethod", column = "auth_method"),
      @Result(property = "hadoopUsername", column = "hadoop_username"),
      @Result(property = "krbKeyteb", column = "krb_keytab"),
      @Result(property = "krbConf", column = "krb_conf"),
      @Result(property = "krbPrincipal", column = "krb_principal"),
      @Result(property = "properties", column = "properties",
          typeHandler = Map2StringConverter.class)
  })
  List<TableMetadata> selectTableMetasByDb(
      @Param("catalogName") String catalogName,
      @Param("database") String database);

<<<<<<< HEAD
  @Insert("insert into table_metadata(table_id, table_name, db_name, catalog_name, primary_key, " +
      " table_location, base_location, change_location, meta_store_site, hdfs_site, core_site, " +
      " auth_method, hadoop_username, krb_keytab, krb_conf, krb_principal, properties)" +
      " values(" +
      " #{tableMeta.tableIdentifier.id}," +
      " #{tableMeta.tableIdentifier.tableName}," +
      " #{tableMeta.tableIdentifier.database}," +
      " #{tableMeta.tableIdentifier.catalog}," +
=======
  @Insert("INSERT INTO table_metadata(table_id, primary_key,  table_location, base_location, change_location," +
      " meta_store_site, hdfs_site, core_site, auth_method, hadoop_username, krb_keytab, krb_conf, krb_principal, " +
      " properties) VALUES(" +
      " #{tableMeta.tableId}," +
>>>>>>> dd1592d0
      " #{tableMeta.primaryKey, jdbcType=VARCHAR}," +
      " #{tableMeta.tableLocation, jdbcType=VARCHAR}," +
      " #{tableMeta.baseLocation, jdbcType=VARCHAR}," +
      " #{tableMeta.changeLocation, jdbcType=VARCHAR}," +
      " #{tableMeta.metaStoreSite, jdbcType=VARCHAR}, " +
      " #{tableMeta.hdfsSite, jdbcType=VARCHAR}," +
      " #{tableMeta.coreSite, jdbcType=VARCHAR}," +
      " #{tableMeta.authMethod, jdbcType=VARCHAR}," +
      " #{tableMeta.hadoopUsername, jdbcType=VARCHAR}," +
      " #{tableMeta.krbKeyteb, jdbcType=VARCHAR}," +
      " #{tableMeta.krbConf, jdbcType=VARCHAR}," +
      " #{tableMeta.krbPrincipal, jdbcType=VARCHAR}," +
      " #{tableMeta.properties, typeHandler=com.netease.arctic.server.persistence.converter.Map2StringConverter}" +
      " )")
  void insertTableMeta(@Param("tableMeta") TableMetadata tableMeta);

  @Delete("DELETE FROM table_metadata WHERE table_id = #{tableId}")
  void deleteTableMetaById(@Param("tableId") long tableId);

  @Update("UPDATE table_metadata SET properties =" +
      " #{properties, typeHandler=com.netease.arctic.server.persistence.converter.Map2StringConverter}" +
      " WHERE table_id = #{tableId}")
  void updateTableProperties(
      @Param("tableId") long tableId,
      @Param("properties") Map<String, String> properties);

  @Update("UPDATE table_metadata SET current_tx_id = #{txId} WHERE table_id = #{tableId}")
  void updateTableTxId(
      @Param("tableId") long tableId,
      @Param("txId") Long txId);

<<<<<<< HEAD
  @Select("select table_id, table_name, db_name, catalog_name, primary_key, " +
      "table_location, base_location, change_location, meta_store_site, hdfs_site, core_site, " +
      "auth_method, hadoop_username, krb_keytab, krb_conf, krb_principal, properties, current_tx_id from " +
      "table_metadata where table_id = #{tableId}")
=======
  @Select("SELECT table_id, primary_key, table_location, base_location, change_location, meta_store_site, hdfs_site," +
      " core_site, auth_method, hadoop_username, krb_keytab, krb_conf, krb_principal, properties, current_tx_id" +
      " FROM table_metadata WHERE table_id = #{tableId}")
>>>>>>> dd1592d0
  @Results({
      @Result(property = "tableIdentifier.id", column = "table_id"),
      @Result(property = "tableIdentifier.catalog", column = "catalog_name"),
      @Result(property = "tableIdentifier.database", column = "db_name"),
      @Result(property = "tableIdentifier.tableName", column = "table_name"),
      @Result(property = "primaryKey", column = "primary_key"),
      @Result(property = "tableLocation", column = "table_location"),
      @Result(property = "baseLocation", column = "base_location"),
      @Result(property = "changeLocation", column = "change_location"),
      @Result(property = "metaStoreSite", column = "meta_store_site"),
      @Result(property = "hdfsSite", column = "hdfs_site"),
      @Result(property = "coreSite", column = "core_site"),
      @Result(property = "authMethod", column = "auth_method"),
      @Result(property = "hadoopUsername", column = "hadoop_username"),
      @Result(property = "krbKeyteb", column = "krb_keytab"),
      @Result(property = "krbConf", column = "krb_conf"),
      @Result(property = "krbPrincipal", column = "krb_principal"),
      @Result(property = "properties", column = "properties",
          typeHandler = Map2StringConverter.class),
      @Result(property = "currentTxId", column = "current_tx_id")
  })
  TableMetadata selectTableMetaById(@Param("tableId") long tableId);

  @Select("SELECT table_id, primary_key, table_location, base_location, change_location, meta_store_site, hdfs_site," +
      " core_site, auth_method, hadoop_username, krb_keytab, krb_conf, krb_principal, properties, current_tx_id" +
      " FROM table_metadata INNER JOIN table_identifier ON table_metadata.table_id = table_identifier.table_id" +
      " WHERE table_identifier.catalog_name = #{catalogName} and table_identifier.db_name = #{database}" +
      " AND table_name = #{tableName}")
  @Results({
      @Result(property = "tableId", column = "table_id"),
      @Result(property = "primaryKey", column = "primary_key"),
      @Result(property = "tableLocation", column = "table_location"),
      @Result(property = "baseLocation", column = "base_location"),
      @Result(property = "changeLocation", column = "change_location"),
      @Result(property = "metaStoreSite", column = "meta_store_site"),
      @Result(property = "hdfsSite", column = "hdfs_site"),
      @Result(property = "coreSite", column = "core_site"),
      @Result(property = "authMethod", column = "auth_method"),
      @Result(property = "hadoopUsername", column = "hadoop_username"),
      @Result(property = "krbKeyteb", column = "krb_keytab"),
      @Result(property = "krbConf", column = "krb_conf"),
      @Result(property = "krbPrincipal", column = "krb_principal"),
      @Result(property = "properties", column = "properties",
          typeHandler = Map2StringConverter.class),
      @Result(property = "currentTxId", column = "current_tx_id")
  })
  TableMetadata selectTableMetaByName(String catalogName, String databaseName, String tableName);

  @Insert("INSERT INTO table_identifier(catalog_name, db_name, table_name) VALUES(" +
      " #{tableIdentifier.catalog}, #{tableIdentifier.database}, #{tableIdentifier.tableName})")
  @Options(useGeneratedKeys = true, keyProperty = "tableIdentifier.id")
  void insertTable(@Param("tableIdentifier") ServerTableIdentifier tableIdentifier);

  @Delete("DELETE FROM table_identifier WHERE table_id = #{tableId}")
  Integer deleteTableIdById(@Param("tableIdentifier") long tableId);

  @Delete("DELETE FROM table_identifier WHERE catalog_name = #{catalogName} AND db_name = #{databaseName}" +
      " AND table_name = #{tableName}")
  Integer deleteTableIdByName(
      @Param("catalogName") String catalogName,
      @Param("databaseName") String databaseName,
      @Param("tableName") String tableName);

  @Select("SELECT table_id, catalog_name, db_name, table_name FROM table_identifier" +
      " WHERE catalog_name = #{catalogName} AND db_name = #{databaseName} AND table_name = #{tableName}")
  @Results({
      @Result(property = "id", column = "table_id"),
      @Result(property = "tableName", column = "table_name"),
      @Result(property = "database", column = "db_name"),
      @Result(property = "catalog", column = "catalog_name")
  })
  ServerTableIdentifier selectTableIdentifier(
      @Param("catalogName") String catalogName,
      @Param("databaseName") String databaseName,
      @Param("tableName") String tableName);

  @Select("SELECT table_id, catalog_name, db_name, table_name FROM table_identifier" +
      " WHERE catalog_name = #{catalogName} AND db_name = #{databaseName}")
  @Results({
      @Result(property = "id", column = "table_id"),
      @Result(property = "catalog", column = "catalog_name"),
      @Result(property = "database", column = "db_name"),
      @Result(property = "tableName", column = "table_name")
  })
  List<ServerTableIdentifier> selectTableIdentifiersByDb(
      @Param("catalogName") String catalogName,
      @Param("databaseName") String databaseName);

  @Select("SELECT table_id, catalog_name, db_name, table_name FROM table_identifier" +
      " WHERE catalog_name = #{catalogName}")
  @Results({
      @Result(property = "id", column = "table_id"),
      @Result(property = "catalog", column = "catalog_name"),
      @Result(property = "database", column = "db_name"),
      @Result(property = "tableName", column = "table_name")
  })
  List<ServerTableIdentifier> selectTableIdentifiersByCatalog(@Param("catalogName") String catalogName);

  @Select("SELECT table_id, catalog_name, db_name, table_name FROM table_identifier")
  @Results({
      @Result(property = "id", column = "table_id"),
      @Result(property = "catalog", column = "catalog_name"),
      @Result(property = "database", column = "db_name"),
      @Result(property = "tableName", column = "table_name")
  })
  List<ServerTableIdentifier> selectAllTableIdentifiers();

  @Update("UPDATE table_runtime SET current_snapshot_id = #{runtime.currentSnapshotId}," +
      " current_change_snapshotId =#{runtime.currentChangeSnapshotId}," +
      " last_optimized_snapshotId = #{runtime.lastOptimizedSnapshotId}," +
      " last_major_optimizing_time = #{runtime.lastMajorOptimizingTime, " +
      " typeHandler=com.netease.arctic.server.persistence.converter.Long2TsConvertor}," +
      " last_minor_optimizing_time = #{runtime.lastMinorOptimizingTime," +
      " typeHandler=com.netease.arctic.server.persistence.converter.Long2TsConvertor}," +
      " last_full_optimizing_time = #{runtime.lastFullOptimizingTime," +
      " typeHandler=com.netease.arctic.server.persistence.converter.Long2TsConvertor}," +
      " optimizing_status = #{runtime.optimizingStatus}," +
      " optimizing_status_start_time = #{runtime.currentStatusStartTime," +
      " typeHandler=com.netease.arctic.server.persistence.converter.Long2TsConvertor}," +
      " optimizing_process_id = #{runtime.processId}," +
      " optimizer_group = #{runtime.optimizerGroup}," +
      " table_config = #{runtime.tableConfiguration," +
      " typeHandler=com.netease.arctic.server.persistence.converter.JsonSummaryConverter}" +
      " WHERE table_id = #{runtime.tableIdentifier.id}")
  void updateTableRuntime(@Param("runtime") TableRuntime runtime);

  @Delete("DELETE FROM table_runtime WHERE table_id = #{tableId}")
  void deleteOptimizingRuntime(@Param("tableId") long tableId);

  @Insert("INSERT INTO table_runtime (table_id, catalog_name, db_name, table_name, current_snapshot_id," +
      " current_change_snapshotId, last_optimized_snapshotId, last_major_optimizing_time, last_minor_optimizing_time," +
      " last_full_optimizing_time, optimizing_status, optimizing_status_start_time, optimizing_process_id," +
      " optimizer_group, table_config) VALUES (#{runtime.tableIdentifier.id}, #{runtime.tableIdentifier.catalog}," +
      " #{runtime.tableIdentifier.database}, #{runtime.tableIdentifier.tableName},#{runtime.currentSnapshotId}," +
      " #{runtime.currentChangeSnapshotId}, #{runtime.lastOptimizedSnapshotId}, #{runtime.lastMajorOptimizingTime, " +
      " typeHandler=com.netease.arctic.server.persistence.converter.Long2TsConvertor}," +
      " #{runtime.lastMinorOptimizingTime," +
      " typeHandler=com.netease.arctic.server.persistence.converter.Long2TsConvertor}," +
      " #{runtime.lastFullOptimizingTime," +
      " typeHandler=com.netease.arctic.server.persistence.converter.Long2TsConvertor}," +
      " #{runtime.optimizingStatus}," +
      " #{runtime.currentStatusStartTime, " +
      " typeHandler=com.netease.arctic.server.persistence.converter.Long2TsConvertor}," +
      " #{runtime.processId}, #{runtime.optimizerGroup}," +
      " #{runtime.tableConfiguration," +
      " typeHandler=com.netease.arctic.server.persistence.converter.JsonSummaryConverter})")
  void insertTableRuntime(@Param("runtime") TableRuntime runtime);

  @Select("SELECT * FROM table_runtime")
  @Results({
      @Result(property = "tableId", column = "table_id"),
      @Result(property = "catalogName", column = "catalog_name"),
      @Result(property = "dbName", column = "db_name"),
      @Result(property = "tableName", column = "table_name"),
      @Result(property = "currentSnapshotId", column = "current_snapshot_id"),
      @Result(property = "currentChangeSnapshotId", column = "current_change_snapshotId"),
      @Result(property = "lastOptimizedSnapshotId", column = "last_optimized_snapshotId"),
      @Result(property = "lastMajorOptimizingTime", column = "last_major_optimizing_time", typeHandler =
          Long2TsConvertor.class),
      @Result(property = "lastMinorOptimizingTime", column = "last_minor_optimizing_time", typeHandler =
          Long2TsConvertor.class),
      @Result(property = "lastFullOptimizingTime", column = "last_full_optimizing_time", typeHandler =
          Long2TsConvertor.class),
      @Result(property = "tableStatus", column = "optimizing_status"),
      @Result(property = "currentStatusStartTime", column = "optimizing_status_start_time", typeHandler =
          Long2TsConvertor.class),
      @Result(property = "optimizingProcessId", column = "optimizing_process_id"),
      @Result(property = "optimizerGroup", column = "optimizer_group"),
      @Result(property = "tableConfig", column = "table_config", typeHandler = JsonSummaryConverter.class)
  })
  List<TableRuntimeMeta> selectTableRuntimeMetas();

  @Select("SELECT * FROM table_runtime WHERE table_id = #{tableId}")
  @Results({
      @Result(property = "tableId", column = "table_id"),
      @Result(property = "catalogName", column = "catalog_name"),
      @Result(property = "dbName", column = "db_name"),
      @Result(property = "tableName", column = "table_name"),
      @Result(property = "currentSnapshotId", column = "current_snapshot_id"),
      @Result(property = "currentChangeSnapshotId", column = "current_change_snapshotId"),
      @Result(property = "lastMajorOptimizingTime", column = "last_major_optimizing_time"),
      @Result(property = "lastMinorOptimizingTime", column = "last_minor_optimizing_time"),
      @Result(property = "lastFullOptimizingTime", column = "last_full_optimizing_time"),
      @Result(property = "tableStatus", column = "optimizing_status"),
      @Result(property = "currentStatusStartTime", column = "optimizing_status_start_time"),
      @Result(property = "optimizingProcessId", column = "optimizing_process_id"),
      @Result(property = "optimizerGroup", column = "optimizer_group"),
      @Result(property = "tableConfig", column = "table_config", typeHandler = JsonSummaryConverter.class)
  })
  List<TableRuntimeMeta> selectTableRuntimeMeta(@Param("tableId") long tableId);
}<|MERGE_RESOLUTION|>--- conflicted
+++ resolved
@@ -43,15 +43,9 @@
   @Select("SELECT table_count FROM database_metadata WHERE db_name = #{databaseName}")
   Integer selectTableCount(@Param("databaseName") String databaseName);
 
-<<<<<<< HEAD
-  @Select("select table_id, table_name, db_name, catalog_name, primary_key, " +
+  @Select("SELECT table_id, table_name, db_name, catalog_name, primary_key, " +
       "table_location, base_location, change_location, meta_store_site, hdfs_site, core_site, " +
-      "auth_method, hadoop_username, krb_keytab, krb_conf, krb_principal, properties from table_metadata")
-=======
-  @Select("SELECT table_id, primary_key, table_location, base_location, change_location, meta_store_site," +
-      " hdfs_site, core_site, auth_method, hadoop_username, krb_keytab, krb_conf, krb_principal, properties" +
-      " FROM table_metadata")
->>>>>>> dd1592d0
+      "auth_method, hadoop_username, krb_keytab, krb_conf, krb_principal, properties FROM table_metadata")
   @Results({
       @Result(property = "tableIdentifier.id", column = "table_id"),
       @Result(property = "tableIdentifier.tableName", column = "table_name"),
@@ -74,12 +68,12 @@
   })
   List<TableMetadata> selectTableMetas();
 
-  @Select("SELECT table_identifier.table_id as table_id, table_identifier.catalog_name as catalog_name," +
-      " table_identifier.db_name as db_name, table_identifier.table_name as table_name, primary_key," +
-      " table_location, base_location, change_location, meta_store_site, hdfs_site, core_site," +
-      " auth_method, hadoop_username, krb_keytab, krb_conf, krb_principal, properties" +
-      " FROM table_metadata INNER JOIN table_identifier ON table_metadata.table_id = table_identifier.table_id" +
-      " WHERE table_identifier.catalog_name = #{catalogName} AND table_identifier.db_name = #{database}")
+  @Select("SELECT table_identifier.table_id as table_id, table_identifier.catalog_name as catalog_name, " +
+      "table_identifier.db_name as db_name, table_identifier.table_name as table_name, primary_key, " +
+      "table_location, base_location, change_location, meta_store_site, hdfs_site, core_site, " +
+      "auth_method, hadoop_username, krb_keytab, krb_conf, krb_principal, properties FROM table_metadata " +
+      "INNER JOIN table_identifier ON table_metadata.table_id=table_identifier.table_id WHERE " +
+      "table_identifier.catalog_name=#{catalogName} AND table_identifier.db_name=#{database}")
   @Results({
       @Result(property = "tableIdentifier.id", column = "table_id"),
       @Result(property = "tableIdentifier.catalog", column = "catalog_name"),
@@ -104,21 +98,14 @@
       @Param("catalogName") String catalogName,
       @Param("database") String database);
 
-<<<<<<< HEAD
-  @Insert("insert into table_metadata(table_id, table_name, db_name, catalog_name, primary_key, " +
+  @Insert("INSERT INTO table_metadata(table_id, table_name, db_name, catalog_name, primary_key, " +
       " table_location, base_location, change_location, meta_store_site, hdfs_site, core_site, " +
       " auth_method, hadoop_username, krb_keytab, krb_conf, krb_principal, properties)" +
-      " values(" +
+      " Values(" +
       " #{tableMeta.tableIdentifier.id}," +
       " #{tableMeta.tableIdentifier.tableName}," +
       " #{tableMeta.tableIdentifier.database}," +
       " #{tableMeta.tableIdentifier.catalog}," +
-=======
-  @Insert("INSERT INTO table_metadata(table_id, primary_key,  table_location, base_location, change_location," +
-      " meta_store_site, hdfs_site, core_site, auth_method, hadoop_username, krb_keytab, krb_conf, krb_principal, " +
-      " properties) VALUES(" +
-      " #{tableMeta.tableId}," +
->>>>>>> dd1592d0
       " #{tableMeta.primaryKey, jdbcType=VARCHAR}," +
       " #{tableMeta.tableLocation, jdbcType=VARCHAR}," +
       " #{tableMeta.baseLocation, jdbcType=VARCHAR}," +
@@ -150,16 +137,10 @@
       @Param("tableId") long tableId,
       @Param("txId") Long txId);
 
-<<<<<<< HEAD
-  @Select("select table_id, table_name, db_name, catalog_name, primary_key, " +
+  @Select("SELECT table_id, table_name, db_name, catalog_name, primary_key, " +
       "table_location, base_location, change_location, meta_store_site, hdfs_site, core_site, " +
-      "auth_method, hadoop_username, krb_keytab, krb_conf, krb_principal, properties, current_tx_id from " +
-      "table_metadata where table_id = #{tableId}")
-=======
-  @Select("SELECT table_id, primary_key, table_location, base_location, change_location, meta_store_site, hdfs_site," +
-      " core_site, auth_method, hadoop_username, krb_keytab, krb_conf, krb_principal, properties, current_tx_id" +
-      " FROM table_metadata WHERE table_id = #{tableId}")
->>>>>>> dd1592d0
+      "auth_method, hadoop_username, krb_keytab, krb_conf, krb_principal, properties, current_tx_id FROM " +
+      "table_metadata WHERE table_id = #{tableId}")
   @Results({
       @Result(property = "tableIdentifier.id", column = "table_id"),
       @Result(property = "tableIdentifier.catalog", column = "catalog_name"),
