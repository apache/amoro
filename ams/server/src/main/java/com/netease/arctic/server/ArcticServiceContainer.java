--- conflicted
+++ resolved
@@ -33,10 +33,6 @@
 import com.netease.arctic.server.exception.ArcticRuntimeException;
 import com.netease.arctic.server.manager.EventsManager;
 import com.netease.arctic.server.manager.MetricManager;
-<<<<<<< HEAD
-import com.netease.arctic.server.manager.PluginConfiguration;
-=======
->>>>>>> 9703f152
 import com.netease.arctic.server.persistence.SqlSessionFactoryProvider;
 import com.netease.arctic.server.resource.ContainerMetadata;
 import com.netease.arctic.server.resource.OptimizerManager;
@@ -55,7 +51,6 @@
 import org.apache.commons.lang3.StringUtils;
 import org.apache.iceberg.SystemProperties;
 import org.apache.iceberg.relocated.com.google.common.annotations.VisibleForTesting;
-import org.apache.iceberg.relocated.com.google.common.collect.Lists;
 import org.apache.thrift.TMultiplexedProcessor;
 import org.apache.thrift.TProcessor;
 import org.apache.thrift.protocol.TBinaryProtocol;
@@ -100,8 +95,6 @@
   private TServer tableManagementServer;
   private TServer optimizingServiceServer;
   private Javalin httpServer;
-  private List<PluginConfiguration> metricPluginConfigs = Lists.newArrayList();
-  private List<PluginConfiguration> eventPluginConfigs = Lists.newArrayList();
 
   public ArcticServiceContainer() throws Exception {
     initConfig();
@@ -137,13 +130,8 @@
   }
 
   public void startService() throws Exception {
-<<<<<<< HEAD
-    EventsManager.initialize(eventPluginConfigs);
-    MetricManager.initialize(metricPluginConfigs);
-=======
     EventsManager.getInstance();
     MetricManager.getInstance();
->>>>>>> 9703f152
 
     tableService = new DefaultTableService(serviceConfig);
     optimizingService = new DefaultOptimizingService(serviceConfig, tableService);
@@ -396,7 +384,6 @@
       initServiceConfig(envConfig);
       setIcebergSystemProperties();
       initContainerConfig();
-      initPluginConfig();
     }
 
     @SuppressWarnings("unchecked")
@@ -535,27 +522,6 @@
       }
       ResourceContainers.init(containerList);
     }
-
-    private void initPluginConfig() {
-      LOG.info("initializing plugins configuration...");
-      eventPluginConfigs = initPluginConfig(ArcticManagementConf.EVENT_LISTENERS);
-      metricPluginConfigs = initPluginConfig(ArcticManagementConf.METRIC_REPORTERS);
-    }
-
-    private List<PluginConfiguration> initPluginConfig(String key) {
-      LOG.info("initializing plugin configuration for: " + key);
-      JSONArray pluginConfigList = yamlConfig.getJSONArray(key);
-      List<PluginConfiguration> configs = Lists.newArrayList();
-      if (pluginConfigList != null && !pluginConfigList.isEmpty()) {
-        for (int i = 0; i < pluginConfigList.size(); i++) {
-          JSONObject pluginConfiguration = pluginConfigList.getJSONObject(i);
-          PluginConfiguration configuration =
-              PluginConfiguration.fromJSONObject(pluginConfiguration);
-          configs.add(configuration);
-        }
-      }
-      return configs;
-    }
   }
 
   private TNonblockingServerSocket getServerSocket(String bindHost, int portNum)
