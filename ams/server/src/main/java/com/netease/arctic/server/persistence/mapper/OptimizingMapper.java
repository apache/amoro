package com.netease.arctic.server.persistence.mapper;

import com.netease.arctic.optimizing.RewriteFilesInput;
import com.netease.arctic.server.optimizing.MetricsSummary;
import com.netease.arctic.server.optimizing.OptimizingProcess;
import com.netease.arctic.server.optimizing.OptimizingProcessMeta;
import com.netease.arctic.server.optimizing.OptimizingTaskMeta;
import com.netease.arctic.server.optimizing.OptimizingType;
import com.netease.arctic.server.optimizing.TaskRuntime;
import com.netease.arctic.server.persistence.converter.JsonObjectConverter;
import com.netease.arctic.server.persistence.converter.Long2TsConverter;
import com.netease.arctic.server.persistence.converter.Map2StringConverter;
import com.netease.arctic.server.persistence.converter.MapLong2StringConverter;
import com.netease.arctic.server.persistence.converter.Object2ByteArrayConvert;
import com.netease.arctic.server.table.ServerTableIdentifier;
import org.apache.ibatis.annotations.Delete;
import org.apache.ibatis.annotations.Insert;
import org.apache.ibatis.annotations.Param;
import org.apache.ibatis.annotations.Result;
import org.apache.ibatis.annotations.Results;
import org.apache.ibatis.annotations.Select;
import org.apache.ibatis.annotations.Update;
import org.apache.ibatis.type.JdbcType;

import java.util.List;
import java.util.Map;

public interface OptimizingMapper {

  /** OptimizingProcess operation below */
  @Delete(
      "DELETE FROM table_optimizing_process WHERE table_id = #{tableId} and process_id < #{time}")
  void deleteOptimizingProcessBefore(@Param("tableId") long tableId, @Param("time") long time);

  @Insert(
      "INSERT INTO table_optimizing_process(table_id, catalog_name, db_name, table_name ,process_id,"
          + " target_snapshot_id, target_change_snapshot_id, status, optimizing_type, plan_time, summary, from_sequence,"
          + " to_sequence) VALUES (#{table.id}, #{table.catalog},"
          + " #{table.database}, #{table.tableName}, #{processId}, #{targetSnapshotId}, #{targetChangeSnapshotId},"
          + " #{status}, #{optimizingType},"
          + " #{planTime, typeHandler=com.netease.arctic.server.persistence.converter.Long2TsConverter},"
          + " #{summary, typeHandler=com.netease.arctic.server.persistence.converter.JsonObjectConverter},"
          + " #{fromSequence, typeHandler=com.netease.arctic.server.persistence.converter.MapLong2StringConverter},"
          + " #{toSequence, typeHandler=com.netease.arctic.server.persistence.converter.MapLong2StringConverter}"
          + ")")
  void insertOptimizingProcess(
      @Param("table") ServerTableIdentifier tableIdentifier,
      @Param("processId") long processId,
      @Param("targetSnapshotId") long targetSnapshotId,
      @Param("targetChangeSnapshotId") long targetChangeSnapshotId,
      @Param("status") OptimizingProcess.Status status,
      @Param("optimizingType") OptimizingType optimizingType,
      @Param("planTime") long planTime,
      @Param("summary") MetricsSummary summary,
      @Param("fromSequence") Map<String, Long> fromSequence,
      @Param("toSequence") Map<String, Long> toSequence);

  @Update(
      "UPDATE table_optimizing_process SET status = #{optimizingStatus},"
          + " end_time = #{endTime, typeHandler=com.netease.arctic.server.persistence.converter.Long2TsConverter}, "
          + "summary = #{summary, typeHandler=com.netease.arctic.server.persistence.converter.JsonObjectConverter}, "
          + "fail_reason = #{failedReason, jdbcType=VARCHAR}"
          + " WHERE table_id = #{tableId} AND process_id = #{processId}")
  void updateOptimizingProcess(
      @Param("tableId") long tableId,
      @Param("processId") long processId,
      @Param("optimizingStatus") OptimizingProcess.Status status,
      @Param("endTime") long endTime,
      @Param("summary") MetricsSummary summary,
      @Param("failedReason") String failedReason);

  @Select(
      "SELECT a.process_id, a.table_id, a.catalog_name, a.db_name, a.table_name, a.target_snapshot_id,"
          + " a.target_change_snapshot_id, a.status, a.optimizing_type, a.plan_time, a.end_time,"
          + " a.fail_reason, a.summary, a.from_sequence, a.to_sequence FROM table_optimizing_process a"
          + " INNER JOIN table_identifier b ON a.table_id = b.table_id"
          + " WHERE a.catalog_name = #{catalogName} AND a.db_name = #{dbName} AND a.table_name = #{tableName}"
          + " AND b.catalog_name = #{catalogName} AND b.db_name = #{dbName} AND b.table_name = #{tableName}"
          + " ORDER BY process_id desc")
  @Results({
    @Result(property = "processId", column = "process_id"),
    @Result(property = "tableId", column = "table_id"),
    @Result(property = "catalogName", column = "catalog_name"),
    @Result(property = "dbName", column = "db_name"),
    @Result(property = "tableName", column = "table_name"),
    @Result(property = "targetSnapshotId", column = "target_snapshot_id"),
    @Result(property = "targetChangeSnapshotId", column = "target_change_snapshot_id"),
    @Result(property = "status", column = "status"),
    @Result(property = "optimizingType", column = "optimizing_type"),
    @Result(property = "planTime", column = "plan_time", typeHandler = Long2TsConverter.class),
    @Result(property = "endTime", column = "end_time", typeHandler = Long2TsConverter.class),
    @Result(property = "failReason", column = "fail_reason"),
    @Result(property = "summary", column = "summary", typeHandler = JsonObjectConverter.class),
    @Result(
        property = "fromSequence",
        column = "from_sequence",
        typeHandler = MapLong2StringConverter.class),
    @Result(
        property = "toSequence",
        column = "to_sequence",
        typeHandler = MapLong2StringConverter.class)
  })
  List<OptimizingProcessMeta> selectOptimizingProcesses(
      @Param("catalogName") String catalogName,
      @Param("dbName") String dbName,
      @Param("tableName") String tableName);

  /** Optimizing TaskRuntime operation below */
  @Insert({
<<<<<<< HEAD
      "<script>",
      "INSERT INTO task_runtime (process_id, task_id, retry_num, table_id, partition_data, start_time, " +
          "end_time, status, fail_reason, optimizer_token, thread_id, rewrite_output, metrics_summary, properties) " +
          "VALUES ",
      "<foreach collection='taskRuntimes' item='taskRuntime' index='index' separator=','>",
      "(#{taskRuntime.taskId.processId}, #{taskRuntime.taskId.taskId}, #{taskRuntime.retry}," +
          " #{taskRuntime.tableId}, #{taskRuntime.partition}, " +
          "#{taskRuntime.startTime, typeHandler=com.netease.arctic.server.persistence.converter.Long2TsConverter}," +
          " #{taskRuntime.endTime, typeHandler=com.netease.arctic.server.persistence.converter.Long2TsConverter}, " +
          "#{taskRuntime.status}, #{taskRuntime.failReason, jdbcType=VARCHAR}," +
          " #{taskRuntime.token, jdbcType=VARCHAR}, #{taskRuntime.threadId, " +
          "jdbcType=INTEGER}, #{taskRuntime.output, jdbcType=BLOB, " +
          " typeHandler=com.netease.arctic.server.persistence.converter.Object2ByteArrayConvert}," +
          " #{taskRuntime.summary, typeHandler=com.netease.arctic.server.persistence.converter.JsonObjectConverter}," +
          "#{taskRuntime.properties, typeHandler=com.netease.arctic.server.persistence.converter.Map2StringConverter})",
      "</foreach>",
      "</script>"
=======
    "<script>",
    "INSERT INTO task_runtime (process_id, task_id, retry_num, table_id, partition_data, start_time, "
        + "end_time, status, fail_reason, optimizer_token, thread_id, rewrite_output, metrics_summary, properties) "
        + "VALUES ",
    "<foreach collection='taskRuntimes' item='taskRuntime' index='index' separator=','>",
    "(#{taskRuntime.taskId.processId}, #{taskRuntime.taskId.taskId}, #{taskRuntime.retry},"
        + " #{taskRuntime.tableId}, #{taskRuntime.partition}, "
        + "#{taskRuntime.startTime, typeHandler=com.netease.arctic.server.persistence.converter.Long2TsConverter},"
        + " #{taskRuntime.endTime, typeHandler=com.netease.arctic.server.persistence.converter.Long2TsConverter}, "
        + "#{taskRuntime.status}, #{taskRuntime.failReason, jdbcType=VARCHAR},"
        + " #{taskRuntime.optimizingThread.token, jdbcType=VARCHAR}, #{taskRuntime.optimizingThread.threadId, "
        + "jdbcType=INTEGER}, #{taskRuntime.output, jdbcType=BLOB, "
        + " typeHandler=com.netease.arctic.server.persistence.converter.Object2ByteArrayConvert},"
        + " #{taskRuntime.summary, typeHandler=com.netease.arctic.server.persistence.converter.JsonObjectConverter},"
        + "#{taskRuntime.properties, typeHandler=com.netease.arctic.server.persistence.converter.Map2StringConverter})",
    "</foreach>",
    "</script>"
>>>>>>> 8d50d9c1
  })
  void insertTaskRuntimes(@Param("taskRuntimes") List<TaskRuntime> taskRuntimes);

  @Select(
      "SELECT process_id, task_id, retry_num, table_id, partition_data,  create_time, start_time, end_time,"
          + " status, fail_reason, optimizer_token, thread_id, rewrite_output, metrics_summary, properties FROM "
          + "task_runtime WHERE table_id = #{table_id} AND process_id = #{process_id}")
  @Results({
    @Result(property = "taskId.processId", column = "process_id"),
    @Result(property = "taskId.taskId", column = "task_id"),
    @Result(property = "retry", column = "retry_num"),
    @Result(property = "tableId", column = "table_id"),
    @Result(property = "partition", column = "partition_data"),
    @Result(property = "startTime", column = "start_time", typeHandler = Long2TsConverter.class),
    @Result(property = "endTime", column = "end_time", typeHandler = Long2TsConverter.class),
    @Result(property = "status", column = "status"),
    @Result(property = "failReason", column = "fail_reason"),
    @Result(property = "optimizingThread.token", column = "optimizer_token"),
    @Result(property = "optimizingThread.threadId", column = "thread_id"),
    @Result(
        property = "output",
        column = "rewrite_output",
        typeHandler = Object2ByteArrayConvert.class),
    @Result(
        property = "summary",
        column = "metrics_summary",
        typeHandler = JsonObjectConverter.class),
    @Result(property = "properties", column = "properties", typeHandler = Map2StringConverter.class)
  })
  List<TaskRuntime> selectTaskRuntimes(
      @Param("table_id") long tableId, @Param("process_id") long processId);

  @Select(
      "<script>"
          + "SELECT process_id, task_id, retry_num, table_id, partition_data, create_time, start_time, end_time, "
          + "cost_time, status, fail_reason, optimizer_token, thread_id, metrics_summary, properties FROM task_runtime "
          + "WHERE process_id IN"
          + "<foreach item='item' index='index' collection='processIds' open='(' separator=',' close=')'>"
          + "#{item}"
          + "</foreach>"
          + "</script>")
  @Results({
    @Result(property = "processId", column = "process_id"),
    @Result(property = "taskId", column = "task_id"),
    @Result(property = "retryNum", column = "retry_num"),
    @Result(property = "tableId", column = "table_id"),
    @Result(property = "partitionData", column = "partition_data"),
    @Result(property = "createTime", column = "create_time", typeHandler = Long2TsConverter.class),
    @Result(property = "startTime", column = "start_time", typeHandler = Long2TsConverter.class),
    @Result(property = "endTime", column = "end_time", typeHandler = Long2TsConverter.class),
    @Result(property = "costTime", column = "cost_time"),
    @Result(property = "status", column = "status"),
    @Result(property = "failReason", column = "fail_reason"),
    @Result(property = "optimizerToken", column = "optimizer_token"),
    @Result(property = "threadId", column = "thread_id"),
    @Result(
        property = "metricsSummary",
        column = "metrics_summary",
        typeHandler = JsonObjectConverter.class),
    @Result(property = "properties", column = "properties", typeHandler = Map2StringConverter.class)
  })
  List<OptimizingTaskMeta> selectOptimizeTaskMetas(@Param("processIds") List<Long> processIds);

  @Update(
      "UPDATE task_runtime SET retry_num = #{taskRuntime.retry}, "
          + "start_time = #{taskRuntime.startTime,"
          + " typeHandler=com.netease.arctic.server.persistence.converter.Long2TsConverter},"
          + " end_time = #{taskRuntime.endTime,"
          + " typeHandler=com.netease.arctic.server.persistence.converter.Long2TsConverter},"
          + " cost_time = #{taskRuntime.costTime}, status = #{taskRuntime.status},"
          + " fail_reason = #{taskRuntime.failReason, jdbcType=VARCHAR},"
          + " optimizer_token = #{taskRuntime.optimizingThread.token, jdbcType=VARCHAR},"
          + " thread_id = #{taskRuntime.optimizingThread.threadId, jdbcType=INTEGER},"
          + " rewrite_output = #{taskRuntime.output, jdbcType=BLOB,"
          + " typeHandler=com.netease.arctic.server.persistence.converter.Object2ByteArrayConvert},"
          + " metrics_summary = #{taskRuntime.summary,"
          + " typeHandler=com.netease.arctic.server.persistence.converter.JsonObjectConverter},"
          + " properties = #{taskRuntime.properties,"
          + " typeHandler=com.netease.arctic.server.persistence.converter.Map2StringConverter}"
          + " WHERE process_id = #{taskRuntime.taskId.processId} AND "
          + "task_id = #{taskRuntime.taskId.taskId}")
  void updateTaskRuntime(@Param("taskRuntime") TaskRuntime taskRuntime);

  @Update(
      "UPDATE task_runtime SET status = #{status} WHERE process_id = #{taskRuntime.taskId.processId} AND "
          + "task_id = #{taskRuntime.taskId.taskId}")
  void updateTaskStatus(
      @Param("taskRuntime") TaskRuntime taskRuntime, @Param("status") TaskRuntime.Status status);

  @Delete("DELETE FROM task_runtime WHERE table_id = #{tableId} AND process_id < #{time}")
  void deleteTaskRuntimesBefore(@Param("tableId") long tableId, @Param("time") long time);

  /** Optimizing rewrite input and output operations below */
  @Update(
      "UPDATE table_optimizing_process SET rewrite_input = #{input, jdbcType=BLOB,"
          + " typeHandler=com.netease.arctic.server.persistence.converter.Object2ByteArrayConvert}"
          + " WHERE process_id = #{processId}")
  void updateProcessInputFiles(
      @Param("processId") long processId, @Param("input") Map<Integer, RewriteFilesInput> input);

  @Select("SELECT rewrite_input FROM table_optimizing_process WHERE process_id = #{processId}")
  @Results({@Result(column = "rewrite_input", jdbcType = JdbcType.BLOB)})
  List<byte[]> selectProcessInputFiles(@Param("processId") long processId);

  /** Optimizing task quota operations below */
  @Select(
      "SELECT process_id, task_id, retry_num, table_id, start_time, end_time, fail_reason "
          + "FROM optimizing_task_quota WHERE table_id = #{tableId} AND process_id >= #{startTime}")
  @Results({
    @Result(property = "processId", column = "process_id"),
    @Result(property = "taskId", column = "task_id"),
    @Result(property = "retryNum", column = "retry_num"),
    @Result(property = "tableId", column = "table_id"),
    @Result(property = "startTime", column = "start_time", typeHandler = Long2TsConverter.class),
    @Result(property = "endTime", column = "end_time", typeHandler = Long2TsConverter.class),
    @Result(property = "failReason", column = "fail_reason")
  })
  List<TaskRuntime.TaskQuota> selectTaskQuotasByTime(
      @Param("tableId") long tableId, @Param("startTime") long startTime);

  @Insert(
      "INSERT INTO optimizing_task_quota (process_id, task_id, retry_num, table_id, start_time, end_time,"
          + " fail_reason) VALUES (#{taskQuota.processId}, #{taskQuota.taskId}, #{taskQuota.retryNum},"
          + " #{taskQuota.tableId},"
          + " #{taskQuota.startTime, typeHandler=com.netease.arctic.server.persistence.converter.Long2TsConverter}, "
          + " #{taskQuota.endTime, typeHandler=com.netease.arctic.server.persistence.converter.Long2TsConverter},"
          + " #{taskQuota.failReason, jdbcType=VARCHAR})")
  void insertTaskQuota(@Param("taskQuota") TaskRuntime.TaskQuota taskQuota);

  @Delete("DELETE FROM optimizing_task_quota WHERE table_id = #{table_id} AND process_id < #{time}")
  void deleteOptimizingQuotaBefore(@Param("table_id") long tableId, @Param("time") long timestamp);
}<|MERGE_RESOLUTION|>--- conflicted
+++ resolved
@@ -107,25 +107,6 @@
 
   /** Optimizing TaskRuntime operation below */
   @Insert({
-<<<<<<< HEAD
-      "<script>",
-      "INSERT INTO task_runtime (process_id, task_id, retry_num, table_id, partition_data, start_time, " +
-          "end_time, status, fail_reason, optimizer_token, thread_id, rewrite_output, metrics_summary, properties) " +
-          "VALUES ",
-      "<foreach collection='taskRuntimes' item='taskRuntime' index='index' separator=','>",
-      "(#{taskRuntime.taskId.processId}, #{taskRuntime.taskId.taskId}, #{taskRuntime.retry}," +
-          " #{taskRuntime.tableId}, #{taskRuntime.partition}, " +
-          "#{taskRuntime.startTime, typeHandler=com.netease.arctic.server.persistence.converter.Long2TsConverter}," +
-          " #{taskRuntime.endTime, typeHandler=com.netease.arctic.server.persistence.converter.Long2TsConverter}, " +
-          "#{taskRuntime.status}, #{taskRuntime.failReason, jdbcType=VARCHAR}," +
-          " #{taskRuntime.token, jdbcType=VARCHAR}, #{taskRuntime.threadId, " +
-          "jdbcType=INTEGER}, #{taskRuntime.output, jdbcType=BLOB, " +
-          " typeHandler=com.netease.arctic.server.persistence.converter.Object2ByteArrayConvert}," +
-          " #{taskRuntime.summary, typeHandler=com.netease.arctic.server.persistence.converter.JsonObjectConverter}," +
-          "#{taskRuntime.properties, typeHandler=com.netease.arctic.server.persistence.converter.Map2StringConverter})",
-      "</foreach>",
-      "</script>"
-=======
     "<script>",
     "INSERT INTO task_runtime (process_id, task_id, retry_num, table_id, partition_data, start_time, "
         + "end_time, status, fail_reason, optimizer_token, thread_id, rewrite_output, metrics_summary, properties) "
@@ -143,7 +124,6 @@
         + "#{taskRuntime.properties, typeHandler=com.netease.arctic.server.persistence.converter.Map2StringConverter})",
     "</foreach>",
     "</script>"
->>>>>>> 8d50d9c1
   })
   void insertTaskRuntimes(@Param("taskRuntimes") List<TaskRuntime> taskRuntimes);
 
