/*
 * Licensed to the Apache Software Foundation (ASF) under one
 * or more contributor license agreements.  See the NOTICE file
 * distributed with this work for additional information
 * regarding copyright ownership.  The ASF licenses this file
 * to you under the Apache License, Version 2.0 (the
 * "License"); you may not use this file except in compliance
 * with the License.  You may obtain a copy of the License at
 *
 *     http://www.apache.org/licenses/LICENSE-2.0
 *
 * Unless required by applicable law or agreed to in writing, software
 * distributed under the License is distributed on an "AS IS" BASIS,
 * WITHOUT WARRANTIES OR CONDITIONS OF ANY KIND, either express or implied.
 * See the License for the specific language governing permissions and
 * limitations under the License.
 */

package com.netease.arctic.server.optimizing.plan;

import com.netease.arctic.server.optimizing.OptimizingConfig;
import com.netease.arctic.server.optimizing.OptimizingType;
import com.netease.arctic.server.table.TableRuntime;
import org.apache.iceberg.ContentFile;
import org.apache.iceberg.DataFile;
import org.apache.iceberg.FileContent;
import org.apache.iceberg.relocated.com.google.common.collect.Sets;
import org.slf4j.Logger;
import org.slf4j.LoggerFactory;

import java.util.List;
import java.util.Map;
import java.util.Set;

public class CommonPartitionEvaluator implements PartitionEvaluator {
  private static final Logger LOG = LoggerFactory.getLogger(CommonPartitionEvaluator.class);

  private final Set<String> deleteFileSet = Sets.newHashSet();
  protected final TableRuntime tableRuntime;

  private final String partition;
  protected final OptimizingConfig config;
  protected final long fragmentSize;
  protected final long planTime;
  protected final Map<String, String> partitionProperties;
  private final boolean reachFullInterval;

  // fragment files
  protected int fragmentFileCount = 0;
  protected long fragmentFileSize = 0;

  // segment files
  protected int segmentFileCount = 0;
  protected long segmentFileSize = 0;
  protected int rewriteSegmentFileCount = 0;
  protected long rewriteSegmentFileSize = 0L;
  protected int rewritePosSegmentFileCount = 0;
  protected long rewritePosSegmentFileSize = 0L;

  // delete files
  protected int equalityDeleteFileCount = 0;
  protected long equalityDeleteFileSize = 0L;
  protected int posDeleteFileCount = 0;
  protected long posDeleteFileSize = 0L;

  private long cost = -1;
  private Boolean necessary = null;
  private OptimizingType optimizingType = null;
  private String name;

  public CommonPartitionEvaluator(TableRuntime tableRuntime, String partition, Map<String, String> partitionProperties,
                                  long planTime) {
    this.partition = partition;
    this.tableRuntime = tableRuntime;
    this.config = tableRuntime.getOptimizingConfig();
    this.fragmentSize = config.getTargetSize() / config.getFragmentRatio();
    this.planTime = planTime;
    this.reachFullInterval = config.getFullTriggerInterval() >= 0 &&
        planTime - tableRuntime.getLastFullOptimizingTime() > config.getFullTriggerInterval();
    this.partitionProperties = partitionProperties;
  }

  @Override
  public String getPartition() {
    return partition;
  }

  protected boolean isFragmentFile(DataFile dataFile) {
    return dataFile.fileSizeInBytes() <= fragmentSize;
  }

  @Override
<<<<<<< HEAD
  public void addFile(DataFile dataFile, List<ContentFile<?>> deletes) {
=======
  public boolean addFile(IcebergDataFile dataFile, List<IcebergContentFile<?>> deletes) {
    if (!config.isEnabled()) {
      return false;
    }
>>>>>>> 55a6011a
    if (isFragmentFile(dataFile)) {
      return addFragmentFile(dataFile, deletes);
    } else {
      return addSegmentFile(dataFile, deletes);
    }
  }

<<<<<<< HEAD
  @Override
  public void addPartitionProperties(Map<String, String> properties) {
  }

  private boolean isDuplicateDelete(ContentFile<?> delete) {
=======
  private boolean isDuplicateDelete(IcebergContentFile<?> delete) {
>>>>>>> 55a6011a
    boolean deleteExist = deleteFileSet.contains(delete.path().toString());
    if (!deleteExist) {
      deleteFileSet.add(delete.path().toString());
    }
    return deleteExist;
  }

<<<<<<< HEAD
  private void addFragmentFile(DataFile dataFile, List<ContentFile<?>> deletes) {
=======
  private boolean addFragmentFile(IcebergDataFile dataFile, List<IcebergContentFile<?>> deletes) {
    if (!fileShouldRewrite(dataFile, deletes)) {
      return false;
    }
>>>>>>> 55a6011a
    fragmentFileSize += dataFile.fileSizeInBytes();
    fragmentFileCount += 1;

    for (ContentFile<?> delete : deletes) {
      addDelete(delete);
    }
    return true;
  }

<<<<<<< HEAD
  private void addSegmentFile(DataFile dataFile, List<ContentFile<?>> deletes) {
    segmentFileSize += dataFile.fileSizeInBytes();
    segmentFileCount += 1;

    if (shouldRewriteSegmentFile(dataFile, deletes)) {
=======
  private boolean addSegmentFile(IcebergDataFile dataFile, List<IcebergContentFile<?>> deletes) {
    if (fileShouldRewrite(dataFile, deletes)) {
>>>>>>> 55a6011a
      rewriteSegmentFileSize += dataFile.fileSizeInBytes();
      rewriteSegmentFileCount += 1;
    } else if (segmentFileShouldRewritePos(dataFile, deletes)) {
      rewritePosSegmentFileSize += dataFile.fileSizeInBytes();
      rewritePosSegmentFileCount += 1;
    } else {
      return false;
    }
<<<<<<< HEAD
    for (ContentFile<?> delete : deletes) {
=======

    segmentFileSize += dataFile.fileSizeInBytes();
    segmentFileCount += 1;
    for (IcebergContentFile<?> delete : deletes) {
>>>>>>> 55a6011a
      addDelete(delete);
    }
    return true;
  }

  protected boolean fileShouldFullOptimizing(IcebergDataFile dataFile, List<IcebergContentFile<?>> deleteFiles) {
    if (config.isFullRewriteAllFiles()) {
      return true;
    }
    if (isFragmentFile(dataFile)) {
      return true;
    }
    // if a file is related any delete files or is not big enough, it should full optimizing
    return !deleteFiles.isEmpty() || dataFile.fileSizeInBytes() < config.getTargetSize() * 0.9;
  }

<<<<<<< HEAD
  public boolean shouldRewriteSegmentFile(DataFile dataFile, List<ContentFile<?>> deletes) {
    return getRecordCount(deletes) > dataFile.recordCount() * config.getMajorDuplicateRatio();
  }

  public boolean shouldRewritePosForSegmentFile(DataFile dataFile, List<ContentFile<?>> deletes) {
=======
  public boolean fileShouldRewrite(IcebergDataFile dataFile, List<IcebergContentFile<?>> deletes) {
    if (isFullOptimizing()) {
      return fileShouldFullOptimizing(dataFile, deletes);
    }
    if (isFragmentFile(dataFile)) {
      return true;
    }
    return getRecordCount(deletes) > dataFile.recordCount() * config.getMajorDuplicateRatio();
  }

  public boolean segmentFileShouldRewritePos(IcebergDataFile dataFile, List<IcebergContentFile<?>> deletes) {
    if (isFullOptimizing()) {
      return false;
    }
    if (isFragmentFile(dataFile)) {
      return false;
    }
>>>>>>> 55a6011a
    if (deletes.stream().anyMatch(delete -> delete.content() == FileContent.EQUALITY_DELETES)) {
      return true;
    } else if (deletes.stream().filter(delete -> delete.content() == FileContent.POSITION_DELETES).count() >= 2) {
      return true;
    } else {
      return false;
    }
  }
  
  protected boolean isFullOptimizing() {
    return reachFullInterval();
  }

  private long getRecordCount(List<ContentFile<?>> files) {
    return files.stream().mapToLong(ContentFile::recordCount).sum();
  }

  private void addDelete(ContentFile<?> delete) {
    if (isDuplicateDelete(delete)) {
      return;
    }
    if (delete.content() == FileContent.POSITION_DELETES) {
      posDeleteFileCount += 1;
      posDeleteFileSize += delete.fileSizeInBytes();
    } else {
      equalityDeleteFileCount += 1;
      equalityDeleteFileSize += delete.fileSizeInBytes();
    }
  }

  @Override
  public boolean isNecessary() {
    if (necessary == null) {
      necessary = isFullNecessary() || isMajorNecessary() || isMinorNecessary();
      LOG.debug("{} necessary = {}, {}", name(), necessary, this);
    }
    return necessary;
  }

  @Override
  public long getCost() {
    if (cost < 0) {
      // We estimate that the cost of writing is 3 times that of reading
      cost = (rewriteSegmentFileSize + fragmentFileSize) * 4 +
          rewritePosSegmentFileSize / 10 + posDeleteFileSize + equalityDeleteFileSize;
      int fileCnt = rewriteSegmentFileCount + rewritePosSegmentFileCount + fragmentFileCount + posDeleteFileCount +
          equalityDeleteFileCount;
      cost += fileCnt * config.getOpenFileCost();
    }
    return cost;
  }

  @Override
  public PartitionEvaluator.Weight getWeight() {
    return new Weight(getCost());
  }

  @Override
  public OptimizingType getOptimizingType() {
    if (optimizingType == null) {
      optimizingType = isFullNecessary() ? OptimizingType.FULL :
          isMajorNecessary() ? OptimizingType.MAJOR : OptimizingType.MINOR;
      LOG.debug("{} optimizingType = {} ", name(), optimizingType);
    }
    return optimizingType;
  }

  public boolean isMajorNecessary() {
    return rewriteSegmentFileSize > 0;
  }

  public boolean isMinorNecessary() {
    int smallFileCount = fragmentFileCount + equalityDeleteFileCount;
    return smallFileCount >= config.getMinorLeastFileCount() || (smallFileCount > 1 && reachMinorInterval());
  }

  protected boolean reachMinorInterval() {
    return config.getMinorLeastInterval() >= 0 &&
        planTime - tableRuntime.getLastMinorOptimizingTime() > config.getMinorLeastInterval();
  }

  protected boolean reachFullInterval() {
    return reachFullInterval;
  }

  public boolean isFullNecessary() {
    if (!reachFullInterval()) {
      return false;
    }
    return anyDeleteExist() || fragmentFileCount >= 2;
  }

  protected String name() {
    if (name == null) {
      name = String.format("partition %s of %s", partition, tableRuntime.getTableIdentifier().toString());
    }
    return name;
  }

  public boolean anyDeleteExist() {
    return equalityDeleteFileCount > 0 || posDeleteFileCount > 0;
  }

  @Override
  public int getFragmentFileCount() {
    return fragmentFileCount;
  }

  @Override
  public long getFragmentFileSize() {
    return fragmentFileSize;
  }

  @Override
  public int getSegmentFileCount() {
    return segmentFileCount;
  }

  @Override
  public long getSegmentFileSize() {
    return segmentFileSize;
  }

  public int getRewriteSegmentFileCount() {
    return rewriteSegmentFileCount;
  }

  public long getRewriteSegmentFileSize() {
    return rewriteSegmentFileSize;
  }

  public int getRewritePosSegmentFileCount() {
    return rewritePosSegmentFileCount;
  }

  public long getRewritePosSegmentFileSize() {
    return rewritePosSegmentFileSize;
  }

  @Override
  public int getEqualityDeleteFileCount() {
    return equalityDeleteFileCount;
  }

  @Override
  public long getEqualityDeleteFileSize() {
    return equalityDeleteFileSize;
  }

  @Override
  public int getPosDeleteFileCount() {
    return posDeleteFileCount;
  }

  @Override
  public long getPosDeleteFileSize() {
    return posDeleteFileSize;
  }

  public static class Weight implements PartitionEvaluator.Weight {

    private final long cost;

    public Weight(long cost) {
      this.cost = cost;
    }

    @Override
    public int compareTo(PartitionEvaluator.Weight o) {
      return Long.compare(this.cost, ((Weight) o).cost);
    }
  }

  @Override
  public String toString() {
    return "CommonPartitionEvaluator{" +
        "partition='" + partition + '\'' +
        ", config=" + config +
        ", fragmentSize=" + fragmentSize +
        ", planTime=" + planTime +
        ", lastMinorOptimizeTime=" + tableRuntime.getLastMinorOptimizingTime() +
        ", lastMajorOptimizeTime=" + tableRuntime.getLastMajorOptimizingTime() +
        ", lastFullOptimizeTime=" + tableRuntime.getLastFullOptimizingTime() +
        ", fragmentFileCount=" + fragmentFileCount +
        ", fragmentFileSize=" + fragmentFileSize +
        ", segmentFileCount=" + segmentFileCount +
        ", segmentFileSize=" + segmentFileSize +
        ", rewriteSegmentFileCount=" + rewriteSegmentFileCount +
        ", rewriteSegmentFileSize=" + rewriteSegmentFileSize +
        ", rewritePosSegmentFileCount=" + rewritePosSegmentFileCount +
        ", rewritePosSegmentFileSize=" + rewritePosSegmentFileSize +
        ", equalityDeleteFileCount=" + equalityDeleteFileCount +
        ", equalityDeleteFileSize=" + equalityDeleteFileSize +
        ", posDeleteFileCount=" + posDeleteFileCount +
        ", posDeleteFileSize=" + posDeleteFileSize +
        '}';
  }
}<|MERGE_RESOLUTION|>--- conflicted
+++ resolved
@@ -90,14 +90,10 @@
   }
 
   @Override
-<<<<<<< HEAD
-  public void addFile(DataFile dataFile, List<ContentFile<?>> deletes) {
-=======
-  public boolean addFile(IcebergDataFile dataFile, List<IcebergContentFile<?>> deletes) {
+  public boolean addFile(DataFile dataFile, List<ContentFile<?>> deletes) {
     if (!config.isEnabled()) {
       return false;
     }
->>>>>>> 55a6011a
     if (isFragmentFile(dataFile)) {
       return addFragmentFile(dataFile, deletes);
     } else {
@@ -105,15 +101,7 @@
     }
   }
 
-<<<<<<< HEAD
-  @Override
-  public void addPartitionProperties(Map<String, String> properties) {
-  }
-
   private boolean isDuplicateDelete(ContentFile<?> delete) {
-=======
-  private boolean isDuplicateDelete(IcebergContentFile<?> delete) {
->>>>>>> 55a6011a
     boolean deleteExist = deleteFileSet.contains(delete.path().toString());
     if (!deleteExist) {
       deleteFileSet.add(delete.path().toString());
@@ -121,14 +109,10 @@
     return deleteExist;
   }
 
-<<<<<<< HEAD
-  private void addFragmentFile(DataFile dataFile, List<ContentFile<?>> deletes) {
-=======
-  private boolean addFragmentFile(IcebergDataFile dataFile, List<IcebergContentFile<?>> deletes) {
+  private boolean addFragmentFile(DataFile dataFile, List<ContentFile<?>> deletes) {
     if (!fileShouldRewrite(dataFile, deletes)) {
       return false;
     }
->>>>>>> 55a6011a
     fragmentFileSize += dataFile.fileSizeInBytes();
     fragmentFileCount += 1;
 
@@ -138,16 +122,8 @@
     return true;
   }
 
-<<<<<<< HEAD
-  private void addSegmentFile(DataFile dataFile, List<ContentFile<?>> deletes) {
-    segmentFileSize += dataFile.fileSizeInBytes();
-    segmentFileCount += 1;
-
-    if (shouldRewriteSegmentFile(dataFile, deletes)) {
-=======
-  private boolean addSegmentFile(IcebergDataFile dataFile, List<IcebergContentFile<?>> deletes) {
+  private boolean addSegmentFile(DataFile dataFile, List<ContentFile<?>> deletes) {
     if (fileShouldRewrite(dataFile, deletes)) {
->>>>>>> 55a6011a
       rewriteSegmentFileSize += dataFile.fileSizeInBytes();
       rewriteSegmentFileCount += 1;
     } else if (segmentFileShouldRewritePos(dataFile, deletes)) {
@@ -156,20 +132,16 @@
     } else {
       return false;
     }
-<<<<<<< HEAD
-    for (ContentFile<?> delete : deletes) {
-=======
 
     segmentFileSize += dataFile.fileSizeInBytes();
     segmentFileCount += 1;
-    for (IcebergContentFile<?> delete : deletes) {
->>>>>>> 55a6011a
+    for (ContentFile<?> delete : deletes) {
       addDelete(delete);
     }
     return true;
   }
 
-  protected boolean fileShouldFullOptimizing(IcebergDataFile dataFile, List<IcebergContentFile<?>> deleteFiles) {
+  protected boolean fileShouldFullOptimizing(DataFile dataFile, List<ContentFile<?>> deleteFiles) {
     if (config.isFullRewriteAllFiles()) {
       return true;
     }
@@ -180,14 +152,7 @@
     return !deleteFiles.isEmpty() || dataFile.fileSizeInBytes() < config.getTargetSize() * 0.9;
   }
 
-<<<<<<< HEAD
-  public boolean shouldRewriteSegmentFile(DataFile dataFile, List<ContentFile<?>> deletes) {
-    return getRecordCount(deletes) > dataFile.recordCount() * config.getMajorDuplicateRatio();
-  }
-
-  public boolean shouldRewritePosForSegmentFile(DataFile dataFile, List<ContentFile<?>> deletes) {
-=======
-  public boolean fileShouldRewrite(IcebergDataFile dataFile, List<IcebergContentFile<?>> deletes) {
+  public boolean fileShouldRewrite(DataFile dataFile, List<ContentFile<?>> deletes) {
     if (isFullOptimizing()) {
       return fileShouldFullOptimizing(dataFile, deletes);
     }
@@ -197,14 +162,13 @@
     return getRecordCount(deletes) > dataFile.recordCount() * config.getMajorDuplicateRatio();
   }
 
-  public boolean segmentFileShouldRewritePos(IcebergDataFile dataFile, List<IcebergContentFile<?>> deletes) {
+  public boolean segmentFileShouldRewritePos(DataFile dataFile, List<ContentFile<?>> deletes) {
     if (isFullOptimizing()) {
       return false;
     }
     if (isFragmentFile(dataFile)) {
       return false;
     }
->>>>>>> 55a6011a
     if (deletes.stream().anyMatch(delete -> delete.content() == FileContent.EQUALITY_DELETES)) {
       return true;
     } else if (deletes.stream().filter(delete -> delete.content() == FileContent.POSITION_DELETES).count() >= 2) {
@@ -213,7 +177,7 @@
       return false;
     }
   }
-  
+
   protected boolean isFullOptimizing() {
     return reachFullInterval();
   }
