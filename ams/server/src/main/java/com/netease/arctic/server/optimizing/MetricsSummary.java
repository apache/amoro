--- conflicted
+++ resolved
@@ -107,8 +107,6 @@
     this.newFileCnt = newFileCnt;
   }
 
-<<<<<<< HEAD
-=======
   @Override
   public String toString() {
     return MoreObjects.toStringHelper(this)
@@ -124,5 +122,4 @@
         .add("posDeleteFileCnt", posDeleteFileCnt)
         .toString();
   }
->>>>>>> 3a160af7
 }