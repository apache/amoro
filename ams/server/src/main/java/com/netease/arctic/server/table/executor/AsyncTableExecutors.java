package com.netease.arctic.server.table.executor;

import com.netease.arctic.server.ArcticManagementConf;
import com.netease.arctic.server.table.TableManager;
import com.netease.arctic.server.utils.Configurations;

public class AsyncTableExecutors {

  private static final AsyncTableExecutors instance = new AsyncTableExecutors();
  private SnapshotsExpiringExecutor snapshotsExpiringExecutor;
  private TableRuntimeRefreshExecutor tableRefreshingExecutor;
  private OrphanFilesCleaningExecutor orphanFilesCleaningExecutor;
  private BlockerExpiringExecutor blockerExpiringExecutor;
  private OptimizingCommitExecutor optimizingCommitExecutor;
  private OptimizingExpiringExecutor optimizingExpiringExecutor;
  private HiveCommitSyncExecutor hiveCommitSyncExecutor;
<<<<<<< HEAD
  private TagsCheckingExecutor tagsCheckingExecutor;
=======
  private DataExpiringExecutor dataExpiringExecutor;
>>>>>>> 7e700d58

  public static AsyncTableExecutors getInstance() {
    return instance;
  }

  public void setup(TableManager tableManager, Configurations conf) {
    if (conf.getBoolean(ArcticManagementConf.EXPIRE_SNAPSHOTS_ENABLED)) {
      this.snapshotsExpiringExecutor = new SnapshotsExpiringExecutor(tableManager,
          conf.getInteger(ArcticManagementConf.EXPIRE_SNAPSHOTS_THREAD_COUNT));
    }
    if (conf.getBoolean(ArcticManagementConf.CLEAN_ORPHAN_FILES_ENABLED)) {
      this.orphanFilesCleaningExecutor = new OrphanFilesCleaningExecutor(tableManager,
          conf.getInteger(ArcticManagementConf.CLEAN_ORPHAN_FILES_THREAD_COUNT));
    }
    this.optimizingCommitExecutor = new OptimizingCommitExecutor(tableManager,
        conf.getInteger(ArcticManagementConf.OPTIMIZING_COMMIT_THREAD_COUNT));
    this.optimizingExpiringExecutor = new OptimizingExpiringExecutor(tableManager);
    this.blockerExpiringExecutor = new BlockerExpiringExecutor(tableManager);
    if (conf.getBoolean(ArcticManagementConf.SYNC_HIVE_TABLES_ENABLED)) {
      this.hiveCommitSyncExecutor = new HiveCommitSyncExecutor(tableManager,
          conf.getInteger(ArcticManagementConf.SYNC_HIVE_TABLES_THREAD_COUNT));
    }
    this.tableRefreshingExecutor = new TableRuntimeRefreshExecutor(tableManager,
        conf.getInteger(ArcticManagementConf.REFRESH_TABLES_THREAD_COUNT),
        conf.getLong(ArcticManagementConf.REFRESH_TABLES_INTERVAL));
<<<<<<< HEAD
    this.tagsCheckingExecutor = new TagsCheckingExecutor(tableManager,
        conf.getInteger(ArcticManagementConf.CHECK_TAGS_THREAD_COUNT));
=======
    if (conf.getBoolean(ArcticManagementConf.DATA_EXPIRATION_ENABLED)) {
      this.dataExpiringExecutor = new DataExpiringExecutor(
          tableManager,
          conf.getInteger(ArcticManagementConf.DATA_EXPIRATION_THREAD_COUNT),
          conf.get(ArcticManagementConf.DATA_EXPIRATION_INTERVAL));
    }
>>>>>>> 7e700d58
  }

  public SnapshotsExpiringExecutor getSnapshotsExpiringExecutor() {
    return snapshotsExpiringExecutor;
  }

  public TableRuntimeRefreshExecutor getTableRefreshingExecutor() {
    return tableRefreshingExecutor;
  }

  public OrphanFilesCleaningExecutor getOrphanFilesCleaningExecutor() {
    return orphanFilesCleaningExecutor;
  }

  public BlockerExpiringExecutor getBlockerExpiringExecutor() {
    return blockerExpiringExecutor;
  }

  public OptimizingCommitExecutor getOptimizingCommitExecutor() {
    return optimizingCommitExecutor;
  }

  public OptimizingExpiringExecutor getOptimizingExpiringExecutor() {
    return optimizingExpiringExecutor;
  }

  public HiveCommitSyncExecutor getHiveCommitSyncExecutor() {
    return hiveCommitSyncExecutor;
  }

<<<<<<< HEAD
  public TagsCheckingExecutor getTagsCheckingExecutor() {
    return tagsCheckingExecutor;
=======
  public DataExpiringExecutor getDataExpiringExecutor() {
    return dataExpiringExecutor;
>>>>>>> 7e700d58
  }
}<|MERGE_RESOLUTION|>--- conflicted
+++ resolved
@@ -14,11 +14,8 @@
   private OptimizingCommitExecutor optimizingCommitExecutor;
   private OptimizingExpiringExecutor optimizingExpiringExecutor;
   private HiveCommitSyncExecutor hiveCommitSyncExecutor;
-<<<<<<< HEAD
   private TagsCheckingExecutor tagsCheckingExecutor;
-=======
   private DataExpiringExecutor dataExpiringExecutor;
->>>>>>> 7e700d58
 
   public static AsyncTableExecutors getInstance() {
     return instance;
@@ -44,17 +41,14 @@
     this.tableRefreshingExecutor = new TableRuntimeRefreshExecutor(tableManager,
         conf.getInteger(ArcticManagementConf.REFRESH_TABLES_THREAD_COUNT),
         conf.getLong(ArcticManagementConf.REFRESH_TABLES_INTERVAL));
-<<<<<<< HEAD
     this.tagsCheckingExecutor = new TagsCheckingExecutor(tableManager,
         conf.getInteger(ArcticManagementConf.CHECK_TAGS_THREAD_COUNT));
-=======
     if (conf.getBoolean(ArcticManagementConf.DATA_EXPIRATION_ENABLED)) {
       this.dataExpiringExecutor = new DataExpiringExecutor(
           tableManager,
           conf.getInteger(ArcticManagementConf.DATA_EXPIRATION_THREAD_COUNT),
           conf.get(ArcticManagementConf.DATA_EXPIRATION_INTERVAL));
     }
->>>>>>> 7e700d58
   }
 
   public SnapshotsExpiringExecutor getSnapshotsExpiringExecutor() {
@@ -85,12 +79,11 @@
     return hiveCommitSyncExecutor;
   }
 
-<<<<<<< HEAD
   public TagsCheckingExecutor getTagsCheckingExecutor() {
     return tagsCheckingExecutor;
-=======
+  }
+
   public DataExpiringExecutor getDataExpiringExecutor() {
     return dataExpiringExecutor;
->>>>>>> 7e700d58
   }
 }