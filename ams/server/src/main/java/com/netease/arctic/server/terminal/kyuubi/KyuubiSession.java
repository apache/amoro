/*
 * Licensed to the Apache Software Foundation (ASF) under one
 * or more contributor license agreements.  See the NOTICE file
 * distributed with this work for additional information
 * regarding copyright ownership.  The ASF licenses this file
 * to you under the Apache License, Version 2.0 (the
 * "License"); you may not use this file except in compliance
 * with the License.  You may obtain a copy of the License at
 *  *
 *     http://www.apache.org/licenses/LICENSE-2.0
 *  *
 * Unless required by applicable law or agreed to in writing, software
 * distributed under the License is distributed on an "AS IS" BASIS,
 * WITHOUT WARRANTIES OR CONDITIONS OF ANY KIND, either express or implied.
 * See the License for the specific language governing permissions and
 * limitations under the License.
 */

package com.netease.arctic.server.terminal.kyuubi;

import com.netease.arctic.server.terminal.JDBCResultSet;
import com.netease.arctic.server.terminal.TerminalSession;
import org.apache.iceberg.relocated.com.google.common.collect.Lists;

import java.sql.Connection;
import java.sql.SQLException;
import java.sql.Statement;
import java.util.List;
import java.util.Map;

public class KyuubiSession implements TerminalSession {

  final List<String> logs = Lists.newArrayList();
  final Connection connection;

  private volatile String currentCatalog;
  Map<String, String> sessionConf;

  public KyuubiSession(Connection connection, List<String> logs, Map<String, String> sessionConf) {
    this.logs.addAll(logs);
    this.connection = connection;
    this.sessionConf = sessionConf;
  }

  @Override
  public Map<String, String> configs() {
    return this.sessionConf;
  }

  @Override
  public ResultSet executeStatement(String catalog, String statement) {
    String useCatalog;
    if (currentCatalog == null || !currentCatalog.equalsIgnoreCase(catalog)) {
      if (TerminalSession.canUseSparkSessionCatalog(sessionConf, catalog)) {
        logs.add(
<<<<<<< HEAD
            String.format(
                "current catalog is %s, "
                    + "since it's a hive type catalog and can use spark session catalog, "
                    + "switch to spark_catalog before execution",
                currentCatalog));
        useCatalog = "spark_catalog";
      } else {
        logs.add(
            String.format(
                "current catalog is %s, switch to %s before execution", currentCatalog, catalog));
=======
                String.format(
                        "current catalog is %s, "
                                + "since it's a hive type catalog and can use spark session catalog, "
                                + "switch to spark_catalog before execution",
                        currentCatalog));
        useCatalog = "spark_catalog";
      } else {
        logs.add(
                String.format(
                        "current catalog is %s, switch to %s before execution", currentCatalog, catalog));
>>>>>>> 7562202d
        useCatalog = catalog;
      }
      try {
        connection.setCatalog(useCatalog);
      } catch (SQLException e) {
<<<<<<< HEAD
        throw new RuntimeException(String.format("Failed to set catalog %s on the connection",
                useCatalog), e);
=======
        throw new RuntimeException("error when set catalog:" + catalog, e);
>>>>>>> 7562202d
      }
      this.currentCatalog = catalog;
    }
    java.sql.ResultSet rs = null;
    Statement sts = null;
    try {
      sts = connection.createStatement();
      boolean withRs = sts.execute(statement);
      if (withRs) {
        rs = sts.getResultSet();
      }
    } catch (SQLException e) {
      throw new RuntimeException("error when execute sql:" + statement, e);
    }

    return new JDBCResultSet(rs, sts);
  }

  @Override
  public synchronized List<String> logs() {
    List<String> logs = Lists.newArrayList(this.logs);
    this.logs.clear();
    return logs;
  }

  @Override
  public boolean active() {
    try {
      execute("SELECT 1");
      return true;
    } catch (Throwable t) {
      return false;
    }
  }

  @Override
  public void release() {
    try {
      this.connection.close();
    } catch (SQLException e) {
      this.logs.add("error when release connection." + e);
    }
  }

  private void execute(String sql) {
    try (Statement sts = connection.createStatement()) {
      sts.execute(sql);
    } catch (SQLException e) {
      throw new RuntimeException("error when execute sql:" + sql, e);
    }
  }
}<|MERGE_RESOLUTION|>--- conflicted
+++ resolved
@@ -49,11 +49,9 @@
 
   @Override
   public ResultSet executeStatement(String catalog, String statement) {
-    String useCatalog;
     if (currentCatalog == null || !currentCatalog.equalsIgnoreCase(catalog)) {
       if (TerminalSession.canUseSparkSessionCatalog(sessionConf, catalog)) {
         logs.add(
-<<<<<<< HEAD
             String.format(
                 "current catalog is %s, "
                     + "since it's a hive type catalog and can use spark session catalog, "
@@ -64,29 +62,13 @@
         logs.add(
             String.format(
                 "current catalog is %s, switch to %s before execution", currentCatalog, catalog));
-=======
-                String.format(
-                        "current catalog is %s, "
-                                + "since it's a hive type catalog and can use spark session catalog, "
-                                + "switch to spark_catalog before execution",
-                        currentCatalog));
-        useCatalog = "spark_catalog";
-      } else {
-        logs.add(
-                String.format(
-                        "current catalog is %s, switch to %s before execution", currentCatalog, catalog));
->>>>>>> 7562202d
         useCatalog = catalog;
       }
       try {
         connection.setCatalog(useCatalog);
       } catch (SQLException e) {
-<<<<<<< HEAD
         throw new RuntimeException(String.format("Failed to set catalog %s on the connection",
                 useCatalog), e);
-=======
-        throw new RuntimeException("error when set catalog:" + catalog, e);
->>>>>>> 7562202d
       }
       this.currentCatalog = catalog;
     }
