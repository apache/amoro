/*
 * Licensed to the Apache Software Foundation (ASF) under one
 * or more contributor license agreements.  See the NOTICE file
 * distributed with this work for additional information
 * regarding copyright ownership.  The ASF licenses this file
 * to you under the Apache License, Version 2.0 (the
 * "License"); you may not use this file except in compliance
 * with the License.  You may obtain a copy of the License at
 *
 *     http://www.apache.org/licenses/LICENSE-2.0
 *
 * Unless required by applicable law or agreed to in writing, software
 * distributed under the License is distributed on an "AS IS" BASIS,
 * WITHOUT WARRANTIES OR CONDITIONS OF ANY KIND, either express or implied.
 * See the License for the specific language governing permissions and
 * limitations under the License.
 */

package com.netease.arctic.server;

import com.google.common.base.Preconditions;
import com.netease.arctic.ams.api.OptimizerRegisterInfo;
import com.netease.arctic.ams.api.OptimizingService;
import com.netease.arctic.ams.api.OptimizingTask;
import com.netease.arctic.ams.api.OptimizingTaskId;
import com.netease.arctic.ams.api.OptimizingTaskResult;
import com.netease.arctic.ams.api.resource.ResourceGroup;
import com.netease.arctic.server.exception.ObjectNotExistsException;
import com.netease.arctic.server.exception.PluginRetryAuthException;
import com.netease.arctic.server.optimizing.OptimizingQueue;
import com.netease.arctic.server.optimizing.OptimizingStatus;
import com.netease.arctic.server.persistence.mapper.OptimizerMapper;
import com.netease.arctic.server.persistence.mapper.ResourceMapper;
import com.netease.arctic.server.resource.DefaultResourceManager;
import com.netease.arctic.server.resource.OptimizerInstance;
import com.netease.arctic.server.resource.OptimizerManager;
import com.netease.arctic.server.table.DefaultTableService;
import com.netease.arctic.server.table.RuntimeHandlerChain;
import com.netease.arctic.server.table.TableConfiguration;
import com.netease.arctic.server.table.TableManager;
import com.netease.arctic.server.table.TableRuntime;
import com.netease.arctic.server.table.TableRuntimeMeta;
import com.netease.arctic.server.utils.Configurations;
import com.netease.arctic.table.ArcticTable;
import org.apache.commons.collections.CollectionUtils;
import org.slf4j.Logger;
import org.slf4j.LoggerFactory;

import java.util.ArrayList;
import java.util.List;
import java.util.Map;
import java.util.Optional;
import java.util.Timer;
import java.util.TimerTask;
import java.util.concurrent.ConcurrentHashMap;
import java.util.stream.Collectors;

/**
 * DefaultOptimizingService is implementing the OptimizerManager Thrift service, which manages the optimization tasks
 * for ArcticTable. It includes methods for authenticating optimizers, polling tasks from the optimizing queue,
 * acknowledging tasks,and completing tasks. The code uses several data structures, including maps for optimizing queues
 * ,task runtimes, and authenticated optimizers.
 * <p>
 * The code also includes a TimerTask for detecting and removing expired optimizers and suspending tasks.
 */
public class DefaultOptimizingService extends DefaultResourceManager
    implements OptimizingService.Iface, OptimizerManager {

  private static final Logger LOG = LoggerFactory.getLogger(DefaultOptimizingService.class);

  private final long optimizerTouchTimeout;
  private final long taskAckTimeout;
  private final Map<String, OptimizingQueue> optimizingQueueByGroup = new ConcurrentHashMap<>();
  private final Map<String, OptimizingQueue> optimizingQueueByToken = new ConcurrentHashMap<>();
  private final TableManager tableManager;
  private final RuntimeHandlerChain tableHandlerChain;
  private Timer optimizerMonitorTimer;

  public DefaultOptimizingService(Configurations serviceConfig, DefaultTableService tableService,
      List<ResourceGroup> resourceGroups) {
    super(resourceGroups);
    this.optimizerTouchTimeout = serviceConfig.getLong(ArcticManagementConf.OPTIMIZER_HB_TIMEOUT);
    this.taskAckTimeout = serviceConfig.getLong(ArcticManagementConf.OPTIMIZER_TASK_ACK_TIMEOUT);
    this.tableManager = tableService;
    this.tableHandlerChain = new TableRuntimeHandlerImpl();
  }

  public RuntimeHandlerChain getTableRuntimeHandler() {
    return tableHandlerChain;
  }

  //TODO optimizing code
  public void loadOptimizingQueues(List<TableRuntimeMeta> tableRuntimeMetaList) {
    List<ResourceGroup> optimizerGroups = getAs(ResourceMapper.class, ResourceMapper::selectResourceGroups);
    List<OptimizerInstance> optimizers = getAs(OptimizerMapper.class, OptimizerMapper::selectAll);
    optimizers.forEach(optimizer -> optimizer.setTouchTime(System.currentTimeMillis()));
    Map<String, List<OptimizerInstance>> optimizersByGroup =
        optimizers.stream().collect(Collectors.groupingBy(OptimizerInstance::getGroupName));
    Map<String, List<TableRuntimeMeta>> groupToTableRuntimes = tableRuntimeMetaList.stream()
        .collect(Collectors.groupingBy(TableRuntimeMeta::getOptimizerGroup));
    optimizerGroups.forEach(group -> {
      String groupName = group.getName();
      List<TableRuntimeMeta> tableRuntimeMetas = groupToTableRuntimes.remove(groupName);
      List<OptimizerInstance> optimizersUnderGroup = optimizersByGroup.get(groupName);
      OptimizingQueue optimizingQueue = new OptimizingQueue(tableManager, group,
          Optional.ofNullable(tableRuntimeMetas).orElseGet(ArrayList::new),
          Optional.ofNullable(optimizersUnderGroup).orElseGet(ArrayList::new),
          optimizerTouchTimeout, taskAckTimeout);
      optimizingQueueByGroup.put(groupName, optimizingQueue);
      if (CollectionUtils.isNotEmpty(optimizersUnderGroup)) {
        optimizersUnderGroup.forEach(optimizer -> optimizingQueueByToken.put(optimizer.getToken(), optimizingQueue));
      }
    });
    groupToTableRuntimes.keySet().forEach(groupName -> LOG.warn("Unloaded task runtime in group " + groupName));
  }

  @Override
  public void ping() {
  }

  @Override
  public void touch(String authToken) {
    LOG.debug("Optimizer {} touching", authToken);
    OptimizingQueue queue = getQueueByToken(authToken);
    queue.touch(authToken);
  }

  @Override
  public OptimizingTask pollTask(String authToken, int threadId) {
    OptimizingQueue queue = getQueueByToken(authToken);
    OptimizingTask task = queue.pollTask(authToken, threadId);
    if (task != null) {
<<<<<<< HEAD
      LOG.info("Optimizer {} polling task", authToken);
=======
      LOG.info("Optimizer {} polling task {}", authToken, task.getTaskId());
>>>>>>> 3a160af7
    }
    return task;
  }

  @Override
  public void ackTask(String authToken, int threadId, OptimizingTaskId taskId) {
    LOG.info("Ack task {} by optimizer {}.", taskId, authToken);
    OptimizingQueue queue = getQueueByToken(authToken);
    queue.ackTask(authToken, threadId, taskId);
  }

  @Override
  public void completeTask(String authToken, OptimizingTaskResult taskResult) {
    LOG.info("Optimizer {} complete task {}", authToken, taskResult.getTaskId());
    OptimizingQueue queue = getQueueByToken(authToken);
    queue.completeTask(authToken, taskResult);
  }

  @Override
  public String authenticate(OptimizerRegisterInfo registerInfo) {
    LOG.info("Register optimizer {}.", registerInfo);
    OptimizingQueue queue = getQueueByGroup(registerInfo.getGroupName());
    String token = queue.authenticate(registerInfo);
    optimizingQueueByToken.put(token, queue);
    return token;
  }

  /**
   * Get optimizing queue.
   *
   * @return OptimizeQueueItem
   */
  private OptimizingQueue getQueueByGroup(String optimizerGroup) {
    return getOptionalQueueByGroup(optimizerGroup)
        .orElseThrow(() -> new ObjectNotExistsException("Optimizer group " + optimizerGroup));
  }

  private Optional<OptimizingQueue> getOptionalQueueByGroup(String optimizerGroup) {
    Preconditions.checkArgument(
        optimizerGroup != null,
        "optimizerGroup can not be null");
    return Optional.ofNullable(optimizingQueueByGroup.get(optimizerGroup));
  }

  private OptimizingQueue getQueueByToken(String token) {
    Preconditions.checkArgument(
        token != null,
        "optimizer token can not be null");
    return Optional.ofNullable(optimizingQueueByToken.get(token))
        .orElseThrow(() -> new PluginRetryAuthException("Optimizer has not been authenticated"));
  }

  @Override
  public List<OptimizerInstance> listOptimizers() {
    return optimizingQueueByGroup.values()
        .stream()
        .flatMap(queue -> queue.getOptimizers().stream())
        .collect(Collectors.toList());
  }

  @Override
  public List<OptimizerInstance> listOptimizers(String group) {
    return getQueueByGroup(group).getOptimizers();
  }

  @Override
  public void deleteOptimizer(String group, String resourceId) {
    getQueueByGroup(group).removeOptimizer(resourceId);
    List<OptimizerInstance> deleteOptimizers =
        getAs(OptimizerMapper.class, mapper -> mapper.selectByResourceId(resourceId));
    deleteOptimizers.forEach(optimizer -> {
      String token = optimizer.getToken();
      optimizingQueueByToken.remove(token);
      doAs(OptimizerMapper.class, mapper -> mapper.deleteOptimizer(token));
    });
  }

  private class TableRuntimeHandlerImpl extends RuntimeHandlerChain {

    @Override
    public void handleStatusChanged(TableRuntime tableRuntime, OptimizingStatus originalStatus) {
      if (!tableRuntime.getOptimizingStatus().isProcessing()) {
        getOptionalQueueByGroup(tableRuntime.getOptimizerGroup()).ifPresent(q -> q.refreshTable(tableRuntime));
      }
    }

    @Override
    public void handleConfigChanged(TableRuntime tableRuntime, TableConfiguration originalConfig) {
      String originalGroup = originalConfig.getOptimizingConfig().getOptimizerGroup();
      if (!tableRuntime.getOptimizerGroup().equals(originalGroup)) {
        getOptionalQueueByGroup(originalGroup).ifPresent(q -> q.releaseTable(tableRuntime));
      }
      getOptionalQueueByGroup(tableRuntime.getOptimizerGroup()).ifPresent(q -> q.refreshTable(tableRuntime));
    }

    @Override
    public void handleTableAdded(ArcticTable table, TableRuntime tableRuntime) {
      getOptionalQueueByGroup(tableRuntime.getOptimizerGroup()).ifPresent(q -> q.refreshTable(tableRuntime));
    }

    @Override
    public void handleTableRemoved(TableRuntime tableRuntime) {
      getOptionalQueueByGroup(tableRuntime.getOptimizerGroup()).ifPresent(queue -> queue.releaseTable(tableRuntime));
    }

    @Override
    protected void initHandler(List<TableRuntimeMeta> tableRuntimeMetaList) {
      LOG.info("OptimizerManagementService begin initializing");
      loadOptimizingQueues(tableRuntimeMetaList);
      optimizerMonitorTimer = new Timer("OptimizerMonitor", true);
      optimizerMonitorTimer.schedule(
          new SuspendingDetector(),
          ArcticServiceConstants.OPTIMIZER_CHECK_INTERVAL,
          ArcticServiceConstants.OPTIMIZER_CHECK_INTERVAL);
      LOG.info("OptimizerManagementService initializing has completed");
    }

    @Override
    protected void doDispose() {
      optimizerMonitorTimer.cancel();
    }
  }

  private class SuspendingDetector extends TimerTask {

    @Override
    public void run() {
      try {
        optimizingQueueByGroup.values().forEach(optimizingQueue -> {
          List<String> expiredOptimizers = optimizingQueue.checkSuspending();
          expiredOptimizers.forEach(optimizerToken -> {
            doAs(OptimizerMapper.class, mapper -> mapper.deleteOptimizer(optimizerToken));
            optimizingQueueByToken.remove(optimizerToken);
          });
        });
      } catch (RuntimeException e) {
        LOG.error("Update optimizer status abnormal failed. try next round", e);
      }
    }
  }
}<|MERGE_RESOLUTION|>--- conflicted
+++ resolved
@@ -130,11 +130,7 @@
     OptimizingQueue queue = getQueueByToken(authToken);
     OptimizingTask task = queue.pollTask(authToken, threadId);
     if (task != null) {
-<<<<<<< HEAD
-      LOG.info("Optimizer {} polling task", authToken);
-=======
       LOG.info("Optimizer {} polling task {}", authToken, task.getTaskId());
->>>>>>> 3a160af7
     }
     return task;
   }
