--- conflicted
+++ resolved
@@ -82,10 +82,7 @@
     return tableHandlerChain;
   }
 
-<<<<<<< HEAD
-=======
   //TODO optimizing code
->>>>>>> 3eb814b3
   public void loadOptimizingQueues(List<TableRuntimeMeta> tableRuntimeMetaList) {
     List<ResourceGroup> optimizerGroups = getAs(ResourceMapper.class, ResourceMapper::selectResourceGroups);
     Map<String, List<TableRuntimeMeta>> groupToTableRuntimes = tableRuntimeMetaList.stream()
@@ -171,16 +168,12 @@
     return getQueueByGroup(group).getOptimizers();
   }
 
-<<<<<<< HEAD
-  private class TableRuntimeHandlerImpl extends RuntimeHandlerChain {
-=======
   @Override
   public void deleteOptimizer(String group, String resourceId) {
     getQueueByGroup(group).removeOptimizer(resourceId);
   }
 
-  private class TableRuntimeHandlerImpl extends TableRuntimeHandler {
->>>>>>> 3eb814b3
+  private class TableRuntimeHandlerImpl extends RuntimeHandlerChain {
 
     @Override
     public void handleStatusChanged(TableRuntime tableRuntime, OptimizingStatus originalStatus) {
