/*
 * Licensed to the Apache Software Foundation (ASF) under one
 * or more contributor license agreements.  See the NOTICE file
 * distributed with this work for additional information
 * regarding copyright ownership.  The ASF licenses this file
 * to you under the Apache License, Version 2.0 (the
 * "License"); you may not use this file except in compliance
 * with the License.  You may obtain a copy of the License at
 *
 *     http://www.apache.org/licenses/LICENSE-2.0
 *
 * Unless required by applicable law or agreed to in writing, software
 * distributed under the License is distributed on an "AS IS" BASIS,
 * WITHOUT WARRANTIES OR CONDITIONS OF ANY KIND, either express or implied.
 * See the License for the specific language governing permissions and
 * limitations under the License.
 */

package com.netease.arctic.server;

import com.google.common.base.Preconditions;
import com.netease.arctic.ams.api.OptimizerRegisterInfo;
import com.netease.arctic.ams.api.OptimizingService;
import com.netease.arctic.ams.api.OptimizingTask;
import com.netease.arctic.ams.api.OptimizingTaskId;
import com.netease.arctic.ams.api.OptimizingTaskResult;
import com.netease.arctic.ams.api.resource.ResourceGroup;
import com.netease.arctic.server.exception.ObjectNotExistsException;
import com.netease.arctic.server.exception.PluginRetryAuthException;
import com.netease.arctic.server.optimizing.OptimizingQueue;
import com.netease.arctic.server.optimizing.OptimizingStatus;
import com.netease.arctic.server.persistence.mapper.ResourceMapper;
import com.netease.arctic.server.resource.DefaultResourceManager;
import com.netease.arctic.server.resource.OptimizerInstance;
import com.netease.arctic.server.resource.OptimizerManager;
import com.netease.arctic.server.table.DefaultTableService;
import com.netease.arctic.server.table.RuntimeHandlerChain;
import com.netease.arctic.server.table.TableConfiguration;
import com.netease.arctic.server.table.TableManager;
import com.netease.arctic.server.table.TableRuntime;
import com.netease.arctic.server.table.TableRuntimeMeta;
import com.netease.arctic.table.ArcticTable;
import org.slf4j.Logger;
import org.slf4j.LoggerFactory;

import java.util.ArrayList;
import java.util.List;
import java.util.Map;
import java.util.Optional;
import java.util.Timer;
import java.util.TimerTask;
import java.util.concurrent.ConcurrentHashMap;
import java.util.stream.Collectors;

/**
 * OptimizerManagementService is implementing the OptimizerManager Thrift service, which manages the optimization tasks
 * for ArcticTable. It includes methods for authenticating optimizers, polling tasks from the optimizing queue,
 * acknowledging tasks,and completing tasks. The code uses several data structures, including maps for optimizing queues
 * ,task runtimes, and authenticated optimizers.
 * <p>
 * The code also includes a TimerTask for detecting and removing expired optimizers and suspending tasks.
 */
public class DefaultOptimizingService extends DefaultResourceManager
    implements OptimizingService.Iface, OptimizerManager {

  private static final Logger LOG = LoggerFactory.getLogger(DefaultOptimizingService.class);

  private final Map<String, OptimizingQueue> optimizingQueueByGroup = new ConcurrentHashMap<>();
  private final Map<String, OptimizingQueue> optimizingQueueByToken = new ConcurrentHashMap<>();
  private final TableManager tableManager;
  private final RuntimeHandlerChain tableHandlerChain;
  private Timer optimizerMonitorTimer;

  public DefaultOptimizingService(DefaultTableService tableService, List<ResourceGroup> resourceGroups) {
    super(resourceGroups);
    this.tableManager = tableService;
    this.tableHandlerChain = new TableRuntimeHandlerImpl();
  }

  public RuntimeHandlerChain getTableRuntimeHandler() {
    return tableHandlerChain;
  }

  //TODO optimizing code
  public void loadOptimizingQueues(List<TableRuntimeMeta> tableRuntimeMetaList) {
    List<ResourceGroup> optimizerGroups = getAs(ResourceMapper.class, ResourceMapper::selectResourceGroups);
    Map<String, List<TableRuntimeMeta>> groupToTableRuntimes = tableRuntimeMetaList.stream()
        .collect(Collectors.groupingBy(TableRuntimeMeta::getOptimizerGroup));
    optimizerGroups.forEach(group -> {
      String groupName = group.getName();
      List<TableRuntimeMeta> tableRuntimeMetas = groupToTableRuntimes.remove(groupName);
      optimizingQueueByGroup.put(groupName, new OptimizingQueue(tableManager, group,
          Optional.ofNullable(tableRuntimeMetas).orElseGet(ArrayList::new)));
    });
    groupToTableRuntimes.keySet().forEach(groupName -> LOG.warn("Unloaded task runtime in group " + groupName));
  }

  @Override
  public void ping() {
  }

  @Override
  public void touch(String authToken) {
    LOG.info("Optimizer {} touching", authToken);
    OptimizingQueue queue = getQueueByToken(authToken);
    queue.touch(authToken);
  }

  @Override
  public OptimizingTask pollTask(String authToken, int threadId) {
    OptimizingQueue queue = getQueueByToken(authToken);
    OptimizingTask task = queue.pollTask(authToken, threadId);
    if (task != null) {
      LOG.info("Optimizer {} polling task", authToken);
    }
    return task;
  }

  @Override
  public void ackTask(String authToken, int threadId, OptimizingTaskId taskId) {
    LOG.info("Ack task {} by optimizer {}.", taskId, authToken);
    OptimizingQueue queue = getQueueByToken(authToken);
    queue.ackTask(authToken, threadId, taskId);
  }

  @Override
  public void completeTask(String authToken, OptimizingTaskResult taskResult) {
    LOG.info("Optimizer {} complete task {}", authToken, taskResult.getTaskId());
    OptimizingQueue queue = getQueueByToken(authToken);
    queue.completeTask(authToken, taskResult);
  }

  @Override
  public String authenticate(OptimizerRegisterInfo registerInfo) {
    LOG.info("Register optimizer {}.", registerInfo);
    OptimizingQueue queue = getQueueByGroup(registerInfo.getGroupName());
    String token = queue.authenticate(registerInfo);
    optimizingQueueByToken.put(token, queue);
    return token;
  }

  /**
   * Get optimizing queue.
   *
   * @return OptimizeQueueItem
   */
  private OptimizingQueue getQueueByGroup(String optimizerGroup) {
    return getOptionalQueueByGroup(optimizerGroup)
        .orElseThrow(() -> new ObjectNotExistsException("Optimizer group " + optimizerGroup));
  }

  private Optional<OptimizingQueue> getOptionalQueueByGroup(String optimizerGroup) {
    Preconditions.checkArgument(
        optimizerGroup != null,
        "optimizerGroup can not be null");
    return Optional.ofNullable(optimizingQueueByGroup.get(optimizerGroup));
  }

  private OptimizingQueue getQueueByToken(String token) {
    Preconditions.checkArgument(
        token != null,
        "optimizer token can not be null");
    return Optional.ofNullable(optimizingQueueByToken.get(token))
        .orElseThrow(() -> new PluginRetryAuthException("Optimizer has not been authenticated"));
  }

  @Override
  public List<OptimizerInstance> listOptimizers() {
    return optimizingQueueByGroup.values()
        .stream()
        .flatMap(queue -> queue.getOptimizers().stream())
        .collect(Collectors.toList());
  }

  @Override
  public List<OptimizerInstance> listOptimizers(String group) {
    return getQueueByGroup(group).getOptimizers();
  }

  @Override
  public void deleteOptimizer(String group, String resourceId) {
    getQueueByGroup(group).removeOptimizer(resourceId);
  }

  private class TableRuntimeHandlerImpl extends RuntimeHandlerChain {

    @Override
    public void handleStatusChanged(TableRuntime tableRuntime, OptimizingStatus originalStatus) {
      if (!tableRuntime.getOptimizingStatus().isProcessing()) {
        getOptionalQueueByGroup(tableRuntime.getOptimizerGroup()).ifPresent(q -> q.refreshTable(tableRuntime));
      }
    }

    @Override
    public void handleConfigChanged(TableRuntime tableRuntime, TableConfiguration originalConfig) {
      String originalGroup = originalConfig.getOptimizingConfig().getOptimizerGroup();
      if (!tableRuntime.getOptimizerGroup().equals(originalGroup)) {
        getOptionalQueueByGroup(originalGroup).ifPresent(q -> q.releaseTable(tableRuntime));
      }
      getOptionalQueueByGroup(tableRuntime.getOptimizerGroup()).ifPresent(q -> q.refreshTable(tableRuntime));
    }

    @Override
    public void handleTableAdded(ArcticTable table, TableRuntime tableRuntime) {
      getOptionalQueueByGroup(tableRuntime.getOptimizerGroup()).ifPresent(q -> q.refreshTable(tableRuntime));
    }

    @Override
    public void handleTableRemoved(TableRuntime tableRuntime) {
<<<<<<< HEAD
      Optional.ofNullable(optimizingQueueByGroup.get(tableRuntime.getOptimizerGroup()))
          .ifPresent(queue -> queue.releaseTable(tableRuntime));
=======
      getOptionalQueueByGroup(tableRuntime.getOptimizerGroup()).ifPresent(queue -> queue.releaseTable(tableRuntime));
>>>>>>> c58fffa2
    }

    @Override
    protected void initHandler(List<TableRuntimeMeta> tableRuntimeMetaList) {
      LOG.info("OptimizerManagementService begin initializing");
      loadOptimizingQueues(tableRuntimeMetaList);
      optimizerMonitorTimer = new Timer("OptimizerMonitor", true);
      optimizerMonitorTimer.schedule(
          new SuspendingDetector(),
          ArcticServiceConstants.OPTIMIZER_CHECK_INTERVAL,
          ArcticServiceConstants.OPTIMIZER_CHECK_INTERVAL);
      LOG.info("OptimizerManagementService initializing has completed");
    }

    @Override
    protected void doDispose() {
      optimizerMonitorTimer.cancel();
    }
  }

  private class SuspendingDetector extends TimerTask {

    @Override
    public void run() {
      try {
        optimizingQueueByGroup.values().forEach(OptimizingQueue::checkSuspending);
      } catch (RuntimeException e) {
        LOG.error("Update optimizer status abnormal failed. try next round", e);
      }
    }
  }
}<|MERGE_RESOLUTION|>--- conflicted
+++ resolved
@@ -68,7 +68,7 @@
   private final Map<String, OptimizingQueue> optimizingQueueByGroup = new ConcurrentHashMap<>();
   private final Map<String, OptimizingQueue> optimizingQueueByToken = new ConcurrentHashMap<>();
   private final TableManager tableManager;
-  private final RuntimeHandlerChain tableHandlerChain;
+  private RuntimeHandlerChain tableHandlerChain;
   private Timer optimizerMonitorTimer;
 
   public DefaultOptimizingService(DefaultTableService tableService, List<ResourceGroup> resourceGroups) {
@@ -108,12 +108,9 @@
 
   @Override
   public OptimizingTask pollTask(String authToken, int threadId) {
-    OptimizingQueue queue = getQueueByToken(authToken);
-    OptimizingTask task = queue.pollTask(authToken, threadId);
-    if (task != null) {
-      LOG.info("Optimizer {} polling task", authToken);
-    }
-    return task;
+    LOG.info("Optimizer {} polling task", authToken);
+    OptimizingQueue queue = getQueueByToken(authToken);
+    return queue.pollTask(authToken, threadId);
   }
 
   @Override
@@ -145,15 +142,11 @@
    * @return OptimizeQueueItem
    */
   private OptimizingQueue getQueueByGroup(String optimizerGroup) {
-    return getOptionalQueueByGroup(optimizerGroup)
-        .orElseThrow(() -> new ObjectNotExistsException("Optimizer group " + optimizerGroup));
-  }
-
-  private Optional<OptimizingQueue> getOptionalQueueByGroup(String optimizerGroup) {
     Preconditions.checkArgument(
         optimizerGroup != null,
         "optimizerGroup can not be null");
-    return Optional.ofNullable(optimizingQueueByGroup.get(optimizerGroup));
+    return Optional.ofNullable(optimizingQueueByGroup.get(optimizerGroup))
+        .orElseThrow(() -> new ObjectNotExistsException("Optimizer group " + optimizerGroup));
   }
 
   private OptimizingQueue getQueueByToken(String token) {
@@ -187,7 +180,7 @@
     @Override
     public void handleStatusChanged(TableRuntime tableRuntime, OptimizingStatus originalStatus) {
       if (!tableRuntime.getOptimizingStatus().isProcessing()) {
-        getOptionalQueueByGroup(tableRuntime.getOptimizerGroup()).ifPresent(q -> q.refreshTable(tableRuntime));
+        getQueueByGroup(tableRuntime.getOptimizerGroup()).refreshTable(tableRuntime);
       }
     }
 
@@ -195,24 +188,19 @@
     public void handleConfigChanged(TableRuntime tableRuntime, TableConfiguration originalConfig) {
       String originalGroup = originalConfig.getOptimizingConfig().getOptimizerGroup();
       if (!tableRuntime.getOptimizerGroup().equals(originalGroup)) {
-        getOptionalQueueByGroup(originalGroup).ifPresent(q -> q.releaseTable(tableRuntime));
+        getQueueByGroup(originalGroup).releaseTable(tableRuntime);
       }
-      getOptionalQueueByGroup(tableRuntime.getOptimizerGroup()).ifPresent(q -> q.refreshTable(tableRuntime));
+      getQueueByGroup(tableRuntime.getOptimizerGroup()).refreshTable(tableRuntime);
     }
 
     @Override
     public void handleTableAdded(ArcticTable table, TableRuntime tableRuntime) {
-      getOptionalQueueByGroup(tableRuntime.getOptimizerGroup()).ifPresent(q -> q.refreshTable(tableRuntime));
+      getQueueByGroup(tableRuntime.getOptimizerGroup()).refreshTable(tableRuntime);
     }
 
     @Override
     public void handleTableRemoved(TableRuntime tableRuntime) {
-<<<<<<< HEAD
-      Optional.ofNullable(optimizingQueueByGroup.get(tableRuntime.getOptimizerGroup()))
-          .ifPresent(queue -> queue.releaseTable(tableRuntime));
-=======
       getOptionalQueueByGroup(tableRuntime.getOptimizerGroup()).ifPresent(queue -> queue.releaseTable(tableRuntime));
->>>>>>> c58fffa2
     }
 
     @Override
