/*
 * Licensed to the Apache Software Foundation (ASF) under one
 * or more contributor license agreements.  See the NOTICE file
 * distributed with this work for additional information
 * regarding copyright ownership.  The ASF licenses this file
 * to you under the Apache License, Version 2.0 (the
 * "License"); you may not use this file except in compliance
 * with the License.  You may obtain a copy of the License at
 *
 *     http://www.apache.org/licenses/LICENSE-2.0
 *
 * Unless required by applicable law or agreed to in writing, software
 * distributed under the License is distributed on an "AS IS" BASIS,
 * WITHOUT WARRANTIES OR CONDITIONS OF ANY KIND, either express or implied.
 * See the License for the specific language governing permissions and
 * limitations under the License.
 */

package com.netease.arctic.server.optimizing.plan;

import com.netease.arctic.server.optimizing.OptimizingType;
import org.apache.iceberg.ContentFile;
import org.apache.iceberg.DataFile;

import java.util.List;

/**
 * PartitionEvaluator is used to evaluate whether a partition is necessary to be optimized.
 */
public interface PartitionEvaluator {

  /**
   * Weight determines the priority of partition execution, with higher weights having higher priority.
   */
  interface Weight extends Comparable<Weight> {

  }

  /**
   * Get the partition name.
   *
   * @return the partition name
   */
  String getPartition();

<<<<<<< HEAD
  void addFile(DataFile dataFile, List<ContentFile<?>> deletes);
  
  void addPartitionProperties(Map<String, String> properties);
=======
  /**
   * Add a Data file and its related Delete files to this evaluator
   *
   * @param dataFile - Data file
   * @param deletes  - Delete files
   * @return true if the file is added successfully, false if the file will not be optimized
   */
  boolean addFile(IcebergDataFile dataFile, List<IcebergContentFile<?>> deletes);
>>>>>>> 55a6011a

  /**
   * Whether this partition is necessary to optimize.
   *
   * @return true for is necessary to optimize, false for not necessary
   */
  boolean isNecessary();

  /**
   * Get the cost of optimizing for this partition.
   *
   * @return the cost of optimizing
   */
  long getCost();

  /**
   * Get the weight of this partition which determines the priority of partition execution.
   *
   * @return the weight of this partition
   */
  Weight getWeight();

  /**
   * Get the optimizing type of this partition.
   *
   * @return the OptimizingType
   */
  OptimizingType getOptimizingType();

  /**
   * Get the count of fragment files involved in optimizing.
   */
  int getFragmentFileCount();

  /**
   * Get the total size of fragment files involved in optimizing.
   */
  long getFragmentFileSize();

  /**
   * Get the count of segment files involved in optimizing.
   */
  int getSegmentFileCount();

  /**
   * Get the total size of segment files involved in optimizing.
   */
  long getSegmentFileSize();

  /**
   * Get the count of equality delete files involved in optimizing.
   */
  int getEqualityDeleteFileCount();

  /**
   * Get the total size of equality delete files involved in optimizing.
   */
  long getEqualityDeleteFileSize();

  /**
   * Get the count of positional delete files involved in optimizing.
   */
  int getPosDeleteFileCount();

  /**
   * Get the total size of positional delete files involved in optimizing.
   */
  long getPosDeleteFileSize();

}<|MERGE_RESOLUTION|>--- conflicted
+++ resolved
@@ -43,11 +43,6 @@
    */
   String getPartition();
 
-<<<<<<< HEAD
-  void addFile(DataFile dataFile, List<ContentFile<?>> deletes);
-  
-  void addPartitionProperties(Map<String, String> properties);
-=======
   /**
    * Add a Data file and its related Delete files to this evaluator
    *
@@ -55,8 +50,7 @@
    * @param deletes  - Delete files
    * @return true if the file is added successfully, false if the file will not be optimized
    */
-  boolean addFile(IcebergDataFile dataFile, List<IcebergContentFile<?>> deletes);
->>>>>>> 55a6011a
+  boolean addFile(DataFile dataFile, List<ContentFile<?>> deletes);
 
   /**
    * Whether this partition is necessary to optimize.
