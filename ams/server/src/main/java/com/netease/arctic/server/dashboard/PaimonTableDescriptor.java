--- conflicted
+++ resolved
@@ -34,11 +34,7 @@
 import com.netease.arctic.server.dashboard.model.PartitionBaseInfo;
 import com.netease.arctic.server.dashboard.model.PartitionFileBaseInfo;
 import com.netease.arctic.server.dashboard.model.ServerTableMeta;
-<<<<<<< HEAD
 import com.netease.arctic.server.dashboard.model.TagOrBranchInfo;
-import com.netease.arctic.server.dashboard.model.TransactionsOfTable;
-=======
->>>>>>> 1d134d75
 import com.netease.arctic.server.dashboard.utils.AmsUtil;
 import com.netease.arctic.server.dashboard.utils.FilesStatisticsBuilder;
 import com.netease.arctic.server.optimizing.OptimizingProcess;
@@ -391,19 +387,6 @@
     return Pair.of(processInfoList, total);
   }
 
-<<<<<<< HEAD
-  @Override
-  public List<TagOrBranchInfo> getTableTags(AmoroTable<?> amoroTable) {
-    throw new UnsupportedOperationException();
-  }
-
-  @Override
-  public List<TagOrBranchInfo> getTableBranchs(AmoroTable<?> amoroTable) {
-    throw new UnsupportedOperationException();
-  }
-
-  private TransactionsOfTable manifestListInfo(
-=======
   @NotNull
   private AMSTransactionsOfTable getTransactionsOfTable(
       AbstractFileStore<?> store, Snapshot snapshot) {
@@ -458,8 +441,17 @@
         .collect(Collectors.toMap(Map.Entry::getKey, Map.Entry::getValue));
   }
 
+  @Override
+  public List<TagOrBranchInfo> getTableTags(AmoroTable<?> amoroTable) {
+    throw new UnsupportedOperationException();
+  }
+
+  @Override
+  public List<TagOrBranchInfo> getTableBranchs(AmoroTable<?> amoroTable) {
+    throw new UnsupportedOperationException();
+  }
+
   private AMSTransactionsOfTable manifestListInfo(
->>>>>>> 1d134d75
       AbstractFileStore<?> store,
       Snapshot snapshot,
       BiFunction<ManifestList, Snapshot, List<ManifestFileMeta>> biFunction) {
