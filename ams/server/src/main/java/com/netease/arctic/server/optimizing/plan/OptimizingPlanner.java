/*
 * Licensed to the Apache Software Foundation (ASF) under one
 * or more contributor license agreements.  See the NOTICE file
 * distributed with this work for additional information
 * regarding copyright ownership.  The ASF licenses this file
 * to you under the Apache License, Version 2.0 (the
 * "License"); you may not use this file except in compliance
 * with the License.  You may obtain a copy of the License at
 *
 *     http://www.apache.org/licenses/LICENSE-2.0
 *
 * Unless required by applicable law or agreed to in writing, software
 * distributed under the License is distributed on an "AS IS" BASIS,
 * WITHOUT WARRANTIES OR CONDITIONS OF ANY KIND, either express or implied.
 * See the License for the specific language governing permissions and
 * limitations under the License.
 */

package com.netease.arctic.server.optimizing.plan;

import com.clearspring.analytics.util.Lists;
import com.netease.arctic.hive.table.SupportHive;
import com.netease.arctic.server.optimizing.OptimizingType;
import com.netease.arctic.server.optimizing.scan.TableFileScanHelper;
import com.netease.arctic.server.optimizing.scan.TableSnapshot;
import com.netease.arctic.server.table.TableRuntime;
import com.netease.arctic.table.ArcticTable;
import com.netease.arctic.utils.TableTypeUtil;
import org.slf4j.Logger;
import org.slf4j.LoggerFactory;

import java.util.ArrayList;
import java.util.Collections;
import java.util.Comparator;
import java.util.HashSet;
import java.util.List;
import java.util.Map;
import java.util.Set;
import java.util.stream.Collectors;

public class OptimizingPlanner extends OptimizingEvaluator {
  private static final Logger LOG = LoggerFactory.getLogger(OptimizingPlanner.class);

  private static final int MAX_INPUT_FILE_COUNT_PER_THREAD = 5000;
  private static final long MAX_INPUT_FILE_SIZE_PER_THREAD = 5 * 1024 * 1024 * 1024;

  private final TableFileScanHelper.PartitionFilter partitionFilter;

  protected long processId;
  private final double availableCore;
  private final long planTime;
  private OptimizingType optimizingType = OptimizingType.MINOR;
  private final PartitionPlannerFactory partitionPlannerFactory;
  private List<TaskDescriptor> tasks;

  public OptimizingPlanner(TableRuntime tableRuntime, ArcticTable table, TableSnapshot tableSnapshot,
                           double availableCore) {
    super(tableRuntime, table, tableSnapshot);
    this.partitionFilter = tableRuntime.getPendingInput() == null ?
        partition -> true:
        tableRuntime.getPendingInput().getPartitions()::contains;

<<<<<<< HEAD
  public OptimizingPlanner(TableRuntime tableRuntime, ArcticTable table, double availableCore) {
    super(tableRuntime, table);
    this.pendingPartitions = tableRuntime.getPendingInput() == null ?
        new HashSet<>() : tableRuntime.getPendingInput().getPartitions();
    this.targetSnapshotId = tableRuntime.getCurrentSnapshotId();
=======
>>>>>>> 3eb814b3
    this.availableCore = availableCore;
    this.planTime = System.currentTimeMillis();
    this.processId = Math.max(tableRuntime.getNewestProcessId() + 1, this.planTime);
    this.partitionPlannerFactory = new PartitionPlannerFactory(this.arcticTable, this.tableRuntime, this.planTime);
  }

  @Override
  protected PartitionEvaluator buildEvaluator(String partitionPath) {
    return partitionPlannerFactory.buildPartitionPlanner(partitionPath);
  }

  public Map<String, Long> getFromSequence() {
    return partitionEvaluatorMap.entrySet().stream()
        .collect(Collectors.toMap(Map.Entry::getKey, e -> ((AbstractPartitionPlan) e.getValue()).getFromSequence()));
  }

  public Map<String, Long> getToSequence() {
    return partitionEvaluatorMap.entrySet().stream()
        .collect(Collectors.toMap(Map.Entry::getKey, e -> ((AbstractPartitionPlan) e.getValue()).getToSequence()));
  }

  @Override
  protected TableFileScanHelper.PartitionFilter getPartitionFilter() {
    return partitionFilter;
  }

  public long getTargetSnapshotId() {
    return currentSnapshot.snapshotId();
  }

  @Override
  public boolean isNecessary() {
    if (!super.isNecessary()) {
      return false;
    }
    return !planTasks().isEmpty();
  }

  public List<TaskDescriptor> planTasks() {
    if (this.tasks != null) {
      return this.tasks;
    }
    long startTime = System.nanoTime();

    if (!isInitEvaluator) {
      initEvaluator();
    }
    if (!super.isNecessary()) {
      if (LOG.isDebugEnabled()) {
        LOG.debug("{} === skip planning", tableRuntime.getTableIdentifier());
      }
      return cacheAndReturnTasks(Collections.emptyList());
    }
<<<<<<< HEAD
    if (!isInitialized) {
      initPartitionPlans();
    }
    List<AbstractPartitionPlan> evaluators = new ArrayList<>(partitionPlanMap.values());
=======

    List<PartitionEvaluator> evaluators = new ArrayList<>(partitionEvaluatorMap.values());
>>>>>>> 3eb814b3
    Collections.sort(evaluators, Comparator.comparing(evaluator -> evaluator.getCost() * -1));

    double maxInputSize = MAX_INPUT_FILE_SIZE_PER_THREAD * availableCore;
    List<PartitionEvaluator> inputPartitions = Lists.newArrayList();
    long actualInputSize = 0;
    for (int i = 0; i < evaluators.size() && actualInputSize < maxInputSize; i++) {
      PartitionEvaluator evaluator = evaluators.get(i);
      inputPartitions.add(evaluator);
      if (actualInputSize + evaluator.getCost() < maxInputSize) {
        actualInputSize += evaluator.getCost();
      }
    }

    double avgThreadCost = actualInputSize / availableCore;
    List<TaskDescriptor> tasks = Lists.newArrayList();
    for (PartitionEvaluator evaluator : inputPartitions) {
      tasks.addAll(((AbstractPartitionPlan) evaluator).splitTasks((int) (actualInputSize / avgThreadCost)));
    }
    if (evaluators.stream().anyMatch(evaluator -> evaluator.getOptimizingType() == OptimizingType.MAJOR)) {
      optimizingType = OptimizingType.MAJOR;
    }
    long endTime = System.nanoTime();
    if (LOG.isDebugEnabled()) {
      LOG.debug("{} ==== {} plan tasks cost {} ns, {} ms", tableRuntime.getTableIdentifier(),
          getOptimizingType(), endTime - startTime, (endTime - startTime) / 1_000_000);
      LOG.debug("{} {} plan getRuntime {} tasks", tableRuntime.getTableIdentifier(), getOptimizingType(), tasks.size());
    }
    return cacheAndReturnTasks(tasks);
  }

<<<<<<< HEAD
  private OptimizingTask buildTask(RewriteFilesInput input) {
    return new OptimizingTask(new OptimizingTaskId(processId, idGenerator++));
  }

  protected AbstractPartitionPlan buildPartitionPlan(String partitionPath) {
    return new IcebergPartitionPlan(tableRuntime, partitionPath, arcticTable, sequenceNumberFetcher);
  }

  protected boolean filterPartition(String partition) {
    return !pendingPartitions.contains(partition);
  }

  public ArcticTable getArcticTable() {
    return arcticTable;
  }

  public TableRuntime getTableRuntime() {
    return tableRuntime;
=======
  private List<TaskDescriptor> cacheAndReturnTasks(List<TaskDescriptor> tasks) {
    this.tasks = tasks;
    return this.tasks;
>>>>>>> 3eb814b3
  }

  public long getPlanTime() {
    return planTime;
  }

  public OptimizingType getOptimizingType() {
    return optimizingType;
  }

  public long getProcessId() {
    return processId;
  }

  private static class PartitionPlannerFactory {
    private final ArcticTable arcticTable;
    private final TableRuntime tableRuntime;
    private final String hiveLocation;
    private final long planTime;

    public PartitionPlannerFactory(ArcticTable arcticTable, TableRuntime tableRuntime, long planTime) {
      this.arcticTable = arcticTable;
      this.tableRuntime = tableRuntime;
      this.planTime = planTime;
      if (com.netease.arctic.hive.utils.TableTypeUtil.isHive(arcticTable)) {
        this.hiveLocation = (((SupportHive) arcticTable).hiveLocation());
      } else {
        this.hiveLocation = null;
      }
    }

    public PartitionEvaluator buildPartitionPlanner(String partitionPath) {
      if (TableTypeUtil.isIcebergTableFormat(arcticTable)) {
        return new IcebergPartitionPlan(tableRuntime, partitionPath, arcticTable, planTime);
      } else {
        if (com.netease.arctic.hive.utils.TableTypeUtil.isHive(arcticTable)) {
          if (arcticTable.isKeyedTable()) {
            return new HiveKeyedTablePartitionPlan(tableRuntime, arcticTable, partitionPath, hiveLocation, planTime);
          } else {
            return new HiveUnkeyedTablePartitionPlan(tableRuntime, arcticTable, partitionPath, hiveLocation, planTime);
          }
        } else {
          if (arcticTable.isKeyedTable()) {
            return new KeyedTablePartitionPlan(tableRuntime, arcticTable, partitionPath, planTime);
          } else {
            return new UnkeyedTablePartitionPlan(tableRuntime, arcticTable, partitionPath, planTime);
          }
        }
      }
    }
  }
}<|MERGE_RESOLUTION|>--- conflicted
+++ resolved
@@ -60,14 +60,6 @@
         partition -> true:
         tableRuntime.getPendingInput().getPartitions()::contains;
 
-<<<<<<< HEAD
-  public OptimizingPlanner(TableRuntime tableRuntime, ArcticTable table, double availableCore) {
-    super(tableRuntime, table);
-    this.pendingPartitions = tableRuntime.getPendingInput() == null ?
-        new HashSet<>() : tableRuntime.getPendingInput().getPartitions();
-    this.targetSnapshotId = tableRuntime.getCurrentSnapshotId();
-=======
->>>>>>> 3eb814b3
     this.availableCore = availableCore;
     this.planTime = System.currentTimeMillis();
     this.processId = Math.max(tableRuntime.getNewestProcessId() + 1, this.planTime);
@@ -121,15 +113,8 @@
       }
       return cacheAndReturnTasks(Collections.emptyList());
     }
-<<<<<<< HEAD
-    if (!isInitialized) {
-      initPartitionPlans();
-    }
-    List<AbstractPartitionPlan> evaluators = new ArrayList<>(partitionPlanMap.values());
-=======
 
     List<PartitionEvaluator> evaluators = new ArrayList<>(partitionEvaluatorMap.values());
->>>>>>> 3eb814b3
     Collections.sort(evaluators, Comparator.comparing(evaluator -> evaluator.getCost() * -1));
 
     double maxInputSize = MAX_INPUT_FILE_SIZE_PER_THREAD * availableCore;
@@ -155,35 +140,14 @@
     if (LOG.isDebugEnabled()) {
       LOG.debug("{} ==== {} plan tasks cost {} ns, {} ms", tableRuntime.getTableIdentifier(),
           getOptimizingType(), endTime - startTime, (endTime - startTime) / 1_000_000);
-      LOG.debug("{} {} plan getRuntime {} tasks", tableRuntime.getTableIdentifier(), getOptimizingType(), tasks.size());
+      LOG.debug("{} {} plan get {} tasks", tableRuntime.getTableIdentifier(), getOptimizingType(), tasks.size());
     }
     return cacheAndReturnTasks(tasks);
   }
 
-<<<<<<< HEAD
-  private OptimizingTask buildTask(RewriteFilesInput input) {
-    return new OptimizingTask(new OptimizingTaskId(processId, idGenerator++));
-  }
-
-  protected AbstractPartitionPlan buildPartitionPlan(String partitionPath) {
-    return new IcebergPartitionPlan(tableRuntime, partitionPath, arcticTable, sequenceNumberFetcher);
-  }
-
-  protected boolean filterPartition(String partition) {
-    return !pendingPartitions.contains(partition);
-  }
-
-  public ArcticTable getArcticTable() {
-    return arcticTable;
-  }
-
-  public TableRuntime getTableRuntime() {
-    return tableRuntime;
-=======
   private List<TaskDescriptor> cacheAndReturnTasks(List<TaskDescriptor> tasks) {
     this.tasks = tasks;
     return this.tasks;
->>>>>>> 3eb814b3
   }
 
   public long getPlanTime() {
