/*
 * Licensed to the Apache Software Foundation (ASF) under one
 * or more contributor license agreements.  See the NOTICE file
 * distributed with this work for additional information
 * regarding copyright ownership.  The ASF licenses this file
 * to you under the Apache License, Version 2.0 (the
 * "License"); you may not use this file except in compliance
 * with the License.  You may obtain a copy of the License at
 *
 *     http://www.apache.org/licenses/LICENSE-2.0
 *
 * Unless required by applicable law or agreed to in writing, software
 * distributed under the License is distributed on an "AS IS" BASIS,
 * WITHOUT WARRANTIES OR CONDITIONS OF ANY KIND, either express or implied.
 * See the License for the specific language governing permissions and
 * limitations under the License.
 */

package com.netease.arctic.server.optimizing.plan;

import com.netease.arctic.hive.table.SupportHive;
import com.netease.arctic.server.ArcticServiceConstants;
import com.netease.arctic.server.optimizing.OptimizingType;
import com.netease.arctic.server.optimizing.scan.TableFileScanHelper;
import com.netease.arctic.server.table.KeyedTableSnapshot;
import com.netease.arctic.server.table.TableRuntime;
import com.netease.arctic.table.ArcticTable;
import com.netease.arctic.utils.TableTypeUtil;
import org.apache.iceberg.relocated.com.google.common.collect.Lists;
import org.slf4j.Logger;
import org.slf4j.LoggerFactory;

import java.util.ArrayList;
import java.util.Collections;
import java.util.Comparator;
import java.util.List;
import java.util.Map;
import java.util.stream.Collectors;

public class OptimizingPlanner extends OptimizingEvaluator {
  private static final Logger LOG = LoggerFactory.getLogger(OptimizingPlanner.class);

  private static final long MAX_INPUT_FILE_SIZE_PER_THREAD = 512 * 1024 * 1024; // 512MB

  private final TableFileScanHelper.PartitionFilter partitionFilter;

  protected long processId;
  private final double availableCore;
  private final long planTime;
  private OptimizingType optimizingType;
  private final PartitionPlannerFactory partitionPlannerFactory;
  private List<TaskDescriptor> tasks;

  public OptimizingPlanner(TableRuntime tableRuntime, ArcticTable table, double availableCore) {
    super(tableRuntime, table);
    this.partitionFilter =
        tableRuntime.getPendingInput() == null
            ? null
            : tableRuntime.getPendingInput().getPartitions()::contains;
    this.availableCore = availableCore;
    this.planTime = System.currentTimeMillis();
    this.processId = Math.max(tableRuntime.getNewestProcessId() + 1, planTime);
    this.partitionPlannerFactory = new PartitionPlannerFactory(arcticTable, tableRuntime, planTime);
  }

  @Override
  protected PartitionEvaluator buildEvaluator(String partitionPath) {
    return partitionPlannerFactory.buildPartitionPlanner(partitionPath);
  }

  public Map<String, Long> getFromSequence() {
    return partitionPlanMap.entrySet().stream()
<<<<<<< HEAD
        .filter(e -> ((AbstractPartitionPlan) e.getValue()).getFromSequence() != null)
        .collect(Collectors.toMap(Map.Entry::getKey, e -> ((AbstractPartitionPlan) e.getValue()).getFromSequence()));
=======
        .collect(
            Collectors.toMap(
                Map.Entry::getKey, e -> ((AbstractPartitionPlan) e.getValue()).getFromSequence()));
>>>>>>> 9638433d
  }

  public Map<String, Long> getToSequence() {
    return partitionPlanMap.entrySet().stream()
<<<<<<< HEAD
        .filter(e -> ((AbstractPartitionPlan) e.getValue()).getToSequence() != null)
        .collect(Collectors.toMap(Map.Entry::getKey, e -> ((AbstractPartitionPlan) e.getValue()).getToSequence()));
=======
        .collect(
            Collectors.toMap(
                Map.Entry::getKey, e -> ((AbstractPartitionPlan) e.getValue()).getToSequence()));
>>>>>>> 9638433d
  }

  @Override
  protected TableFileScanHelper.PartitionFilter getPartitionFilter() {
    return partitionFilter;
  }

  public long getTargetSnapshotId() {
    return currentSnapshot.snapshotId();
  }

  public long getTargetChangeSnapshotId() {
    if (currentSnapshot instanceof KeyedTableSnapshot) {
      return ((KeyedTableSnapshot) currentSnapshot).changeSnapshotId();
    } else {
      return ArcticServiceConstants.INVALID_SNAPSHOT_ID;
    }
  }

  @Override
  public boolean isNecessary() {
    if (!super.isNecessary()) {
      return false;
    }
    return !planTasks().isEmpty();
  }

  public List<TaskDescriptor> planTasks() {
    if (this.tasks != null) {
      return this.tasks;
    }
    long startTime = System.nanoTime();

    if (!isInitialized) {
      initEvaluator();
    }
    if (!super.isNecessary()) {
      LOG.debug("Table {} skip planning", tableRuntime.getTableIdentifier());
      return cacheAndReturnTasks(Collections.emptyList());
    }

    List<PartitionEvaluator> evaluators = new ArrayList<>(partitionPlanMap.values());
    // prioritize partitions with high cost to avoid starvation
    evaluators.sort(Comparator.comparing(PartitionEvaluator::getWeight, Comparator.reverseOrder()));

    double maxInputSize = MAX_INPUT_FILE_SIZE_PER_THREAD * availableCore;
    List<PartitionEvaluator> inputPartitions = Lists.newArrayList();
    long actualInputSize = 0;
    for (PartitionEvaluator evaluator : evaluators) {
      inputPartitions.add(evaluator);
      actualInputSize += evaluator.getCost();
      if (actualInputSize > maxInputSize) {
        break;
      }
    }

    double avgThreadCost = actualInputSize / availableCore;
    List<TaskDescriptor> tasks = Lists.newArrayList();
    for (PartitionEvaluator evaluator : inputPartitions) {
      tasks.addAll(
          ((AbstractPartitionPlan) evaluator).splitTasks((int) (actualInputSize / avgThreadCost)));
    }
    if (!tasks.isEmpty()) {
      if (evaluators.stream()
          .anyMatch(evaluator -> evaluator.getOptimizingType() == OptimizingType.FULL)) {
        optimizingType = OptimizingType.FULL;
      } else if (evaluators.stream()
          .anyMatch(evaluator -> evaluator.getOptimizingType() == OptimizingType.MAJOR)) {
        optimizingType = OptimizingType.MAJOR;
      } else {
        optimizingType = OptimizingType.MINOR;
      }
    }
    long endTime = System.nanoTime();
    LOG.info(
        "{} finish plan, type = {}, get {} tasks, cost {} ns, {} ms",
        tableRuntime.getTableIdentifier(),
        getOptimizingType(),
        tasks.size(),
        endTime - startTime,
        (endTime - startTime) / 1_000_000);
    return cacheAndReturnTasks(tasks);
  }

  private List<TaskDescriptor> cacheAndReturnTasks(List<TaskDescriptor> tasks) {
    this.tasks = tasks;
    return this.tasks;
  }

  public long getPlanTime() {
    return planTime;
  }

  public OptimizingType getOptimizingType() {
    return optimizingType;
  }

  public long getProcessId() {
    return processId;
  }

  private static class PartitionPlannerFactory {
    private final ArcticTable arcticTable;
    private final TableRuntime tableRuntime;
    private final String hiveLocation;
    private final long planTime;

    public PartitionPlannerFactory(
        ArcticTable arcticTable, TableRuntime tableRuntime, long planTime) {
      this.arcticTable = arcticTable;
      this.tableRuntime = tableRuntime;
      this.planTime = planTime;
      if (com.netease.arctic.hive.utils.TableTypeUtil.isHive(arcticTable)) {
        this.hiveLocation = (((SupportHive) arcticTable).hiveLocation());
      } else {
        this.hiveLocation = null;
      }
    }

    public PartitionEvaluator buildPartitionPlanner(String partitionPath) {
      if (TableTypeUtil.isIcebergTableFormat(arcticTable)) {
        return new IcebergPartitionPlan(tableRuntime, arcticTable, partitionPath, planTime);
      } else {
        if (com.netease.arctic.hive.utils.TableTypeUtil.isHive(arcticTable)) {
          return new MixedHivePartitionPlan(
              tableRuntime, arcticTable, partitionPath, hiveLocation, planTime);
        } else {
          return new MixedIcebergPartitionPlan(tableRuntime, arcticTable, partitionPath, planTime);
        }
      }
    }
  }
}<|MERGE_RESOLUTION|>--- conflicted
+++ resolved
@@ -70,26 +70,14 @@
 
   public Map<String, Long> getFromSequence() {
     return partitionPlanMap.entrySet().stream()
-<<<<<<< HEAD
         .filter(e -> ((AbstractPartitionPlan) e.getValue()).getFromSequence() != null)
         .collect(Collectors.toMap(Map.Entry::getKey, e -> ((AbstractPartitionPlan) e.getValue()).getFromSequence()));
-=======
-        .collect(
-            Collectors.toMap(
-                Map.Entry::getKey, e -> ((AbstractPartitionPlan) e.getValue()).getFromSequence()));
->>>>>>> 9638433d
   }
 
   public Map<String, Long> getToSequence() {
     return partitionPlanMap.entrySet().stream()
-<<<<<<< HEAD
         .filter(e -> ((AbstractPartitionPlan) e.getValue()).getToSequence() != null)
         .collect(Collectors.toMap(Map.Entry::getKey, e -> ((AbstractPartitionPlan) e.getValue()).getToSequence()));
-=======
-        .collect(
-            Collectors.toMap(
-                Map.Entry::getKey, e -> ((AbstractPartitionPlan) e.getValue()).getToSequence()));
->>>>>>> 9638433d
   }
 
   @Override
