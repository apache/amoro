/*
 * Licensed to the Apache Software Foundation (ASF) under one
 * or more contributor license agreements.  See the NOTICE file
 * distributed with this work for additional information
 * regarding copyright ownership.  The ASF licenses this file
 * to you under the Apache License, Version 2.0 (the
 * "License"); you may not use this file except in compliance
 * with the License.  You may obtain a copy of the License at
 *
 *     http://www.apache.org/licenses/LICENSE-2.0
 *
 * Unless required by applicable law or agreed to in writing, software
 * distributed under the License is distributed on an "AS IS" BASIS,
 * WITHOUT WARRANTIES OR CONDITIONS OF ANY KIND, either express or implied.
 * See the License for the specific language governing permissions and
 * limitations under the License.
 */

package com.netease.arctic.server.optimizing.plan;

import com.netease.arctic.hive.table.SupportHive;
import com.netease.arctic.server.ArcticServiceConstants;
import com.netease.arctic.server.optimizing.OptimizingType;
import com.netease.arctic.server.optimizing.scan.TableFileScanHelper;
import com.netease.arctic.server.table.KeyedTableSnapshot;
import com.netease.arctic.server.table.TableRuntime;
import com.netease.arctic.table.ArcticTable;
import com.netease.arctic.utils.TableTypeUtil;
<<<<<<< HEAD
import org.apache.iceberg.relocated.com.google.common.collect.Lists;
=======
import org.apache.commons.lang3.StringUtils;
import org.apache.iceberg.relocated.com.google.common.base.Preconditions;
import org.apache.iceberg.relocated.com.google.common.collect.Maps;
>>>>>>> 235c421f
import org.slf4j.Logger;
import org.slf4j.LoggerFactory;

import java.util.ArrayList;
import java.util.Collections;
import java.util.Comparator;
import java.util.List;
import java.util.Map;
import java.util.stream.Collectors;

public class OptimizingPlanner extends OptimizingEvaluator {
  private static final Logger LOG = LoggerFactory.getLogger(OptimizingPlanner.class);

  private static final long MAX_INPUT_FILE_SIZE_PER_THREAD = 5L * 1024 * 1024 * 1024;

  private final TableFileScanHelper.PartitionFilter partitionFilter;

  // protected long processId;
  private final double availableCore;
  private final int totalParallelism;
  private final long planTime;
  private final Map<String, OptimizingType> optimizingTypes = Maps.newHashMap();
  private final PartitionPlannerFactory partitionPlannerFactory;
  private Map<String, List<TaskDescriptor>> partitionTaskDescriptors = Maps.newHashMap();;

  public OptimizingPlanner(TableRuntime tableRuntime, ArcticTable table, double availableCore, int totalParallelism) {
    super(tableRuntime, table);
    this.partitionFilter = tableRuntime.getPendingInput() == null ?
        null : tableRuntime.getPendingInput().getPartitions()::contains;
    this.availableCore = availableCore;
    this.totalParallelism = totalParallelism;
    this.planTime = System.currentTimeMillis();
    // this.processId = Math.max(tableRuntime.getNewestProcessId() + 1, planTime);
    this.partitionPlannerFactory = new PartitionPlannerFactory(arcticTable, tableRuntime, planTime);
  }

  @Override
  protected PartitionEvaluator buildEvaluator(String partitionPath) {
    return partitionPlannerFactory.buildPartitionPlanner(partitionPath);
  }

  public Map<String, Long> getFromSequence() {
    return partitionPlanMap.entrySet().stream()
        .collect(Collectors.toMap(Map.Entry::getKey, e -> ((AbstractPartitionPlan) e.getValue()).getFromSequence()));
  }

  public Map<String, Long> getToSequence() {
    return partitionPlanMap.entrySet().stream()
        .collect(Collectors.toMap(Map.Entry::getKey, e -> ((AbstractPartitionPlan) e.getValue()).getToSequence()));
  }

  @Override
  protected TableFileScanHelper.PartitionFilter getPartitionFilter() {
    return partitionFilter;
  }

  public long getTargetSnapshotId() {
    return currentSnapshot.snapshotId();
  }

  public long getTargetChangeSnapshotId() {
    if (currentSnapshot instanceof KeyedTableSnapshot) {
      return ((KeyedTableSnapshot) currentSnapshot).changeSnapshotId();
    } else {
      return ArcticServiceConstants.INVALID_SNAPSHOT_ID;
    }
  }

  @Override
  public boolean isNecessary() {
    if (!super.isNecessary()) {
      return false;
    }
    return !planTasks().isEmpty();
  }

  public List<TaskDescriptor> planTasks() {
    return planPartitionedTasks().entrySet().stream()
        .flatMap(kv -> kv.getValue().stream())
        .collect(Collectors.toList());
  }

  public Map<String, List<TaskDescriptor>> planPartitionedTasks() {
    if (!this.partitionTaskDescriptors.isEmpty()) {
      return this.partitionTaskDescriptors;
    }
    long startTime = System.nanoTime();

    if (!isInitialized) {
      initEvaluator();
    }
    if (!super.isNecessary()) {
<<<<<<< HEAD
      LOG.debug("Table {} skip planning", tableRuntime.getTableIdentifier());
      return cacheAndReturnTasks(Collections.emptyList());
=======
      if (LOG.isDebugEnabled()) {
        LOG.debug("{} === skip planning", tableRuntime.getTableIdentifier());
      }
      return cacheAndReturnTasks(Collections.emptyMap());
>>>>>>> 235c421f
    }

    List<PartitionEvaluator> evaluators = new ArrayList<>(partitionPlanMap.values());
    evaluators.sort(Comparator.comparing(PartitionEvaluator::getWeight, Collections.reverseOrder()));

    double maxInputSize = MAX_INPUT_FILE_SIZE_PER_THREAD * availableCore;
    List<PartitionEvaluator> inputPartitions = Lists.newArrayList();
    long actualInputSize = 0;
    for (int i = 0; i < evaluators.size() && actualInputSize < maxInputSize; i++) {
      PartitionEvaluator evaluator = evaluators.get(i);
      inputPartitions.add(evaluator);
      if (actualInputSize + evaluator.getCost() < maxInputSize) {
        actualInputSize += evaluator.getCost();
      }
    }

    double avgThreadCost = actualInputSize / availableCore;
    int limitCost = (int) (actualInputSize / avgThreadCost);
    for (PartitionEvaluator evaluator : inputPartitions) {
      List<TaskDescriptor> tasks = ((AbstractPartitionPlan) evaluator)
          .splitTasks(totalParallelism);
      if (!tasks.isEmpty()) {
        optimizingTypes.put(evaluator.getPartition(), evaluator.getOptimizingType());
        partitionTaskDescriptors.put(evaluator.getPartition(), tasks);
      }
    }
    long endTime = System.nanoTime();
    LOG.info("{} finish plan, get tasks: {}, cost {} ns, {} ms", tableRuntime.getTableIdentifier(),
        partitionTaskDescriptors.entrySet().stream()
            .map(kv -> (StringUtils.isBlank(kv.getKey()) ? "null" : kv.getKey()) + " => " + kv.getValue().size())
            .collect(Collectors.joining(", ", "[", "]")),
        endTime - startTime,
        (endTime - startTime) / 1_000_000);
    return cacheAndReturnTasks(partitionTaskDescriptors);
  }

  private Map<String, List<TaskDescriptor>> cacheAndReturnTasks(Map<String, List<TaskDescriptor>> tasks) {
    this.partitionTaskDescriptors = tasks;
    return this.partitionTaskDescriptors;
  }

  public long getPlanTime() {
    return planTime;
  }

  public OptimizingType getOptimizingType() {
    Preconditions.checkArgument(!partitionTaskDescriptors.isEmpty(),
        "Optimizing tasks are empty, optimizing is not started");
    if (optimizingTypes.values().stream()
        .anyMatch(t -> t == OptimizingType.FULL)) {
      return OptimizingType.FULL;
    } else if (optimizingTypes.values().stream()
        .anyMatch(t -> t == OptimizingType.MAJOR)) {
      return OptimizingType.MAJOR;
    } else {
      return OptimizingType.MINOR;
    }
  }

  public OptimizingType getOptTypeByPartition(String partition) {
    return optimizingTypes.get(partition);
  }

  public long getNewProcessId() {
    return Math.max(tableRuntime.getNewestProcessId() + 1, System.currentTimeMillis());
  }

  private static class PartitionPlannerFactory {
    private final ArcticTable arcticTable;
    private final TableRuntime tableRuntime;
    private final String hiveLocation;
    private final long planTime;

    public PartitionPlannerFactory(ArcticTable arcticTable, TableRuntime tableRuntime, long planTime) {
      this.arcticTable = arcticTable;
      this.tableRuntime = tableRuntime;
      this.planTime = planTime;
      if (com.netease.arctic.hive.utils.TableTypeUtil.isHive(arcticTable)) {
        this.hiveLocation = (((SupportHive) arcticTable).hiveLocation());
      } else {
        this.hiveLocation = null;
      }
    }

    public PartitionEvaluator buildPartitionPlanner(String partitionPath) {
      if (TableTypeUtil.isIcebergTableFormat(arcticTable)) {
        return new IcebergPartitionPlan(tableRuntime, arcticTable, partitionPath, planTime);
      } else {
        if (com.netease.arctic.hive.utils.TableTypeUtil.isHive(arcticTable)) {
          return new MixedHivePartitionPlan(tableRuntime, arcticTable, partitionPath, hiveLocation, planTime);
        } else {
          return new MixedIcebergPartitionPlan(tableRuntime, arcticTable, partitionPath, planTime);
        }
      }
    }
  }
}<|MERGE_RESOLUTION|>--- conflicted
+++ resolved
@@ -26,13 +26,10 @@
 import com.netease.arctic.server.table.TableRuntime;
 import com.netease.arctic.table.ArcticTable;
 import com.netease.arctic.utils.TableTypeUtil;
-<<<<<<< HEAD
 import org.apache.iceberg.relocated.com.google.common.collect.Lists;
-=======
 import org.apache.commons.lang3.StringUtils;
 import org.apache.iceberg.relocated.com.google.common.base.Preconditions;
 import org.apache.iceberg.relocated.com.google.common.collect.Maps;
->>>>>>> 235c421f
 import org.slf4j.Logger;
 import org.slf4j.LoggerFactory;
 
@@ -125,15 +122,8 @@
       initEvaluator();
     }
     if (!super.isNecessary()) {
-<<<<<<< HEAD
       LOG.debug("Table {} skip planning", tableRuntime.getTableIdentifier());
-      return cacheAndReturnTasks(Collections.emptyList());
-=======
-      if (LOG.isDebugEnabled()) {
-        LOG.debug("{} === skip planning", tableRuntime.getTableIdentifier());
-      }
       return cacheAndReturnTasks(Collections.emptyMap());
->>>>>>> 235c421f
     }
 
     List<PartitionEvaluator> evaluators = new ArrayList<>(partitionPlanMap.values());
