--- conflicted
+++ resolved
@@ -45,9 +45,9 @@
   private long tableId;
   private String partition;
   private OptimizingTaskId taskId;
-  @StateField private Status status = Status.PLANNED;
+  @StateField
+  private Status status = Status.PLANNED;
   private final TaskStatusMachine statusMachine = new TaskStatusMachine();
-<<<<<<< HEAD
   @StateField
   private int retry = 0;
   @StateField
@@ -62,24 +62,21 @@
   private int threadId = -1;
   @StateField
   private String failReason;
-=======
-  @StateField private int retry = 0;
-  @StateField private long startTime = ArcticServiceConstants.INVALID_TIME;
-  @StateField private long endTime = ArcticServiceConstants.INVALID_TIME;
-  @StateField private long costTime = 0;
-  @StateField private OptimizingQueue.OptimizingThread optimizingThread;
-  @StateField private String failReason;
->>>>>>> 8d50d9c1
   private TaskOwner owner;
   private RewriteFilesInput input;
-  @StateField private RewriteFilesOutput output;
-  @StateField private MetricsSummary summary;
+  @StateField
+  private RewriteFilesOutput output;
+  @StateField
+  private MetricsSummary summary;
   private Map<String, String> properties;
 
-  private TaskRuntime() {}
+  private TaskRuntime() {
+  }
 
   public TaskRuntime(
-      OptimizingTaskId taskId, TaskDescriptor taskDescriptor, Map<String, String> properties) {
+      OptimizingTaskId taskId,
+      TaskDescriptor taskDescriptor,
+      Map<String, String> properties) {
     this.taskId = taskId;
     this.partition = taskDescriptor.getPartition();
     this.input = taskDescriptor.getInput();
@@ -88,7 +85,6 @@
     this.properties = properties;
   }
 
-<<<<<<< HEAD
   public void complete(OptimizerThread thread, OptimizingTaskResult result) {
     invokeConsisitency(() -> {
       validThread(thread);
@@ -101,20 +97,6 @@
       token = null;
       threadId = -1;
     });
-=======
-  public void complete(OptimizingQueue.OptimizingThread thread, OptimizingTaskResult result) {
-    invokeConsisitency(
-        () -> {
-          validThread(thread);
-          if (result.getErrorMessage() != null) {
-            fail(result.getErrorMessage());
-          } else {
-            finish(TaskFilesPersistence.loadTaskOutput(result.getTaskOutput()));
-          }
-          owner.acceptResult(this);
-          optimizingThread = null;
-        });
->>>>>>> 8d50d9c1
   }
 
   private void finish(RewriteFilesOutput filesOutput) {
@@ -155,7 +137,6 @@
         });
   }
 
-<<<<<<< HEAD
   public void schedule(OptimizerThread thread) {
     invokeConsisitency(() -> {
       statusMachine.accept(Status.SCHEDULED);
@@ -176,35 +157,6 @@
     });
   }
 
-  public void tryCanceling() {
-    invokeConsisitency(() -> {
-      if (statusMachine.tryAccepting(Status.CANCELED)) {
-        costTime = System.currentTimeMillis() - startTime;
-        persistTaskRuntime(this);
-      }
-    });
-=======
-  void schedule(OptimizingQueue.OptimizingThread thread) {
-    invokeConsisitency(
-        () -> {
-          statusMachine.accept(Status.SCHEDULED);
-          optimizingThread = thread;
-          startTime = System.currentTimeMillis();
-          persistTaskRuntime(this);
-        });
-  }
-
-  void ack(OptimizingQueue.OptimizingThread thread) {
-    invokeConsisitency(
-        () -> {
-          validThread(thread);
-          statusMachine.accept(Status.ACKED);
-          startTime = System.currentTimeMillis();
-          endTime = ArcticServiceConstants.INVALID_TIME;
-          persistTaskRuntime(this);
-        });
-  }
-
   void tryCanceling() {
     invokeConsisitency(
         () -> {
@@ -213,7 +165,6 @@
             persistTaskRuntime(this);
           }
         });
->>>>>>> 8d50d9c1
   }
 
   public TaskRuntime claimOwnership(TaskOwner owner) {
@@ -376,29 +327,42 @@
     return new TaskQuota(this);
   }
 
-<<<<<<< HEAD
-=======
-  public boolean isSuspending(long determineTime, long ackTimeout) {
-    return status == TaskRuntime.Status.SCHEDULED && determineTime - startTime > ackTimeout;
-  }
-
->>>>>>> 8d50d9c1
   private static final Map<Status, Set<Status>> nextStatusMap = new HashMap<>();
 
   static {
     nextStatusMap.put(
-        Status.PLANNED, Sets.newHashSet(Status.PLANNED, Status.SCHEDULED, Status.CANCELED));
+        Status.PLANNED,
+        Sets.newHashSet(
+            Status.PLANNED,
+            Status.SCHEDULED,
+            Status.CANCELED));
     nextStatusMap.put(
         Status.SCHEDULED,
-        Sets.newHashSet(Status.PLANNED, Status.SCHEDULED, Status.ACKED, Status.CANCELED));
+        Sets.newHashSet(
+            Status.PLANNED,
+            Status.SCHEDULED,
+            Status.ACKED,
+            Status.CANCELED));
     nextStatusMap.put(
         Status.ACKED,
         Sets.newHashSet(
-            Status.PLANNED, Status.ACKED, Status.SUCCESS, Status.FAILED, Status.CANCELED));
-    nextStatusMap.put(
-        Status.FAILED, Sets.newHashSet(Status.PLANNED, Status.FAILED, Status.CANCELED));
-    nextStatusMap.put(Status.SUCCESS, Sets.newHashSet(Status.SUCCESS));
-    nextStatusMap.put(Status.CANCELED, Sets.newHashSet(Status.CANCELED));
+            Status.PLANNED,
+            Status.ACKED,
+            Status.SUCCESS,
+            Status.FAILED,
+            Status.CANCELED));
+    nextStatusMap.put(
+        Status.FAILED,
+        Sets.newHashSet(
+            Status.PLANNED,
+            Status.FAILED,
+            Status.CANCELED));
+    nextStatusMap.put(
+        Status.SUCCESS,
+        Sets.newHashSet(Status.SUCCESS));
+    nextStatusMap.put(
+        Status.CANCELED,
+        Sets.newHashSet(Status.CANCELED));
   }
 
   private class TaskStatusMachine {
@@ -445,12 +409,7 @@
     private String failReason;
     private long tableId;
 
-<<<<<<< HEAD
-    public TaskQuota() {
-    }
-=======
     public TaskQuota() {}
->>>>>>> 8d50d9c1
 
     public TaskQuota(TaskRuntime task) {
       this.startTime = task.getStartTime();
@@ -469,8 +428,6 @@
       return processId;
     }
 
-<<<<<<< HEAD
-=======
     public int getTaskId() {
       return taskId;
     }
@@ -491,7 +448,6 @@
       return tableId;
     }
 
->>>>>>> 8d50d9c1
     public long getQuotaTime(long calculatingStartTime) {
       long lastingTime = endTime - Math.max(startTime, calculatingStartTime);
       return Math.max(0, lastingTime);
