/*
 * Licensed to the Apache Software Foundation (ASF) under one
 * or more contributor license agreements.  See the NOTICE file
 * distributed with this work for additional information
 * regarding copyright ownership.  The ASF licenses this file
 * to you under the Apache License, Version 2.0 (the
 * "License"); you may not use this file except in compliance
 * with the License.  You may obtain a copy of the License at
 *
 *     http://www.apache.org/licenses/LICENSE-2.0
 *
 * Unless required by applicable law or agreed to in writing, software
 * distributed under the License is distributed on an "AS IS" BASIS,
 * WITHOUT WARRANTIES OR CONDITIONS OF ANY KIND, either express or implied.
 * See the License for the specific language governing permissions and
 * limitations under the License.
 */

package com.netease.arctic.server.optimizing;

import com.google.common.collect.Sets;
import com.netease.arctic.ams.api.OptimizingTask;
import com.netease.arctic.ams.api.OptimizingTaskId;
import com.netease.arctic.ams.api.OptimizingTaskResult;
import com.netease.arctic.optimizing.RewriteFilesInput;
import com.netease.arctic.optimizing.RewriteFilesOutput;
import com.netease.arctic.server.ArcticServiceConstants;
import com.netease.arctic.server.dashboard.utils.OptimizingUtil;
import com.netease.arctic.server.exception.DuplicateRuntimeException;
import com.netease.arctic.server.exception.IllegalTaskStateException;
import com.netease.arctic.server.exception.OptimizingClosedException;
import com.netease.arctic.server.optimizing.plan.TaskDescriptor;
import com.netease.arctic.server.persistence.StatedPersistentBase;
import com.netease.arctic.server.persistence.TaskFilesPersistence;
import com.netease.arctic.server.persistence.mapper.OptimizingMapper;
import com.netease.arctic.utils.SerializationUtil;
import org.apache.iceberg.relocated.com.google.common.base.Preconditions;

import java.util.HashMap;
import java.util.Map;
import java.util.Set;

public class TaskRuntime extends StatedPersistentBase {
  private long tableId;
  private String partition;
  private OptimizingTaskId taskId;
  @StatedPersistentBase.StateField
  private Status status = Status.PLANNED;
  private TaskStatusMachine statusMachine;
  @StatedPersistentBase.StateField
  private int retry = 0;
  @StatedPersistentBase.StateField
  private long startTime = ArcticServiceConstants.INVALID_TIME;
  @StatedPersistentBase.StateField
  private long endTime = ArcticServiceConstants.INVALID_TIME;
  @StatedPersistentBase.StateField
  private long costTime = 0;
  @StatedPersistentBase.StateField
  private OptimizingQueue.OptimizingThread optimizingThread;
  @StatedPersistentBase.StateField
  private String failReason;
  private TaskOwner owner;
  private RewriteFilesInput input;
  @StatedPersistentBase.StateField
  private RewriteFilesOutput output;
<<<<<<< HEAD
  private byte[] outputBytes;
=======
  @StatedPersistentBase.StateField
>>>>>>> fda6a08b
  private MetricsSummary summary;
  private Map<String, String> properties;

  private TaskRuntime() {
  }

  public TaskRuntime(
      OptimizingTaskId taskId,
      TaskDescriptor taskDescriptor,
      Map<String, String> properties) {
    this.taskId = taskId;
    this.partition = taskDescriptor.getPartition();
    this.input = taskDescriptor.getInput();
    this.statusMachine = new TaskStatusMachine();
    this.summary = new MetricsSummary(input);
    this.tableId = taskDescriptor.getTableId();
    this.properties = properties;
  }

<<<<<<< HEAD
  public TaskRuntime(TaskRuntimeMeta meta) {
    this.statusMachine = new TaskStatusMachine();
    this.partition = meta.getPartition();
    this.taskId = meta.getTaskId();
    this.status = meta.getStatus();
    this.retry = meta.getRetry();
    this.startTime = meta.getStartTime();
    this.endTime = meta.getEndTime();
    this.optimizingThread = meta.getOptimizingThread();
    this.failReason = meta.getFailReason();
    this.outputBytes = (byte[]) meta.getOutputBytes();
    this.summary = meta.getSummary();
    this.tableId = meta.getTableId();
    this.properties = meta.getProperties();
  }

=======
  public void complete(OptimizingQueue.OptimizingThread thread, OptimizingTaskResult result) {
    invokeConsisitency(() -> {
      validThread(thread);
      if (result.getErrorMessage() != null) {
        fail(result.getErrorMessage());
      } else {
        finish(TaskFilesPersistence.loadTaskOutput(result.getTaskOutput()));
      }
      owner.acceptResult(this);
      optimizingThread = null;
    });
  }

  /**
   * Mix-Hive table need move file to hive location in Commit stage. so need to update output.
   *
   * @param filesOutput
   */
  public void updateOutput(RewriteFilesOutput filesOutput) {
    invokeConsisitency(() -> {
      Preconditions.checkArgument(filesOutput != null, "Old output must not be null");
      statusMachine.accept(Status.SUCCESS);
      summary.setNewFileCnt(OptimizingUtil.getFileCount(filesOutput));
      summary.setNewFileSize(OptimizingUtil.getFileSize(filesOutput));
      output = filesOutput;
      persistTaskRuntime(this);
    });
  }

  private void finish(RewriteFilesOutput filesOutput) {
    invokeConsisitency(() -> {
      statusMachine.accept(Status.SUCCESS);
      summary.setNewFileCnt(OptimizingUtil.getFileCount(filesOutput));
      summary.setNewFileSize(OptimizingUtil.getFileSize(filesOutput));
      endTime = System.currentTimeMillis();
      costTime += endTime - startTime;
      output = filesOutput;
      persistTaskRuntime(this);
    });
  }

  void fail(String errorMessage) {
    invokeConsisitency(() -> {
      statusMachine.accept(Status.FAILED);
      failReason = errorMessage;
      endTime = System.currentTimeMillis();
      costTime += endTime - startTime;
      persistTaskRuntime(this);
    });
  }

  void reset(boolean incRetryCount) {
    invokeConsisitency(() -> {
      if (incRetryCount) {
        retry++;
      }
      statusMachine.accept(Status.PLANNED);
      doAs(OptimizingMapper.class, mapper ->
          mapper.updateTaskStatus(this, Status.PLANNED));
    });
  }

  void schedule(OptimizingQueue.OptimizingThread thread) {
    invokeConsisitency(() -> {
      statusMachine.accept(Status.SCHEDULED);
      optimizingThread = thread;
      startTime = System.currentTimeMillis();
      persistTaskRuntime(this);
    });
  }

  void ack(OptimizingQueue.OptimizingThread thread) {
    invokeConsisitency(() -> {
      validThread(thread);
      statusMachine.accept(Status.ACKED);
      startTime = System.currentTimeMillis();
      endTime = ArcticServiceConstants.INVALID_TIME;
      persistTaskRuntime(this);
    });
  }

  void tryCanceling() {
    invokeConsisitency(() -> {
      if (statusMachine.tryAccepting(Status.CANCELED)) {
        costTime = System.currentTimeMillis() - startTime;
        persistTaskRuntime(this);
      }
    });
  }


>>>>>>> fda6a08b
  public TaskRuntime claimOwnership(TaskOwner owner) {
    this.owner = owner;
    return this;
  }

  protected void setInput(RewriteFilesInput input) {
    if (input == null) {
      throw new IllegalStateException("Optimizing input is null, id:" + taskId);
    }
    this.input = input;
  }

  public RewriteFilesInput getInput() {
    return input;
  }

  public RewriteFilesOutput getOutput() {
<<<<<<< HEAD
    if (output == null && outputBytes != null) {
      this.output = SerializationUtil.simpleDeserialize(outputBytes);
    }
=======
>>>>>>> fda6a08b
    return output;
  }

  public Map<String, String> getProperties() {
    return properties;
  }

  public void setProperties(Map<String, String> properties) {
    this.properties = properties;
  }

  public long getProcessId() {
    return taskId.getProcessId();
  }

  public OptimizingQueue.OptimizingThread getOptimizingThread() {
    return optimizingThread;
  }

  public OptimizingTask getOptimizingTask() {
    OptimizingTask optimizingTask = new OptimizingTask(taskId);
    optimizingTask.setTaskInput(SerializationUtil.simpleSerialize(input));
    optimizingTask.setProperties(properties);
    return optimizingTask;
  }

  public long getStartTime() {
    return startTime;
  }

  public OptimizingTaskId getTaskId() {
    return taskId;
  }

  public Status getStatus() {
    return status;
  }

  public int getRetry() {
    return retry;
  }

  public MetricsSummary getMetricsSummary() {
    return summary;
  }

  public String getPartition() {
    return partition;
  }

  public String getFailReason() {
    return failReason;
  }

  public long getCostTime() {
    if (endTime != ArcticServiceConstants.INVALID_TIME) {
      long elapse = System.currentTimeMillis() - startTime;
      return Math.max(0, elapse) + costTime;
    }
    return costTime;
  }

  public long getEndTime() {
    return endTime;
  }

  public long getQuotaTime(long calculatingStartTime, long calculatingEndTime) {
    if (startTime == ArcticServiceConstants.INVALID_TIME) {
      return 0;
    }
    calculatingStartTime = Math.min(startTime, calculatingEndTime);
    calculatingEndTime = costTime == ArcticServiceConstants.INVALID_TIME ? calculatingEndTime : costTime + startTime;
    long lastingTime = calculatingEndTime - calculatingStartTime;
    return Math.max(0, lastingTime);
  }

  public void setStatus(Status status) {
    this.status = status;
  }

  public MetricsSummary getSummary() {
    return summary;
  }

  public void setSummary(MetricsSummary summary) {
    this.summary = summary;
  }

  public long getTableId() {
    return tableId;
  }

<<<<<<< HEAD
  public void complete(OptimizingQueue.OptimizingThread thread, OptimizingTaskResult result) {
    validThread(thread);
    if (result.getErrorMessage() != null) {
      fail(result.getErrorMessage());
    } else {
      finish(TaskFilesPersistence.loadTaskOutput(result.getTaskOutput()));
    }
    owner.acceptResult(this);
    optimizingThread = null;
  }

  /**
   * Mix-Hive table need move file to hive location in Commit stage. so need to update output.
   *
   * @param filesOutput
   */
  public void updateOutput(RewriteFilesOutput filesOutput) {
    if (this.output == null) {
      throw new IllegalStateException("Old output must not be null");
    }
    statusMachine.accept(Status.SUCCESS);
    summary.setNewFileCnt(OptimizingUtil.getFileCount(filesOutput));
    summary.setNewFileSize(OptimizingUtil.getFileSize(filesOutput));
    output = filesOutput;
    this.outputBytes = SerializationUtil.simpleSerialize(filesOutput).array();
    persistTaskRuntime(this);
  }

  private void finish(RewriteFilesOutput filesOutput) {
    statusMachine.accept(Status.SUCCESS);
    summary.setNewFileCnt(OptimizingUtil.getFileCount(filesOutput));
    summary.setNewFileSize(OptimizingUtil.getFileSize(filesOutput));
    endTime = System.currentTimeMillis();
    costTime += endTime - startTime;
    output = filesOutput;
    this.outputBytes = SerializationUtil.simpleSerialize(filesOutput).array();
    persistTaskRuntime(this);
  }

  void fail(String errorMessage) {
    statusMachine.accept(Status.FAILED);
    failReason = errorMessage;
    endTime = System.currentTimeMillis();
    costTime += endTime - startTime;
    persistTaskRuntime(this);
  }

  void reset() {
    statusMachine.accept(Status.PLANNED);
    doAs(OptimizingMapper.class, mapper -> mapper.updateTaskStatus(this, Status.PLANNED));
  }

  void schedule(OptimizingQueue.OptimizingThread thread) {
    statusMachine.accept(Status.SCHEDULED);
    optimizingThread = thread;
    startTime = System.currentTimeMillis();
    persistTaskRuntime(this);
  }

  void ack(OptimizingQueue.OptimizingThread thread) {
    validThread(thread);
    statusMachine.accept(Status.ACKED);
    startTime = System.currentTimeMillis();
    endTime = ArcticServiceConstants.INVALID_TIME;
    persistTaskRuntime(this);
  }

  void tryCanceling() {
    if (statusMachine.tryAccepting(Status.CANCELED)) {
      costTime = System.currentTimeMillis() - startTime;
      persistTaskRuntime(this);
    }
  }

=======
>>>>>>> fda6a08b
  private void validThread(OptimizingQueue.OptimizingThread thread) {
    if (!thread.equals(this.optimizingThread)) {
      throw new DuplicateRuntimeException("Task already acked by optimizer thread + " + thread);
    }
  }

  private void persistTaskRuntime(TaskRuntime taskRuntime) {
    doAs(OptimizingMapper.class, mapper -> mapper.updateTaskRuntime(taskRuntime));
  }

  public TaskQuota getCurrentQuota() {
    if (startTime == ArcticServiceConstants.INVALID_TIME || endTime == ArcticServiceConstants.INVALID_TIME) {
      throw new IllegalStateException("start time or end time is not correctly set");
    }
    return new TaskQuota(this);
  }

  public boolean isSuspending(long determineTime) {
    return status == TaskRuntime.Status.SCHEDULED &&
        determineTime - startTime > ArcticServiceConstants.MAX_SCHEDULING_TIME;
  }

  private static final Map<Status, Set<Status>> nextStatusMap = new HashMap<>();

  static {
    nextStatusMap.put(
        Status.PLANNED,
        Sets.newHashSet(
            Status.PLANNED,
            Status.SCHEDULED,
            Status.CANCELED));
    nextStatusMap.put(
        Status.SCHEDULED,
        Sets.newHashSet(
            Status.PLANNED,
            Status.SCHEDULED,
            Status.ACKED,
            Status.CANCELED));
    nextStatusMap.put(
        Status.ACKED,
        Sets.newHashSet(
            Status.PLANNED,
            Status.ACKED,
            Status.SUCCESS,
            Status.FAILED,
            Status.CANCELED));
    nextStatusMap.put(
        Status.FAILED,
        Sets.newHashSet(
            Status.PLANNED,
            Status.FAILED,
            Status.CANCELED));
    nextStatusMap.put(
        Status.SUCCESS,
        Sets.newHashSet(Status.SUCCESS));
    nextStatusMap.put(
        Status.CANCELED,
        Sets.newHashSet(Status.CANCELED));
  }

  private class TaskStatusMachine {

    private Set<Status> next;

    private TaskStatusMachine() {
      this.next = nextStatusMap.get(status);
    }

    public void accept(Status targetStatus) {
      if (owner.isClosed()) {
        throw new OptimizingClosedException(taskId.getProcessId());
      }
      if (!next.contains(targetStatus)) {
        throw new IllegalTaskStateException(taskId, status, targetStatus);
      }
      status = targetStatus;
      next = nextStatusMap.get(status);
    }

    public synchronized boolean tryAccepting(Status targetStatus) {
      if (owner.isClosed() || !next.contains(targetStatus)) {
        return false;
      }
      status = targetStatus;
      next = nextStatusMap.get(status);
      return true;
    }
  }

  public enum Status {
    PLANNED,
    SCHEDULED,
    ACKED,
    FAILED,
    SUCCESS,
    CANCELED
  }

  public static class TaskQuota {

    private long processId;
    private int taskId;
    private int retryNum;
    private long startTime;
    private long endTime;
    private String failReason;
    private long tableId;

    public TaskQuota() {

    }

    public TaskQuota(TaskRuntime task) {
      this.startTime = task.getStartTime();
      this.endTime = task.getEndTime();
      this.processId = task.getTaskId().getProcessId();
      this.taskId = task.getTaskId().getTaskId();
      this.tableId = task.getTableId();
      this.retryNum = task.getRetry();
    }

    public long getStartTime() {
      return startTime;
    }

    public long getProcessId() {
      return processId;
    }

    public int getTaskId() {
      return taskId;
    }


    public int getRetryNum() {
      return retryNum;
    }

    public long getEndTime() {
      return endTime;
    }

    public String getFailReason() {
      return failReason;
    }

    public long getTableId() {
      return tableId;
    }

    public long getQuotaTime(long calculatingStartTime) {
      long lastingTime = endTime - Math.max(startTime, calculatingStartTime);
      return Math.max(0, lastingTime);
    }

    public boolean checkExpired(long validTime) {
      return endTime <= validTime;
    }
  }

  public interface TaskOwner {
    void acceptResult(TaskRuntime taskRuntime);

    boolean isClosed();
  }
}<|MERGE_RESOLUTION|>--- conflicted
+++ resolved
@@ -63,11 +63,7 @@
   private RewriteFilesInput input;
   @StatedPersistentBase.StateField
   private RewriteFilesOutput output;
-<<<<<<< HEAD
-  private byte[] outputBytes;
-=======
-  @StatedPersistentBase.StateField
->>>>>>> fda6a08b
+  @StatedPersistentBase.StateField
   private MetricsSummary summary;
   private Map<String, String> properties;
 
@@ -87,24 +83,6 @@
     this.properties = properties;
   }
 
-<<<<<<< HEAD
-  public TaskRuntime(TaskRuntimeMeta meta) {
-    this.statusMachine = new TaskStatusMachine();
-    this.partition = meta.getPartition();
-    this.taskId = meta.getTaskId();
-    this.status = meta.getStatus();
-    this.retry = meta.getRetry();
-    this.startTime = meta.getStartTime();
-    this.endTime = meta.getEndTime();
-    this.optimizingThread = meta.getOptimizingThread();
-    this.failReason = meta.getFailReason();
-    this.outputBytes = (byte[]) meta.getOutputBytes();
-    this.summary = meta.getSummary();
-    this.tableId = meta.getTableId();
-    this.properties = meta.getProperties();
-  }
-
-=======
   public void complete(OptimizingQueue.OptimizingThread thread, OptimizingTaskResult result) {
     invokeConsisitency(() -> {
       validThread(thread);
@@ -196,7 +174,6 @@
   }
 
 
->>>>>>> fda6a08b
   public TaskRuntime claimOwnership(TaskOwner owner) {
     this.owner = owner;
     return this;
@@ -214,12 +191,6 @@
   }
 
   public RewriteFilesOutput getOutput() {
-<<<<<<< HEAD
-    if (output == null && outputBytes != null) {
-      this.output = SerializationUtil.simpleDeserialize(outputBytes);
-    }
-=======
->>>>>>> fda6a08b
     return output;
   }
 
@@ -312,83 +283,6 @@
     return tableId;
   }
 
-<<<<<<< HEAD
-  public void complete(OptimizingQueue.OptimizingThread thread, OptimizingTaskResult result) {
-    validThread(thread);
-    if (result.getErrorMessage() != null) {
-      fail(result.getErrorMessage());
-    } else {
-      finish(TaskFilesPersistence.loadTaskOutput(result.getTaskOutput()));
-    }
-    owner.acceptResult(this);
-    optimizingThread = null;
-  }
-
-  /**
-   * Mix-Hive table need move file to hive location in Commit stage. so need to update output.
-   *
-   * @param filesOutput
-   */
-  public void updateOutput(RewriteFilesOutput filesOutput) {
-    if (this.output == null) {
-      throw new IllegalStateException("Old output must not be null");
-    }
-    statusMachine.accept(Status.SUCCESS);
-    summary.setNewFileCnt(OptimizingUtil.getFileCount(filesOutput));
-    summary.setNewFileSize(OptimizingUtil.getFileSize(filesOutput));
-    output = filesOutput;
-    this.outputBytes = SerializationUtil.simpleSerialize(filesOutput).array();
-    persistTaskRuntime(this);
-  }
-
-  private void finish(RewriteFilesOutput filesOutput) {
-    statusMachine.accept(Status.SUCCESS);
-    summary.setNewFileCnt(OptimizingUtil.getFileCount(filesOutput));
-    summary.setNewFileSize(OptimizingUtil.getFileSize(filesOutput));
-    endTime = System.currentTimeMillis();
-    costTime += endTime - startTime;
-    output = filesOutput;
-    this.outputBytes = SerializationUtil.simpleSerialize(filesOutput).array();
-    persistTaskRuntime(this);
-  }
-
-  void fail(String errorMessage) {
-    statusMachine.accept(Status.FAILED);
-    failReason = errorMessage;
-    endTime = System.currentTimeMillis();
-    costTime += endTime - startTime;
-    persistTaskRuntime(this);
-  }
-
-  void reset() {
-    statusMachine.accept(Status.PLANNED);
-    doAs(OptimizingMapper.class, mapper -> mapper.updateTaskStatus(this, Status.PLANNED));
-  }
-
-  void schedule(OptimizingQueue.OptimizingThread thread) {
-    statusMachine.accept(Status.SCHEDULED);
-    optimizingThread = thread;
-    startTime = System.currentTimeMillis();
-    persistTaskRuntime(this);
-  }
-
-  void ack(OptimizingQueue.OptimizingThread thread) {
-    validThread(thread);
-    statusMachine.accept(Status.ACKED);
-    startTime = System.currentTimeMillis();
-    endTime = ArcticServiceConstants.INVALID_TIME;
-    persistTaskRuntime(this);
-  }
-
-  void tryCanceling() {
-    if (statusMachine.tryAccepting(Status.CANCELED)) {
-      costTime = System.currentTimeMillis() - startTime;
-      persistTaskRuntime(this);
-    }
-  }
-
-=======
->>>>>>> fda6a08b
   private void validThread(OptimizingQueue.OptimizingThread thread) {
     if (!thread.equals(this.optimizingThread)) {
       throw new DuplicateRuntimeException("Task already acked by optimizer thread + " + thread);
