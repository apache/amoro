package com.netease.arctic.server.table;

import com.google.common.base.Objects;
import com.google.common.base.Preconditions;
import com.google.common.collect.Lists;
import com.google.common.collect.Sets;
import com.google.common.util.concurrent.ThreadFactoryBuilder;
import com.netease.arctic.AmoroTable;
import com.netease.arctic.NoSuchTableException;
import com.netease.arctic.TableIDWithFormat;
import com.netease.arctic.ams.api.BlockableOperation;
import com.netease.arctic.ams.api.Blocker;
import com.netease.arctic.ams.api.CatalogMeta;
import com.netease.arctic.ams.api.TableFormat;
import com.netease.arctic.ams.api.TableIdentifier;
import com.netease.arctic.server.ArcticManagementConf;
import com.netease.arctic.server.catalog.CatalogBuilder;
import com.netease.arctic.server.catalog.ExternalCatalog;
import com.netease.arctic.server.catalog.InternalCatalog;
import com.netease.arctic.server.catalog.ServerCatalog;
import com.netease.arctic.server.exception.AlreadyExistsException;
import com.netease.arctic.server.exception.IllegalMetadataException;
import com.netease.arctic.server.exception.ObjectNotExistsException;
import com.netease.arctic.server.optimizing.OptimizingStatus;
import com.netease.arctic.server.persistence.StatedPersistentBase;
import com.netease.arctic.server.persistence.mapper.CatalogMetaMapper;
import com.netease.arctic.server.persistence.mapper.TableMetaMapper;
import com.netease.arctic.server.table.blocker.TableBlocker;
import com.netease.arctic.server.utils.Configurations;
import org.apache.commons.lang.StringUtils;
import org.apache.iceberg.relocated.com.google.common.annotations.VisibleForTesting;
import org.apache.iceberg.relocated.com.google.common.base.MoreObjects;
import org.slf4j.Logger;
import org.slf4j.LoggerFactory;

import java.util.List;
import java.util.Map;
import java.util.Optional;
import java.util.Set;
import java.util.concurrent.CompletableFuture;
import java.util.concurrent.ConcurrentHashMap;
import java.util.concurrent.ExecutorService;
import java.util.concurrent.Executors;
import java.util.concurrent.LinkedBlockingQueue;
import java.util.concurrent.RejectedExecutionException;
import java.util.concurrent.ScheduledExecutorService;
import java.util.concurrent.ThreadPoolExecutor;
import java.util.concurrent.TimeUnit;
import java.util.concurrent.atomic.AtomicBoolean;
import java.util.stream.Collectors;

public class DefaultTableService extends StatedPersistentBase implements TableService {

  public static final Logger LOG = LoggerFactory.getLogger(DefaultTableService.class);
  private final long externalCatalogRefreshingInterval;
  private final long blockerTimeout;
  private final Map<String, InternalCatalog> internalCatalogMap = new ConcurrentHashMap<>();
  private final Map<String, ExternalCatalog> externalCatalogMap = new ConcurrentHashMap<>();

  @StateField
  private final Map<ServerTableIdentifier, TableRuntime> tableRuntimeMap =
      new ConcurrentHashMap<>();

  private RuntimeHandlerChain headHandler;

  private final ScheduledExecutorService tableExplorerScheduler =
      Executors.newSingleThreadScheduledExecutor(
          new ThreadFactoryBuilder()
              .setNameFormat("table-explorer-scheduler-%d")
              .setDaemon(true)
              .build());

  private ExecutorService tableExplorerExecutors;

  private final CompletableFuture<Boolean> initialized = new CompletableFuture<>();
  private final Configurations serverConfiguration;

  public DefaultTableService(Configurations configuration) {
    this.externalCatalogRefreshingInterval =
        configuration.getLong(ArcticManagementConf.REFRESH_EXTERNAL_CATALOGS_INTERVAL);
    this.blockerTimeout = configuration.getLong(ArcticManagementConf.BLOCKER_TIMEOUT);
    this.serverConfiguration = configuration;
  }

  @Override
  public List<CatalogMeta> listCatalogMetas() {
    checkStarted();
    List<CatalogMeta> catalogs =
        internalCatalogMap.values().stream()
            .map(ServerCatalog::getMetadata)
            .collect(Collectors.toList());
    catalogs.addAll(
        externalCatalogMap.values().stream()
            .map(ServerCatalog::getMetadata)
            .collect(Collectors.toList()));
    return catalogs;
  }

  @Override
  public CatalogMeta getCatalogMeta(String catalogName) {
    checkStarted();
    ServerCatalog catalog = getServerCatalog(catalogName);
    return catalog.getMetadata();
  }

  @Override
  public boolean catalogExist(String catalogName) {
    checkStarted();
    return internalCatalogMap.containsKey(catalogName)
        || externalCatalogMap.containsKey(catalogName);
  }

  @Override
  public ServerCatalog getServerCatalog(String catalogName) {
    ServerCatalog catalog =
        Optional.ofNullable((ServerCatalog) internalCatalogMap.get(catalogName))
            .orElse(externalCatalogMap.get(catalogName));
    return Optional.ofNullable(catalog)
        .orElseThrow(() -> new ObjectNotExistsException("Catalog " + catalogName));
  }

  @Override
  public void createCatalog(CatalogMeta catalogMeta) {
    checkStarted();
    if (catalogExist(catalogMeta.getCatalogName())) {
      throw new AlreadyExistsException("Catalog " + catalogMeta.getCatalogName());
    }
    doAsTransaction(
        () -> doAs(CatalogMetaMapper.class, mapper -> mapper.insertCatalog(catalogMeta)),
        () -> initServerCatalog(catalogMeta));
  }

  private void initServerCatalog(CatalogMeta catalogMeta) {
    ServerCatalog catalog = CatalogBuilder.buildServerCatalog(catalogMeta, serverConfiguration);
    if (catalog instanceof InternalCatalog) {
      internalCatalogMap.put(catalogMeta.getCatalogName(), (InternalCatalog) catalog);
    } else {
      externalCatalogMap.put(catalogMeta.getCatalogName(), (ExternalCatalog) catalog);
    }
  }

  @Override
  public void dropCatalog(String catalogName) {
    checkStarted();
    ServerCatalog serverCatalog = getServerCatalog(catalogName);
    if (serverCatalog == null) {
      throw new ObjectNotExistsException("Catalog " + catalogName);
    }

    // TableRuntime cleanup is responsibility by exploreExternalCatalog method
    serverCatalog.dispose();
    internalCatalogMap.remove(catalogName);
    externalCatalogMap.remove(catalogName);
  }

  @Override
  public void updateCatalog(CatalogMeta catalogMeta) {
    checkStarted();
    ServerCatalog catalog = getServerCatalog(catalogMeta.getCatalogName());
    validateCatalogUpdate(catalog.getMetadata(), catalogMeta);
    doAs(CatalogMetaMapper.class, mapper -> mapper.updateCatalog(catalogMeta));
    catalog.updateMetadata(catalogMeta);
  }

  @Override
  public TableMetadata loadTableMetadata(TableIdentifier tableIdentifier) {
    validateTableExists(tableIdentifier);
    InternalCatalog internalCatalog = getInternalCatalog(tableIdentifier.getCatalog());
    return internalCatalog.loadTableMetadata(
        tableIdentifier.getDatabase(), tableIdentifier.getTableName());
  }

  @Override
  public void dropTableMetadata(TableIdentifier tableIdentifier, boolean deleteData) {
    checkStarted();
    validateTableExists(tableIdentifier);
    ServerTableIdentifier serverTableIdentifier =
        getInternalCatalog(tableIdentifier.getCatalog())
            .dropTable(tableIdentifier.getDatabase(), tableIdentifier.getTableName());
    Optional.ofNullable(tableRuntimeMap.remove(serverTableIdentifier))
        .ifPresent(
            tableRuntime -> {
              if (headHandler != null) {
                headHandler.fireTableRemoved(tableRuntime);
              }
              tableRuntime.dispose();
            });
  }

  @Override
  public void createTable(String catalogName, TableMetadata tableMetadata) {
    checkStarted();
    validateTableNotExists(tableMetadata.getTableIdentifier().getIdentifier());

    InternalCatalog catalog = getInternalCatalog(catalogName);
    TableMetadata metadata = catalog.createTable(tableMetadata);

    triggerTableAdded(catalog, metadata.getTableIdentifier());
  }

  @Override
  public List<String> listDatabases(String catalogName) {
    checkStarted();
    return getServerCatalog(catalogName).listDatabases();
  }

  @Override
  public List<ServerTableIdentifier> listManagedTables() {
    checkStarted();
    return getAs(TableMetaMapper.class, TableMetaMapper::selectAllTableIdentifiers);
  }

  @Override
  public List<ServerTableIdentifier> listManagedTables(String catalogName) {
    checkStarted();
    return getAs(
        TableMetaMapper.class, mapper -> mapper.selectTableIdentifiersByCatalog(catalogName));
  }

  @Override
  public List<TableIDWithFormat> listTables(String catalogName, String dbName) {
    checkStarted();
    return getServerCatalog(catalogName).listTables(dbName);
  }

  @Override
  public void createDatabase(String catalogName, String dbName) {
    checkStarted();
    getInternalCatalog(catalogName).createDatabase(dbName);
  }

  @Override
  public void dropDatabase(String catalogName, String dbName) {
    checkStarted();
    getInternalCatalog(catalogName).dropDatabase(dbName);
  }

  @Override
  public AmoroTable<?> loadTable(ServerTableIdentifier tableIdentifier) {
    checkStarted();
    return getServerCatalog(tableIdentifier.getCatalog())
        .loadTable(tableIdentifier.getDatabase(), tableIdentifier.getTableName());
  }

  @Override
  public List<TableMetadata> listTableMetas() {
    checkStarted();
    return getAs(TableMetaMapper.class, TableMetaMapper::selectTableMetas);
  }

  @Override
  public List<TableMetadata> listTableMetas(String catalogName, String database) {
    checkStarted();
    return getAs(
        TableMetaMapper.class, mapper -> mapper.selectTableMetasByDb(catalogName, database));
  }

  @Override
  public boolean tableExist(TableIdentifier tableIdentifier) {
    checkStarted();
    return getServerCatalog(tableIdentifier.getCatalog())
        .exist(tableIdentifier.getDatabase(), tableIdentifier.getTableName());
  }

  @Override
  public Blocker block(
      TableIdentifier tableIdentifier,
      List<BlockableOperation> operations,
      Map<String, String> properties) {
    checkStarted();
    return getAndCheckExist(getOrSyncServerTableIdentifier(tableIdentifier))
        .block(operations, properties, blockerTimeout)
        .buildBlocker();
  }

  @Override
  public void releaseBlocker(TableIdentifier tableIdentifier, String blockerId) {
    checkStarted();
    TableRuntime tableRuntime = getRuntime(getServerTableIdentifier(tableIdentifier));
    if (tableRuntime != null) {
      tableRuntime.release(blockerId);
    }
  }

  @Override
  public long renewBlocker(TableIdentifier tableIdentifier, String blockerId) {
    checkStarted();
    TableRuntime tableRuntime = getAndCheckExist(getServerTableIdentifier(tableIdentifier));
    return tableRuntime.renew(blockerId, blockerTimeout);
  }

  @Override
  public List<Blocker> getBlockers(TableIdentifier tableIdentifier) {
    checkStarted();
    return getAndCheckExist(getOrSyncServerTableIdentifier(tableIdentifier)).getBlockers().stream()
        .map(TableBlocker::buildBlocker)
        .collect(Collectors.toList());
  }

  private InternalCatalog getInternalCatalog(String catalogName) {
    return Optional.ofNullable(internalCatalogMap.get(catalogName))
        .orElseThrow(() -> new ObjectNotExistsException("Catalog " + catalogName));
  }

  @Override
  public void addHandlerChain(RuntimeHandlerChain handler) {
    checkNotStarted();
    if (headHandler == null) {
      headHandler = handler;
    } else {
      headHandler.appendNext(handler);
    }
  }

  @Override
  public void handleTableChanged(TableRuntime tableRuntime, OptimizingStatus originalStatus) {
    if (headHandler != null) {
      headHandler.fireStatusChanged(tableRuntime, originalStatus);
    }
  }

  @Override
  public void handleTableChanged(TableRuntime tableRuntime, TableConfiguration originalConfig) {
    if (headHandler != null) {
      headHandler.fireConfigChanged(tableRuntime, originalConfig);
    }
  }

  @Override
  public void initialize() {
    checkNotStarted();
    List<CatalogMeta> catalogMetas = getAs(CatalogMetaMapper.class, CatalogMetaMapper::getCatalogs);
    catalogMetas.forEach(this::initServerCatalog);

    List<TableRuntimeMeta> tableRuntimeMetaList =
        getAs(TableMetaMapper.class, TableMetaMapper::selectTableRuntimeMetas);
    tableRuntimeMetaList.forEach(
        tableRuntimeMeta -> {
          TableRuntime tableRuntime = tableRuntimeMeta.constructTableRuntime(this);
          tableRuntimeMap.put(tableRuntime.getTableIdentifier(), tableRuntime);
        });

    if (headHandler != null) {
      headHandler.initialize(tableRuntimeMetaList);
    }
    if (tableExplorerExecutors == null) {
      int threadCount =
          serverConfiguration.getInteger(
              ArcticManagementConf.REFRESH_EXTERNAL_CATALOGS_THREAD_COUNT);
      int queueSize =
          serverConfiguration.getInteger(ArcticManagementConf.REFRESH_EXTERNAL_CATALOGS_QUEUE_SIZE);
      tableExplorerExecutors =
          new ThreadPoolExecutor(
              threadCount,
              threadCount,
              0,
              TimeUnit.SECONDS,
              new LinkedBlockingQueue<>(queueSize),
              new ThreadFactoryBuilder()
                  .setNameFormat("table-explorer-executor-%d")
                  .setDaemon(true)
                  .build());
    }
    tableExplorerScheduler.scheduleAtFixedRate(
        this::exploreExternalCatalog, 0, externalCatalogRefreshingInterval, TimeUnit.MILLISECONDS);
    initialized.complete(true);
  }

  private TableRuntime getAndCheckExist(ServerTableIdentifier tableIdentifier) {
    Preconditions.checkArgument(tableIdentifier != null, "tableIdentifier cannot be null");
    TableRuntime tableRuntime = getRuntime(tableIdentifier);
    if (tableRuntime == null) {
      throw new ObjectNotExistsException(tableIdentifier);
    }
    return tableRuntime;
  }

  private ServerTableIdentifier getServerTableIdentifier(TableIdentifier id) {
    return getAs(
        TableMetaMapper.class,
        mapper ->
            mapper.selectTableIdentifier(id.getCatalog(), id.getDatabase(), id.getTableName()));
  }

  private ServerTableIdentifier getOrSyncServerTableIdentifier(TableIdentifier id) {
    ServerTableIdentifier serverTableIdentifier = getServerTableIdentifier(id);
    if (serverTableIdentifier != null) {
      return serverTableIdentifier;
    }
    ServerCatalog serverCatalog = getServerCatalog(id.getCatalog());
    if (serverCatalog instanceof InternalCatalog) {
      return null;
    }
    try {
      AmoroTable<?> table = serverCatalog.loadTable(id.database, id.getTableName());
      TableIdentity identity =
          new TableIdentity(id.getDatabase(), id.getTableName(), table.format());
      syncTable((ExternalCatalog) serverCatalog, identity);
      return getServerTableIdentifier(id);
    } catch (NoSuchTableException e) {
      return null;
    }
  }

  @Override
  public TableRuntime getRuntime(ServerTableIdentifier tableIdentifier) {
    checkStarted();
    return tableRuntimeMap.get(tableIdentifier);
  }

  @Override
  public boolean contains(ServerTableIdentifier tableIdentifier) {
    checkStarted();
    return tableRuntimeMap.containsKey(tableIdentifier);
  }

  public void dispose() {
    tableExplorerScheduler.shutdown();
    if (tableExplorerExecutors != null) {
      tableExplorerExecutors.shutdown();
    }
    if (headHandler != null) {
      headHandler.dispose();
    }
  }

  @VisibleForTesting
  void exploreExternalCatalog() {
    long start = System.currentTimeMillis();
    LOG.info("Syncing external catalogs: {}", String.join(",", externalCatalogMap.keySet()));
    for (ExternalCatalog externalCatalog : externalCatalogMap.values()) {
      try {
        final List<CompletableFuture<Set<TableIdentity>>> tableIdentifiersFutures =
            Lists.newArrayList();
        externalCatalog
            .listDatabases()
            .forEach(
                database -> {
                  try {
                    tableIdentifiersFutures.add(
                        CompletableFuture.supplyAsync(
                            () ->
                                externalCatalog.listTables(database).stream()
                                    .map(TableIdentity::new)
                                    .collect(Collectors.toSet()),
                            tableExplorerExecutors));
                  } catch (RejectedExecutionException e) {
                    LOG.error(
                        "The queue of table explorer is full, please increase the queue size or thread count.");
                  }
                });
        Set<TableIdentity> tableIdentifiers =
            tableIdentifiersFutures.stream()
                .map(CompletableFuture::join)
                .reduce(
                    (a, b) -> {
                      a.addAll(b);
                      return a;
                    })
                .orElse(Sets.newHashSet());
        LOG.info(
            "Loaded {} tables from external catalog {}.",
            tableIdentifiers.size(),
            externalCatalog.name());
        Map<TableIdentity, ServerTableIdentifier> serverTableIdentifiers =
            getAs(
                    TableMetaMapper.class,
                    mapper -> mapper.selectTableIdentifiersByCatalog(externalCatalog.name()))
                .stream()
                .collect(Collectors.toMap(TableIdentity::new, tableIdentifier -> tableIdentifier));
        LOG.info(
            "Loaded {} tables from Amoro server catalog {}.",
            serverTableIdentifiers.size(),
            externalCatalog.name());
        final List<CompletableFuture<Void>> taskFutures = Lists.newArrayList();
        Sets.difference(tableIdentifiers, serverTableIdentifiers.keySet())
            .forEach(
                tableIdentity -> {
                  try {
                    taskFutures.add(
                        CompletableFuture.runAsync(
                            () -> {
                              try {
                                syncTable(externalCatalog, tableIdentity);
                              } catch (Exception e) {
                                LOG.error(
                                    "TableExplorer sync table {} error",
                                    tableIdentity.toString(),
                                    e);
                              }
                            },
                            tableExplorerExecutors));
                  } catch (RejectedExecutionException e) {
                    LOG.error(
                        "The queue of table explorer is full, please increase the queue size or thread count.");
                  }
                });
        Sets.difference(serverTableIdentifiers.keySet(), tableIdentifiers)
            .forEach(
                tableIdentity -> {
                  try {
                    taskFutures.add(
                        CompletableFuture.runAsync(
                            () -> {
                              try {
                                disposeTable(serverTableIdentifiers.get(tableIdentity));
                              } catch (Exception e) {
                                LOG.error(
                                    "TableExplorer dispose table {} error",
                                    tableIdentity.toString(),
                                    e);
                              }
                            },
                            tableExplorerExecutors));
                  } catch (RejectedExecutionException e) {
                    LOG.error(
                        "The queue of table explorer is full, please increase the queue size or thread count.");
                  }
                });
        taskFutures.forEach(CompletableFuture::join);
      } catch (Throwable e) {
        LOG.error("TableExplorer error", e);
      }
    }

    // Clear TableRuntime objects that do not correspond to a catalog.
    // This scenario is mainly due to the fact that TableRuntime objects were not cleaned up in a
    // timely manner during the process of dropping the catalog due to concurrency considerations.
    // It is permissible to have some erroneous states in the middle, as long as the final data is
    // consistent.
    Set<String> catalogNames =
        listCatalogMetas().stream().map(CatalogMeta::getCatalogName).collect(Collectors.toSet());
    for (TableRuntime tableRuntime : tableRuntimeMap.values()) {
      if (!catalogNames.contains(tableRuntime.getTableIdentifier().getCatalog())) {
        disposeTable(tableRuntime.getTableIdentifier());
      }
    }

    long end = System.currentTimeMillis();
    LOG.info("Syncing external catalogs took {} ms.", end - start);
  }

  private void validateTableIdentifier(TableIdentifier tableIdentifier) {
    if (StringUtils.isBlank(tableIdentifier.getTableName())) {
      throw new IllegalMetadataException("table name is blank");
    }
    if (StringUtils.isBlank(tableIdentifier.getCatalog())) {
      throw new IllegalMetadataException("catalog is blank");
    }
    if (StringUtils.isBlank(tableIdentifier.getDatabase())) {
      throw new IllegalMetadataException("database is blank");
    }
  }

  private void validateTableNotExists(TableIdentifier tableIdentifier) {
    validateTableIdentifier(tableIdentifier);
    if (tableExist(tableIdentifier)) {
      throw new AlreadyExistsException(tableIdentifier);
    }
  }

  private void validateTableExists(TableIdentifier tableIdentifier) {
    validateTableIdentifier(tableIdentifier);
    if (!tableExist(tableIdentifier)) {
      throw new ObjectNotExistsException(tableIdentifier);
    }
  }

  private void validateCatalogUpdate(CatalogMeta oldMeta, CatalogMeta newMeta) {
    if (!oldMeta.getCatalogType().equals(newMeta.getCatalogType())) {
      throw new IllegalMetadataException("Cannot update catalog type");
    }
  }

  private void checkStarted() {
    try {
      initialized.get();
    } catch (Exception e) {
      throw new RuntimeException(e);
    }
  }

  private void checkNotStarted() {
    if (initialized.isDone()) {
      throw new IllegalStateException("Table service has started.");
    }
  }

  private void syncTable(ExternalCatalog externalCatalog, TableIdentity tableIdentity) {
    AtomicBoolean tableRuntimeAdded = new AtomicBoolean(false);
    try {
      doAsTransaction(
          () ->
              externalCatalog.syncTable(
                  tableIdentity.getDatabase(),
                  tableIdentity.getTableName(),
                  tableIdentity.getFormat()),
<<<<<<< HEAD
          () -> {
            ServerTableIdentifier tableIdentifier =
                externalCatalog.getServerTableIdentifier(
                    tableIdentity.getDatabase(), tableIdentity.getTableName());
            triggerTableAdded(externalCatalog, tableIdentifier);
          });
=======
          () -> tableRuntimeAdded.set(handleTableRuntimeAdded(externalCatalog, tableIdentity)));
>>>>>>> ad8fedbc
    } catch (Throwable t) {
      if (tableRuntimeAdded.get()) {
        revertTableRuntimeAdded(externalCatalog, tableIdentity);
      }
      throw t;
    }
  }

<<<<<<< HEAD
  private void triggerTableAdded(
      ServerCatalog catalog, ServerTableIdentifier serverTableIdentifier) {
=======
  private boolean handleTableRuntimeAdded(
      ExternalCatalog externalCatalog, TableIdentity tableIdentity) {
    ServerTableIdentifier tableIdentifier =
        externalCatalog.getServerTableIdentifier(
            tableIdentity.getDatabase(), tableIdentity.getTableName());
>>>>>>> ad8fedbc
    AmoroTable<?> table =
        catalog.loadTable(
            serverTableIdentifier.getDatabase(), serverTableIdentifier.getTableName());
    TableRuntime tableRuntime = new TableRuntime(serverTableIdentifier, this, table.properties());
    tableRuntimeMap.put(serverTableIdentifier, tableRuntime);
    if (headHandler != null) {
      headHandler.fireTableAdded(table, tableRuntime);
    }
    return true;
  }

  private void revertTableRuntimeAdded(
      ExternalCatalog externalCatalog, TableIdentity tableIdentity) {
    ServerTableIdentifier tableIdentifier =
        externalCatalog.getServerTableIdentifier(
            tableIdentity.getDatabase(), tableIdentity.getTableName());
    if (tableIdentifier != null) {
      tableRuntimeMap.remove(tableIdentifier);
    }
  }

  private void disposeTable(ServerTableIdentifier tableIdentifier) {
    doAs(
        TableMetaMapper.class,
        mapper ->
            mapper.deleteTableIdByName(
                tableIdentifier.getCatalog(),
                tableIdentifier.getDatabase(),
                tableIdentifier.getTableName()));
    Optional.ofNullable(tableRuntimeMap.remove(tableIdentifier))
        .ifPresent(
            tableRuntime -> {
              if (headHandler != null) {
                headHandler.fireTableRemoved(tableRuntime);
              }
              tableRuntime.dispose();
            });
  }

  private static class TableIdentity {

    private final String database;
    private final String tableName;

    private final TableFormat format;

    protected TableIdentity(TableIDWithFormat idWithFormat) {
      this.database = idWithFormat.getIdentifier().getDatabase();
      this.tableName = idWithFormat.getIdentifier().getTableName();
      this.format = idWithFormat.getTableFormat();
    }

    protected TableIdentity(ServerTableIdentifier serverTableIdentifier) {
      this.database = serverTableIdentifier.getDatabase();
      this.tableName = serverTableIdentifier.getTableName();
      this.format = serverTableIdentifier.getFormat();
    }

    protected TableIdentity(String database, String tableName, TableFormat format) {
      this.database = database;
      this.tableName = tableName;
      this.format = format;
    }

    public String getDatabase() {
      return database;
    }

    public String getTableName() {
      return tableName;
    }

    public TableFormat getFormat() {
      return format;
    }

    @Override
    public boolean equals(Object o) {
      if (this == o) {
        return true;
      }
      if (o == null || getClass() != o.getClass()) {
        return false;
      }
      TableIdentity that = (TableIdentity) o;
      return Objects.equal(database, that.database) && Objects.equal(tableName, that.tableName);
    }

    @Override
    public int hashCode() {
      return Objects.hashCode(database, tableName);
    }

    @Override
    public String toString() {
      return MoreObjects.toStringHelper(this)
          .add("database", database)
          .add("tableName", tableName)
          .toString();
    }
  }
}<|MERGE_RESOLUTION|>--- conflicted
+++ resolved
@@ -595,16 +595,12 @@
                   tableIdentity.getDatabase(),
                   tableIdentity.getTableName(),
                   tableIdentity.getFormat()),
-<<<<<<< HEAD
           () -> {
             ServerTableIdentifier tableIdentifier =
                 externalCatalog.getServerTableIdentifier(
                     tableIdentity.getDatabase(), tableIdentity.getTableName());
-            triggerTableAdded(externalCatalog, tableIdentifier);
+            tableRuntimeAdded.set(triggerTableAdded(externalCatalog, tableIdentifier));
           });
-=======
-          () -> tableRuntimeAdded.set(handleTableRuntimeAdded(externalCatalog, tableIdentity)));
->>>>>>> ad8fedbc
     } catch (Throwable t) {
       if (tableRuntimeAdded.get()) {
         revertTableRuntimeAdded(externalCatalog, tableIdentity);
@@ -613,16 +609,8 @@
     }
   }
 
-<<<<<<< HEAD
-  private void triggerTableAdded(
+  private boolean triggerTableAdded(
       ServerCatalog catalog, ServerTableIdentifier serverTableIdentifier) {
-=======
-  private boolean handleTableRuntimeAdded(
-      ExternalCatalog externalCatalog, TableIdentity tableIdentity) {
-    ServerTableIdentifier tableIdentifier =
-        externalCatalog.getServerTableIdentifier(
-            tableIdentity.getDatabase(), tableIdentity.getTableName());
->>>>>>> ad8fedbc
     AmoroTable<?> table =
         catalog.loadTable(
             serverTableIdentifier.getDatabase(), serverTableIdentifier.getTableName());
