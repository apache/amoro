package com.netease.arctic.server.table;

import com.google.common.base.Objects;
import com.google.common.base.Preconditions;
import com.google.common.collect.Lists;
import com.google.common.collect.Sets;
import com.google.common.util.concurrent.ThreadFactoryBuilder;
import com.netease.arctic.AmoroTable;
import com.netease.arctic.TableIDWithFormat;
import com.netease.arctic.ams.api.BlockableOperation;
import com.netease.arctic.ams.api.Blocker;
import com.netease.arctic.ams.api.CatalogMeta;
import com.netease.arctic.ams.api.TableFormat;
import com.netease.arctic.ams.api.TableIdentifier;
import com.netease.arctic.server.ArcticManagementConf;
import com.netease.arctic.server.catalog.CatalogBuilder;
import com.netease.arctic.server.catalog.ExternalCatalog;
import com.netease.arctic.server.catalog.InternalCatalog;
import com.netease.arctic.server.catalog.ServerCatalog;
import com.netease.arctic.server.exception.AlreadyExistsException;
import com.netease.arctic.server.exception.IllegalMetadataException;
import com.netease.arctic.server.exception.ObjectNotExistsException;
import com.netease.arctic.server.optimizing.OptimizingStatus;
import com.netease.arctic.server.persistence.StatedPersistentBase;
import com.netease.arctic.server.persistence.mapper.CatalogMetaMapper;
import com.netease.arctic.server.persistence.mapper.TableMetaMapper;
import com.netease.arctic.server.table.blocker.TableBlocker;
import com.netease.arctic.server.utils.Configurations;
import org.apache.commons.lang.StringUtils;
import org.apache.iceberg.relocated.com.google.common.annotations.VisibleForTesting;
import org.apache.iceberg.relocated.com.google.common.base.MoreObjects;
import org.slf4j.Logger;
import org.slf4j.LoggerFactory;

import java.util.List;
import java.util.Map;
import java.util.Optional;
import java.util.Set;
import java.util.concurrent.CompletableFuture;
import java.util.concurrent.ConcurrentHashMap;
import java.util.concurrent.ExecutorService;
import java.util.concurrent.Executors;
import java.util.concurrent.LinkedBlockingQueue;
import java.util.concurrent.RejectedExecutionException;
import java.util.concurrent.ScheduledExecutorService;
import java.util.concurrent.ThreadPoolExecutor;
import java.util.concurrent.TimeUnit;
import java.util.stream.Collectors;

public class DefaultTableService extends StatedPersistentBase implements TableService {

  public static final Logger LOG = LoggerFactory.getLogger(DefaultTableService.class);
  private final long externalCatalogRefreshingInterval;
  private final long blockerTimeout;
  private final Map<String, InternalCatalog> internalCatalogMap = new ConcurrentHashMap<>();
  private final Map<String, ExternalCatalog> externalCatalogMap = new ConcurrentHashMap<>();

  @StateField
  private final Map<ServerTableIdentifier, TableRuntime> tableRuntimeMap =
      new ConcurrentHashMap<>();

  private RuntimeHandlerChain headHandler;

  private final ScheduledExecutorService tableExplorerScheduler =
      Executors.newSingleThreadScheduledExecutor(
          new ThreadFactoryBuilder()
              .setNameFormat("table-explorer-scheduler-%d")
              .setDaemon(true)
              .build());

  private ExecutorService tableExplorerExecutors;

  private final CompletableFuture<Boolean> initialized = new CompletableFuture<>();
  private final Configurations serverConfiguration;

  public DefaultTableService(Configurations configuration) {
    this.externalCatalogRefreshingInterval =
        configuration.getLong(ArcticManagementConf.REFRESH_EXTERNAL_CATALOGS_INTERVAL);
    this.blockerTimeout = configuration.getLong(ArcticManagementConf.BLOCKER_TIMEOUT);
    this.serverConfiguration = configuration;
  }

  @Override
  public List<CatalogMeta> listCatalogMetas() {
    checkStarted();
    List<CatalogMeta> catalogs =
        internalCatalogMap.values().stream()
            .map(ServerCatalog::getMetadata)
            .collect(Collectors.toList());
    catalogs.addAll(
        externalCatalogMap.values().stream()
            .map(ServerCatalog::getMetadata)
            .collect(Collectors.toList()));
    return catalogs;
  }

  @Override
  public CatalogMeta getCatalogMeta(String catalogName) {
    checkStarted();
    ServerCatalog catalog = getServerCatalog(catalogName);
    return catalog.getMetadata();
  }

  @Override
  public boolean catalogExist(String catalogName) {
    checkStarted();
    return internalCatalogMap.containsKey(catalogName)
        || externalCatalogMap.containsKey(catalogName);
  }

  @Override
  public ServerCatalog getServerCatalog(String catalogName) {
    ServerCatalog catalog =
        Optional.ofNullable((ServerCatalog) internalCatalogMap.get(catalogName))
            .orElse(externalCatalogMap.get(catalogName));
    return Optional.ofNullable(catalog)
        .orElseThrow(() -> new ObjectNotExistsException("Catalog " + catalogName));
  }

  @Override
  public void createCatalog(CatalogMeta catalogMeta) {
    checkStarted();
    if (catalogExist(catalogMeta.getCatalogName())) {
      throw new AlreadyExistsException("Catalog " + catalogMeta.getCatalogName());
    }
    doAsTransaction(
        () -> doAs(CatalogMetaMapper.class, mapper -> mapper.insertCatalog(catalogMeta)),
        () -> initServerCatalog(catalogMeta));
  }

  private void initServerCatalog(CatalogMeta catalogMeta) {
    ServerCatalog catalog = CatalogBuilder.buildServerCatalog(catalogMeta, serverConfiguration);
    if (catalog instanceof InternalCatalog) {
      internalCatalogMap.put(catalogMeta.getCatalogName(), (InternalCatalog) catalog);
    } else {
      externalCatalogMap.put(catalogMeta.getCatalogName(), (ExternalCatalog) catalog);
    }
  }

  @Override
  public void dropCatalog(String catalogName) {
    checkStarted();
    doAsExisted(
        CatalogMetaMapper.class,
        mapper -> mapper.deleteCatalog(catalogName),
        () ->
            new IllegalMetadataException(
                "Catalog " + catalogName + " has more than one database or table"));
    internalCatalogMap.remove(catalogName);
    externalCatalogMap.remove(catalogName);
  }

  @Override
  public void updateCatalog(CatalogMeta catalogMeta) {
    checkStarted();
    ServerCatalog catalog = getServerCatalog(catalogMeta.getCatalogName());
    validateCatalogUpdate(catalog.getMetadata(), catalogMeta);
    doAs(CatalogMetaMapper.class, mapper -> mapper.updateCatalog(catalogMeta));
    catalog.updateMetadata(catalogMeta);
  }

  @Override
  public TableMetadata loadTableMetadata(TableIdentifier tableIdentifier) {
    validateTableExists(tableIdentifier);
    return Optional.ofNullable(
            getAs(
                TableMetaMapper.class,
                mapper ->
                    mapper.selectTableMetaByName(
                        tableIdentifier.getCatalog(),
                        tableIdentifier.getDatabase(),
                        tableIdentifier.getTableName())))
        .orElseThrow(() -> new ObjectNotExistsException(tableIdentifier));
  }

  @Override
  public void dropTableMetadata(TableIdentifier tableIdentifier, boolean deleteData) {
    checkStarted();
    validateTableExists(tableIdentifier);
    ServerTableIdentifier serverTableIdentifier =
        getInternalCatalog(tableIdentifier.getCatalog())
            .dropTable(tableIdentifier.getDatabase(), tableIdentifier.getTableName());
    Optional.ofNullable(tableRuntimeMap.remove(serverTableIdentifier))
        .ifPresent(
            tableRuntime -> {
              if (headHandler != null) {
                headHandler.fireTableRemoved(tableRuntime);
              }
              tableRuntime.dispose();
            });
  }

  @Override
  public void createTable(String catalogName, TableMetadata tableMetadata) {
    checkStarted();
    validateTableNotExists(tableMetadata.getTableIdentifier().getIdentifier());

    InternalCatalog catalog = getInternalCatalog(catalogName);
    ServerTableIdentifier tableIdentifier = catalog.createTable(tableMetadata);
    AmoroTable<?> table =
        catalog.loadTable(tableIdentifier.getDatabase(), tableIdentifier.getTableName());
    TableRuntime tableRuntime = new TableRuntime(tableIdentifier, this, table.properties());
    tableRuntimeMap.put(tableIdentifier, tableRuntime);
    if (headHandler != null) {
      headHandler.fireTableAdded(table, tableRuntime);
    }
  }

  @Override
  public List<String> listDatabases(String catalogName) {
    checkStarted();
    return getServerCatalog(catalogName).listDatabases();
  }

  @Override
  public List<ServerTableIdentifier> listManagedTables() {
    checkStarted();
    return getAs(TableMetaMapper.class, TableMetaMapper::selectAllTableIdentifiers);
  }

  @Override
  public List<ServerTableIdentifier> listManagedTables(String catalogName) {
    checkStarted();
    return getAs(
        TableMetaMapper.class, mapper -> mapper.selectTableIdentifiersByCatalog(catalogName));
  }

  @Override
  public List<TableIDWithFormat> listTables(String catalogName, String dbName) {
    checkStarted();
    return getServerCatalog(catalogName).listTables(dbName);
  }

  @Override
  public void createDatabase(String catalogName, String dbName) {
    checkStarted();
    getInternalCatalog(catalogName).createDatabase(dbName);
  }

  @Override
  public void dropDatabase(String catalogName, String dbName) {
    checkStarted();
    getInternalCatalog(catalogName).dropDatabase(dbName);
  }

  @Override
  public AmoroTable<?> loadTable(ServerTableIdentifier tableIdentifier) {
    checkStarted();
    return getServerCatalog(tableIdentifier.getCatalog())
        .loadTable(tableIdentifier.getDatabase(), tableIdentifier.getTableName());
  }

  @Override
  public List<TableMetadata> listTableMetas() {
    checkStarted();
    return getAs(TableMetaMapper.class, TableMetaMapper::selectTableMetas);
  }

  @Override
  public List<TableMetadata> listTableMetas(String catalogName, String database) {
    checkStarted();
    return getAs(
        TableMetaMapper.class, mapper -> mapper.selectTableMetasByDb(catalogName, database));
  }

  @Override
  public boolean tableExist(TableIdentifier tableIdentifier) {
    checkStarted();
    return getServerCatalog(tableIdentifier.getCatalog())
        .exist(tableIdentifier.getDatabase(), tableIdentifier.getTableName());
  }

  @Override
  public Blocker block(
      TableIdentifier tableIdentifier,
      List<BlockableOperation> operations,
      Map<String, String> properties) {
    checkStarted();
    return getAndCheckExist(getServerTableIdentifier(tableIdentifier))
        .block(operations, properties, blockerTimeout)
        .buildBlocker();
  }

  @Override
  public void releaseBlocker(TableIdentifier tableIdentifier, String blockerId) {
    checkStarted();
    TableRuntime tableRuntime = getRuntime(getServerTableIdentifier(tableIdentifier));
    if (tableRuntime != null) {
      tableRuntime.release(blockerId);
    }
  }

  @Override
  public long renewBlocker(TableIdentifier tableIdentifier, String blockerId) {
    checkStarted();
    TableRuntime tableRuntime = getAndCheckExist(getServerTableIdentifier(tableIdentifier));
    return tableRuntime.renew(blockerId, blockerTimeout);
  }

  @Override
  public List<Blocker> getBlockers(TableIdentifier tableIdentifier) {
    checkStarted();
    return getAndCheckExist(getServerTableIdentifier(tableIdentifier)).getBlockers().stream()
        .map(TableBlocker::buildBlocker)
        .collect(Collectors.toList());
  }

  private InternalCatalog getInternalCatalog(String catalogName) {
    return Optional.ofNullable(internalCatalogMap.get(catalogName))
        .orElseThrow(() -> new ObjectNotExistsException("Catalog " + catalogName));
  }

  @Override
  public void addHandlerChain(RuntimeHandlerChain handler) {
    checkNotStarted();
    if (headHandler == null) {
      headHandler = handler;
    } else {
      headHandler.appendNext(handler);
    }
  }

  @Override
  public void handleTableChanged(TableRuntime tableRuntime, OptimizingStatus originalStatus) {
    if (headHandler != null) {
      headHandler.fireStatusChanged(tableRuntime, originalStatus);
    }
  }

  @Override
  public void handleTableChanged(TableRuntime tableRuntime, TableConfiguration originalConfig) {
    if (headHandler != null) {
      headHandler.fireConfigChanged(tableRuntime, originalConfig);
    }
  }

  protected List<TableRuntimeMeta> loadTableRuntimeMetadata() {
    return getAs(TableMetaMapper.class, TableMetaMapper::selectTableRuntimeMetas);
  }

  @Override
  public void initialize() {
    checkNotStarted();
    List<CatalogMeta> catalogMetas = getAs(CatalogMetaMapper.class, CatalogMetaMapper::getCatalogs);
    catalogMetas.forEach(this::initServerCatalog);

<<<<<<< HEAD
    List<TableRuntimeMeta> tableRuntimeMetaList = loadTableRuntimeMetadata();
    tableRuntimeMetaList.forEach(tableRuntimeMeta -> {
      TableRuntime tableRuntime = tableRuntimeMeta.constructTableRuntime(this);
      tableRuntimeMap.put(tableRuntime.getTableIdentifier(), tableRuntime);
    });
=======
    List<TableRuntimeMeta> tableRuntimeMetaList =
        getAs(TableMetaMapper.class, TableMetaMapper::selectTableRuntimeMetas);
    tableRuntimeMetaList.forEach(
        tableRuntimeMeta -> {
          TableRuntime tableRuntime = tableRuntimeMeta.constructTableRuntime(this);
          tableRuntimeMap.put(tableRuntime.getTableIdentifier(), tableRuntime);
        });
>>>>>>> 8d50d9c1

    if (headHandler != null) {
      headHandler.initialize(tableRuntimeMetaList);
    }
    if (tableExplorerExecutors == null) {
      int threadCount =
          serverConfiguration.getInteger(
              ArcticManagementConf.REFRESH_EXTERNAL_CATALOGS_THREAD_COUNT);
      int queueSize =
          serverConfiguration.getInteger(ArcticManagementConf.REFRESH_EXTERNAL_CATALOGS_QUEUE_SIZE);
      tableExplorerExecutors =
          new ThreadPoolExecutor(
              threadCount,
              threadCount,
              0,
              TimeUnit.SECONDS,
              new LinkedBlockingQueue<>(queueSize),
              new ThreadFactoryBuilder()
                  .setNameFormat("table-explorer-executor-%d")
                  .setDaemon(true)
                  .build());
    }
    tableExplorerScheduler.scheduleAtFixedRate(
        this::exploreExternalCatalog, 0, externalCatalogRefreshingInterval, TimeUnit.MILLISECONDS);
    initialized.complete(true);
  }

  public TableRuntime getAndCheckExist(ServerTableIdentifier tableIdentifier) {
    Preconditions.checkArgument(tableIdentifier != null, "tableIdentifier cannot be null");
    TableRuntime tableRuntime = getRuntime(tableIdentifier);
    if (tableRuntime == null) {
      throw new ObjectNotExistsException(tableIdentifier);
    }
    return tableRuntime;
  }

  private ServerTableIdentifier getServerTableIdentifier(TableIdentifier id) {
    return getAs(
        TableMetaMapper.class,
        mapper ->
            mapper.selectTableIdentifier(id.getCatalog(), id.getDatabase(), id.getTableName()));
  }

  @Override
  public TableRuntime getRuntime(ServerTableIdentifier tableIdentifier) {
    checkStarted();
    return tableRuntimeMap.get(tableIdentifier);
  }

  @Override
  public boolean contains(ServerTableIdentifier tableIdentifier) {
    checkStarted();
    return tableRuntimeMap.containsKey(tableIdentifier);
  }

  public void dispose() {
    tableExplorerScheduler.shutdown();
    if (tableExplorerExecutors != null) {
      tableExplorerExecutors.shutdown();
    }
    if (headHandler != null) {
      headHandler.dispose();
    }
  }

  @VisibleForTesting
  void exploreExternalCatalog() {
    long start = System.currentTimeMillis();
    LOG.info("Syncing external catalogs: {}", String.join(",", externalCatalogMap.keySet()));
    for (ExternalCatalog externalCatalog : externalCatalogMap.values()) {
      try {
        final List<CompletableFuture<Set<TableIdentity>>> tableIdentifiersFutures =
            Lists.newArrayList();
        externalCatalog
            .listDatabases()
            .forEach(
                database -> {
                  try {
                    tableIdentifiersFutures.add(
                        CompletableFuture.supplyAsync(
                            () ->
                                externalCatalog.listTables(database).stream()
                                    .map(TableIdentity::new)
                                    .collect(Collectors.toSet()),
                            tableExplorerExecutors));
                  } catch (RejectedExecutionException e) {
                    LOG.error(
                        "The queue of table explorer is full, please increase the queue size or thread count.");
                  }
                });
        Set<TableIdentity> tableIdentifiers =
            tableIdentifiersFutures.stream()
                .map(CompletableFuture::join)
                .reduce(
                    (a, b) -> {
                      a.addAll(b);
                      return a;
                    })
                .orElse(Sets.newHashSet());
        LOG.info(
            "Loaded {} tables from external catalog {}.",
            tableIdentifiers.size(),
            externalCatalog.name());
        Map<TableIdentity, ServerTableIdentifier> serverTableIdentifiers =
            getAs(
                    TableMetaMapper.class,
                    mapper -> mapper.selectTableIdentifiersByCatalog(externalCatalog.name()))
                .stream()
                .collect(Collectors.toMap(TableIdentity::new, tableIdentifier -> tableIdentifier));
        LOG.info(
            "Loaded {} tables from Amoro server catalog {}.",
            serverTableIdentifiers.size(),
            externalCatalog.name());
        final List<CompletableFuture<Void>> taskFutures = Lists.newArrayList();
        Sets.difference(tableIdentifiers, serverTableIdentifiers.keySet())
            .forEach(
                tableIdentity -> {
                  try {
                    taskFutures.add(
                        CompletableFuture.runAsync(
                            () -> {
                              try {
                                syncTable(externalCatalog, tableIdentity);
                              } catch (Exception e) {
                                LOG.error(
                                    "TableExplorer sync table {} error",
                                    tableIdentity.toString(),
                                    e);
                              }
                            },
                            tableExplorerExecutors));
                  } catch (RejectedExecutionException e) {
                    LOG.error(
                        "The queue of table explorer is full, please increase the queue size or thread count.");
                  }
                });
        Sets.difference(serverTableIdentifiers.keySet(), tableIdentifiers)
            .forEach(
                tableIdentity -> {
                  try {
                    taskFutures.add(
                        CompletableFuture.runAsync(
                            () -> {
                              try {
                                disposeTable(
                                    externalCatalog, serverTableIdentifiers.get(tableIdentity));
                              } catch (Exception e) {
                                LOG.error(
                                    "TableExplorer dispose table {} error",
                                    tableIdentity.toString(),
                                    e);
                              }
                            },
                            tableExplorerExecutors));
                  } catch (RejectedExecutionException e) {
                    LOG.error(
                        "The queue of table explorer is full, please increase the queue size or thread count.");
                  }
                });
        taskFutures.forEach(CompletableFuture::join);
      } catch (Throwable e) {
        LOG.error("TableExplorer error", e);
      }
    }
    long end = System.currentTimeMillis();
    LOG.info("Syncing external catalogs took {} ms.", end - start);
  }

  private void validateTableIdentifier(TableIdentifier tableIdentifier) {
    if (StringUtils.isBlank(tableIdentifier.getTableName())) {
      throw new IllegalMetadataException("table name is blank");
    }
    if (StringUtils.isBlank(tableIdentifier.getCatalog())) {
      throw new IllegalMetadataException("catalog is blank");
    }
    if (StringUtils.isBlank(tableIdentifier.getDatabase())) {
      throw new IllegalMetadataException("database is blank");
    }
  }

  private void validateTableNotExists(TableIdentifier tableIdentifier) {
    validateTableIdentifier(tableIdentifier);
    if (tableExist(tableIdentifier)) {
      throw new AlreadyExistsException(tableIdentifier);
    }
  }

  private void validateTableExists(TableIdentifier tableIdentifier) {
    validateTableIdentifier(tableIdentifier);
    if (!tableExist(tableIdentifier)) {
      throw new ObjectNotExistsException(tableIdentifier);
    }
  }

  private void validateCatalogUpdate(CatalogMeta oldMeta, CatalogMeta newMeta) {
    if (!oldMeta.getCatalogType().equals(newMeta.getCatalogType())) {
      throw new IllegalMetadataException("Cannot update catalog type");
    }
  }

  private void checkStarted() {
    try {
      initialized.get();
    } catch (Exception e) {
      throw new RuntimeException(e);
    }
  }

  private void checkNotStarted() {
    if (initialized.isDone()) {
      throw new IllegalStateException("Table service has started.");
    }
  }

  private void syncTable(ExternalCatalog externalCatalog, TableIdentity tableIdentity) {
    try {
      doAsTransaction(
          () ->
              externalCatalog.syncTable(
                  tableIdentity.getDatabase(),
                  tableIdentity.getTableName(),
                  tableIdentity.getFormat()),
          () -> handleTableRuntimeAdded(externalCatalog, tableIdentity));
    } catch (Throwable t) {
      revertTableRuntimeAdded(externalCatalog, tableIdentity);
      throw t;
    }
  }

  private void handleTableRuntimeAdded(
      ExternalCatalog externalCatalog, TableIdentity tableIdentity) {
    ServerTableIdentifier tableIdentifier =
        externalCatalog.getServerTableIdentifier(
            tableIdentity.getDatabase(), tableIdentity.getTableName());
    AmoroTable<?> table =
        externalCatalog.loadTable(tableIdentity.getDatabase(), tableIdentity.getTableName());
    TableRuntime tableRuntime = new TableRuntime(tableIdentifier, this, table.properties());
    tableRuntimeMap.put(tableIdentifier, tableRuntime);
    if (headHandler != null) {
      headHandler.fireTableAdded(table, tableRuntime);
    }
  }

  private void revertTableRuntimeAdded(
      ExternalCatalog externalCatalog, TableIdentity tableIdentity) {
    ServerTableIdentifier tableIdentifier =
        externalCatalog.getServerTableIdentifier(
            tableIdentity.getDatabase(), tableIdentity.getTableName());
    if (tableIdentifier != null) {
      tableRuntimeMap.remove(tableIdentifier);
    }
  }

  private void disposeTable(
      ExternalCatalog externalCatalog, ServerTableIdentifier tableIdentifier) {
    externalCatalog.disposeTable(tableIdentifier.getDatabase(), tableIdentifier.getTableName());
    Optional.ofNullable(tableRuntimeMap.remove(tableIdentifier))
        .ifPresent(
            tableRuntime -> {
              if (headHandler != null) {
                headHandler.fireTableRemoved(tableRuntime);
              }
              tableRuntime.dispose();
            });
  }

  private static class TableIdentity {

    private final String database;
    private final String tableName;

    private final TableFormat format;

    protected TableIdentity(TableIDWithFormat idWithFormat) {
      this.database = idWithFormat.getIdentifier().getDatabase();
      this.tableName = idWithFormat.getIdentifier().getTableName();
      this.format = idWithFormat.getTableFormat();
    }

    protected TableIdentity(ServerTableIdentifier serverTableIdentifier) {
      this.database = serverTableIdentifier.getDatabase();
      this.tableName = serverTableIdentifier.getTableName();
      this.format = serverTableIdentifier.getFormat();
    }

    public String getDatabase() {
      return database;
    }

    public String getTableName() {
      return tableName;
    }

    public TableFormat getFormat() {
      return format;
    }

    @Override
    public boolean equals(Object o) {
      if (this == o) {
        return true;
      }
      if (o == null || getClass() != o.getClass()) {
        return false;
      }
      TableIdentity that = (TableIdentity) o;
      return Objects.equal(database, that.database) && Objects.equal(tableName, that.tableName);
    }

    @Override
    public int hashCode() {
      return Objects.hashCode(database, tableName);
    }

    @Override
    public String toString() {
      return MoreObjects.toStringHelper(this)
          .add("database", database)
          .add("tableName", tableName)
          .toString();
    }
  }
}<|MERGE_RESOLUTION|>--- conflicted
+++ resolved
@@ -334,23 +334,12 @@
     }
   }
 
-  protected List<TableRuntimeMeta> loadTableRuntimeMetadata() {
-    return getAs(TableMetaMapper.class, TableMetaMapper::selectTableRuntimeMetas);
-  }
-
   @Override
   public void initialize() {
     checkNotStarted();
     List<CatalogMeta> catalogMetas = getAs(CatalogMetaMapper.class, CatalogMetaMapper::getCatalogs);
     catalogMetas.forEach(this::initServerCatalog);
 
-<<<<<<< HEAD
-    List<TableRuntimeMeta> tableRuntimeMetaList = loadTableRuntimeMetadata();
-    tableRuntimeMetaList.forEach(tableRuntimeMeta -> {
-      TableRuntime tableRuntime = tableRuntimeMeta.constructTableRuntime(this);
-      tableRuntimeMap.put(tableRuntime.getTableIdentifier(), tableRuntime);
-    });
-=======
     List<TableRuntimeMeta> tableRuntimeMetaList =
         getAs(TableMetaMapper.class, TableMetaMapper::selectTableRuntimeMetas);
     tableRuntimeMetaList.forEach(
@@ -358,7 +347,6 @@
           TableRuntime tableRuntime = tableRuntimeMeta.constructTableRuntime(this);
           tableRuntimeMap.put(tableRuntime.getTableIdentifier(), tableRuntime);
         });
->>>>>>> 8d50d9c1
 
     if (headHandler != null) {
       headHandler.initialize(tableRuntimeMetaList);
