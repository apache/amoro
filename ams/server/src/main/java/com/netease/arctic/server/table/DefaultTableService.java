--- conflicted
+++ resolved
@@ -515,23 +515,15 @@
   }
 
   private void syncTable(ExternalCatalog externalCatalog, TableIdentity tableIdentity) {
-<<<<<<< HEAD
-    invokeConsisitency(() -> doAsTransaction(
-        () -> externalCatalog.syncTable(
-            tableIdentity.getDatabase(), tableIdentity.getTableName(), tableIdentity.getFormat()),
-        () -> handleTableRuntimeAdded(externalCatalog, tableIdentity)
-    ));
-=======
     try {
       doAsTransaction(
-          () -> externalCatalog.syncTable(tableIdentity.getDatabase(), tableIdentity.getTableName()),
+          () -> externalCatalog.syncTable(tableIdentity.getDatabase(), tableIdentity.getTableName(), tableIdentity.getFormat()),
           () -> handleTableRuntimeAdded(externalCatalog, tableIdentity)
       );
     } catch (Throwable t) {
       revertTableRuntimeAdded(externalCatalog, tableIdentity);
       throw t;
     }
->>>>>>> d0283bb8
   }
 
   private void handleTableRuntimeAdded(ExternalCatalog externalCatalog, TableIdentity tableIdentity) {
