package com.netease.arctic.server.table;

import com.google.common.base.Objects;
import com.google.common.base.Preconditions;
import com.google.common.collect.Lists;
import com.google.common.collect.Sets;
import com.google.common.util.concurrent.ThreadFactoryBuilder;
import com.netease.arctic.AmoroTable;
import com.netease.arctic.TableIDWithFormat;
import com.netease.arctic.ams.api.BlockableOperation;
import com.netease.arctic.ams.api.Blocker;
import com.netease.arctic.ams.api.CatalogMeta;
import com.netease.arctic.ams.api.TableFormat;
import com.netease.arctic.ams.api.TableIdentifier;
import com.netease.arctic.server.ArcticManagementConf;
import com.netease.arctic.server.catalog.CatalogBuilder;
import com.netease.arctic.server.catalog.ExternalCatalog;
import com.netease.arctic.server.catalog.InternalCatalog;
import com.netease.arctic.server.catalog.ServerCatalog;
import com.netease.arctic.server.exception.AlreadyExistsException;
import com.netease.arctic.server.exception.IllegalMetadataException;
import com.netease.arctic.server.exception.ObjectNotExistsException;
import com.netease.arctic.server.optimizing.OptimizingStatus;
import com.netease.arctic.server.persistence.StatedPersistentBase;
import com.netease.arctic.server.persistence.mapper.CatalogMetaMapper;
import com.netease.arctic.server.persistence.mapper.TableMetaMapper;
import com.netease.arctic.server.table.blocker.TableBlocker;
import com.netease.arctic.server.utils.Configurations;
import org.apache.commons.lang.StringUtils;
import org.apache.iceberg.relocated.com.google.common.annotations.VisibleForTesting;
import org.apache.iceberg.relocated.com.google.common.base.MoreObjects;
import org.slf4j.Logger;
import org.slf4j.LoggerFactory;

import java.util.List;
import java.util.Map;
import java.util.Optional;
import java.util.Set;
import java.util.concurrent.CompletableFuture;
import java.util.concurrent.ConcurrentHashMap;
import java.util.concurrent.ExecutorService;
import java.util.concurrent.Executors;
import java.util.concurrent.LinkedBlockingQueue;
import java.util.concurrent.RejectedExecutionException;
import java.util.concurrent.ScheduledExecutorService;
import java.util.concurrent.ThreadPoolExecutor;
import java.util.concurrent.TimeUnit;
import java.util.stream.Collectors;

public class DefaultTableService extends StatedPersistentBase implements TableService {

  public static final Logger LOG = LoggerFactory.getLogger(DefaultTableService.class);
  private final long externalCatalogRefreshingInterval;
  private final long blockerTimeout;
  private final Map<String, InternalCatalog> internalCatalogMap = new ConcurrentHashMap<>();
  private final Map<String, ExternalCatalog> externalCatalogMap = new ConcurrentHashMap<>();

  @StateField
  private final Map<ServerTableIdentifier, TableRuntime> tableRuntimeMap =
      new ConcurrentHashMap<>();

  private RuntimeHandlerChain headHandler;

  private final ScheduledExecutorService tableExplorerScheduler =
      Executors.newSingleThreadScheduledExecutor(
          new ThreadFactoryBuilder()
              .setNameFormat("table-explorer-scheduler-%d")
              .setDaemon(true)
              .build());

  private ExecutorService tableExplorerExecutors;

  private final CompletableFuture<Boolean> initialized = new CompletableFuture<>();
  private final Configurations serverConfiguration;

  public DefaultTableService(Configurations configuration) {
    this.externalCatalogRefreshingInterval =
        configuration.getLong(ArcticManagementConf.REFRESH_EXTERNAL_CATALOGS_INTERVAL);
    this.blockerTimeout = configuration.getLong(ArcticManagementConf.BLOCKER_TIMEOUT);
    this.serverConfiguration = configuration;
  }

  @Override
  public List<CatalogMeta> listCatalogMetas() {
    checkStarted();
    List<CatalogMeta> catalogs =
        internalCatalogMap.values().stream()
            .map(ServerCatalog::getMetadata)
            .collect(Collectors.toList());
    catalogs.addAll(
        externalCatalogMap.values().stream()
            .map(ServerCatalog::getMetadata)
            .collect(Collectors.toList()));
    return catalogs;
  }

  @Override
  public CatalogMeta getCatalogMeta(String catalogName) {
    checkStarted();
    ServerCatalog catalog = getServerCatalog(catalogName);
    return catalog.getMetadata();
  }

  @Override
  public boolean catalogExist(String catalogName) {
    checkStarted();
    return internalCatalogMap.containsKey(catalogName)
        || externalCatalogMap.containsKey(catalogName);
  }

  @Override
  public ServerCatalog getServerCatalog(String catalogName) {
    ServerCatalog catalog =
        Optional.ofNullable((ServerCatalog) internalCatalogMap.get(catalogName))
            .orElse(externalCatalogMap.get(catalogName));
    return Optional.ofNullable(catalog)
        .orElseThrow(() -> new ObjectNotExistsException("Catalog " + catalogName));
  }

  @Override
  public void createCatalog(CatalogMeta catalogMeta) {
    checkStarted();
    if (catalogExist(catalogMeta.getCatalogName())) {
      throw new AlreadyExistsException("Catalog " + catalogMeta.getCatalogName());
    }
    doAsTransaction(
        () -> doAs(CatalogMetaMapper.class, mapper -> mapper.insertCatalog(catalogMeta)),
        () -> initServerCatalog(catalogMeta));
  }

  private void initServerCatalog(CatalogMeta catalogMeta) {
    ServerCatalog catalog = CatalogBuilder.buildServerCatalog(catalogMeta, serverConfiguration);
    if (catalog instanceof InternalCatalog) {
      internalCatalogMap.put(catalogMeta.getCatalogName(), (InternalCatalog) catalog);
    } else {
      externalCatalogMap.put(catalogMeta.getCatalogName(), (ExternalCatalog) catalog);
    }
  }

  @Override
  public void dropCatalog(String catalogName) {
    checkStarted();
    doAsExisted(
        CatalogMetaMapper.class,
        mapper -> mapper.deleteCatalog(catalogName),
        () ->
            new IllegalMetadataException(
                "Catalog " + catalogName + " has more than one database or table"));
    internalCatalogMap.remove(catalogName);
    externalCatalogMap.remove(catalogName);
  }

  @Override
  public void updateCatalog(CatalogMeta catalogMeta) {
    checkStarted();
    ServerCatalog catalog = getServerCatalog(catalogMeta.getCatalogName());
    validateCatalogUpdate(catalog.getMetadata(), catalogMeta);
    doAs(CatalogMetaMapper.class, mapper -> mapper.updateCatalog(catalogMeta));
    catalog.updateMetadata(catalogMeta);
  }

  @Override
  public TableMetadata loadTableMetadata(TableIdentifier tableIdentifier) {
    validateTableExists(tableIdentifier);
<<<<<<< HEAD
    InternalCatalog internalCatalog = getInternalCatalog(tableIdentifier.getCatalog());
    return internalCatalog.loadTableMetadata(tableIdentifier.getDatabase(), tableIdentifier.getTableName());
=======
    return Optional.ofNullable(
            getAs(
                TableMetaMapper.class,
                mapper ->
                    mapper.selectTableMetaByName(
                        tableIdentifier.getCatalog(),
                        tableIdentifier.getDatabase(),
                        tableIdentifier.getTableName())))
        .orElseThrow(() -> new ObjectNotExistsException(tableIdentifier));
>>>>>>> 9638433d
  }

  @Override
  public void dropTableMetadata(TableIdentifier tableIdentifier, boolean deleteData) {
    checkStarted();
    validateTableExists(tableIdentifier);
    ServerTableIdentifier serverTableIdentifier =
        getInternalCatalog(tableIdentifier.getCatalog())
            .dropTable(tableIdentifier.getDatabase(), tableIdentifier.getTableName());
    Optional.ofNullable(tableRuntimeMap.remove(serverTableIdentifier))
        .ifPresent(
            tableRuntime -> {
              if (headHandler != null) {
                headHandler.fireTableRemoved(tableRuntime);
              }
              tableRuntime.dispose();
            });
  }

  @Override
  public void createTable(String catalogName, TableMetadata tableMetadata) {
    checkStarted();
    validateTableNotExists(tableMetadata.getTableIdentifier().getIdentifier());

    InternalCatalog catalog = getInternalCatalog(catalogName);
    ServerTableIdentifier tableIdentifier = catalog.createTable(tableMetadata);
    AmoroTable<?> table =
        catalog.loadTable(tableIdentifier.getDatabase(), tableIdentifier.getTableName());
    TableRuntime tableRuntime = new TableRuntime(tableIdentifier, this, table.properties());
    tableRuntimeMap.put(tableIdentifier, tableRuntime);
    if (headHandler != null) {
      headHandler.fireTableAdded(table, tableRuntime);
    }
  }

  @Override
  public List<String> listDatabases(String catalogName) {
    checkStarted();
    return getServerCatalog(catalogName).listDatabases();
  }

  @Override
  public List<ServerTableIdentifier> listManagedTables() {
    checkStarted();
    return getAs(TableMetaMapper.class, TableMetaMapper::selectAllTableIdentifiers);
  }

  @Override
  public List<ServerTableIdentifier> listManagedTables(String catalogName) {
    checkStarted();
    return getAs(
        TableMetaMapper.class, mapper -> mapper.selectTableIdentifiersByCatalog(catalogName));
  }

  @Override
  public List<TableIDWithFormat> listTables(String catalogName, String dbName) {
    checkStarted();
    return getServerCatalog(catalogName).listTables(dbName);
  }

  @Override
  public void createDatabase(String catalogName, String dbName) {
    checkStarted();
    getInternalCatalog(catalogName).createDatabase(dbName);
  }

  @Override
  public void dropDatabase(String catalogName, String dbName) {
    checkStarted();
    getInternalCatalog(catalogName).dropDatabase(dbName);
  }

  @Override
  public AmoroTable<?> loadTable(ServerTableIdentifier tableIdentifier) {
    checkStarted();
    return getServerCatalog(tableIdentifier.getCatalog())
        .loadTable(tableIdentifier.getDatabase(), tableIdentifier.getTableName());
  }

  @Override
  public List<TableMetadata> listTableMetas() {
    checkStarted();
    return getAs(TableMetaMapper.class, TableMetaMapper::selectTableMetas);
  }

  @Override
  public List<TableMetadata> listTableMetas(String catalogName, String database) {
    checkStarted();
    return getAs(
        TableMetaMapper.class, mapper -> mapper.selectTableMetasByDb(catalogName, database));
  }

  @Override
  public boolean tableExist(TableIdentifier tableIdentifier) {
    checkStarted();
    return getServerCatalog(tableIdentifier.getCatalog())
        .exist(tableIdentifier.getDatabase(), tableIdentifier.getTableName());
  }

  @Override
  public Blocker block(
      TableIdentifier tableIdentifier,
      List<BlockableOperation> operations,
      Map<String, String> properties) {
    checkStarted();
    return getAndCheckExist(getServerTableIdentifier(tableIdentifier))
        .block(operations, properties, blockerTimeout)
        .buildBlocker();
  }

  @Override
  public void releaseBlocker(TableIdentifier tableIdentifier, String blockerId) {
    checkStarted();
    TableRuntime tableRuntime = getRuntime(getServerTableIdentifier(tableIdentifier));
    if (tableRuntime != null) {
      tableRuntime.release(blockerId);
    }
  }

  @Override
  public long renewBlocker(TableIdentifier tableIdentifier, String blockerId) {
    checkStarted();
    TableRuntime tableRuntime = getAndCheckExist(getServerTableIdentifier(tableIdentifier));
    return tableRuntime.renew(blockerId, blockerTimeout);
  }

  @Override
  public List<Blocker> getBlockers(TableIdentifier tableIdentifier) {
    checkStarted();
    return getAndCheckExist(getServerTableIdentifier(tableIdentifier)).getBlockers().stream()
        .map(TableBlocker::buildBlocker)
        .collect(Collectors.toList());
  }

  private InternalCatalog getInternalCatalog(String catalogName) {
    return Optional.ofNullable(internalCatalogMap.get(catalogName))
        .orElseThrow(() -> new ObjectNotExistsException("Catalog " + catalogName));
  }

  @Override
  public void addHandlerChain(RuntimeHandlerChain handler) {
    checkNotStarted();
    if (headHandler == null) {
      headHandler = handler;
    } else {
      headHandler.appendNext(handler);
    }
  }

  @Override
  public void handleTableChanged(TableRuntime tableRuntime, OptimizingStatus originalStatus) {
    if (headHandler != null) {
      headHandler.fireStatusChanged(tableRuntime, originalStatus);
    }
  }

  @Override
  public void handleTableChanged(TableRuntime tableRuntime, TableConfiguration originalConfig) {
    if (headHandler != null) {
      headHandler.fireConfigChanged(tableRuntime, originalConfig);
    }
  }

  @Override
  public void initialize() {
    checkNotStarted();
    List<CatalogMeta> catalogMetas = getAs(CatalogMetaMapper.class, CatalogMetaMapper::getCatalogs);
    catalogMetas.forEach(this::initServerCatalog);

    List<TableRuntimeMeta> tableRuntimeMetaList =
        getAs(TableMetaMapper.class, TableMetaMapper::selectTableRuntimeMetas);
    tableRuntimeMetaList.forEach(
        tableRuntimeMeta -> {
          TableRuntime tableRuntime = tableRuntimeMeta.constructTableRuntime(this);
          tableRuntimeMap.put(tableRuntime.getTableIdentifier(), tableRuntime);
        });

    if (headHandler != null) {
      headHandler.initialize(tableRuntimeMetaList);
    }
    if (tableExplorerExecutors == null) {
      int threadCount =
          serverConfiguration.getInteger(
              ArcticManagementConf.REFRESH_EXTERNAL_CATALOGS_THREAD_COUNT);
      int queueSize =
          serverConfiguration.getInteger(ArcticManagementConf.REFRESH_EXTERNAL_CATALOGS_QUEUE_SIZE);
      tableExplorerExecutors =
          new ThreadPoolExecutor(
              threadCount,
              threadCount,
              0,
              TimeUnit.SECONDS,
              new LinkedBlockingQueue<>(queueSize),
              new ThreadFactoryBuilder()
                  .setNameFormat("table-explorer-executor-%d")
                  .setDaemon(true)
                  .build());
    }
    tableExplorerScheduler.scheduleAtFixedRate(
        this::exploreExternalCatalog, 0, externalCatalogRefreshingInterval, TimeUnit.MILLISECONDS);
    initialized.complete(true);
  }

  public TableRuntime getAndCheckExist(ServerTableIdentifier tableIdentifier) {
    Preconditions.checkArgument(tableIdentifier != null, "tableIdentifier cannot be null");
    TableRuntime tableRuntime = getRuntime(tableIdentifier);
    if (tableRuntime == null) {
      throw new ObjectNotExistsException(tableIdentifier);
    }
    return tableRuntime;
  }

  private ServerTableIdentifier getServerTableIdentifier(TableIdentifier id) {
    return getAs(
        TableMetaMapper.class,
        mapper ->
            mapper.selectTableIdentifier(id.getCatalog(), id.getDatabase(), id.getTableName()));
  }

  @Override
  public TableRuntime getRuntime(ServerTableIdentifier tableIdentifier) {
    checkStarted();
    return tableRuntimeMap.get(tableIdentifier);
  }

  @Override
  public boolean contains(ServerTableIdentifier tableIdentifier) {
    checkStarted();
    return tableRuntimeMap.containsKey(tableIdentifier);
  }

  public void dispose() {
    tableExplorerScheduler.shutdown();
    if (tableExplorerExecutors != null) {
      tableExplorerExecutors.shutdown();
    }
    if (headHandler != null) {
      headHandler.dispose();
    }
  }

  @VisibleForTesting
  void exploreExternalCatalog() {
    long start = System.currentTimeMillis();
    LOG.info("Syncing external catalogs: {}", String.join(",", externalCatalogMap.keySet()));
    for (ExternalCatalog externalCatalog : externalCatalogMap.values()) {
      try {
        final List<CompletableFuture<Set<TableIdentity>>> tableIdentifiersFutures =
            Lists.newArrayList();
        externalCatalog
            .listDatabases()
            .forEach(
                database -> {
                  try {
                    tableIdentifiersFutures.add(
                        CompletableFuture.supplyAsync(
                            () ->
                                externalCatalog.listTables(database).stream()
                                    .map(TableIdentity::new)
                                    .collect(Collectors.toSet()),
                            tableExplorerExecutors));
                  } catch (RejectedExecutionException e) {
                    LOG.error(
                        "The queue of table explorer is full, please increase the queue size or thread count.");
                  }
                });
        Set<TableIdentity> tableIdentifiers =
            tableIdentifiersFutures.stream()
                .map(CompletableFuture::join)
                .reduce(
                    (a, b) -> {
                      a.addAll(b);
                      return a;
                    })
                .orElse(Sets.newHashSet());
        LOG.info(
            "Loaded {} tables from external catalog {}.",
            tableIdentifiers.size(),
            externalCatalog.name());
        Map<TableIdentity, ServerTableIdentifier> serverTableIdentifiers =
            getAs(
                    TableMetaMapper.class,
                    mapper -> mapper.selectTableIdentifiersByCatalog(externalCatalog.name()))
                .stream()
                .collect(Collectors.toMap(TableIdentity::new, tableIdentifier -> tableIdentifier));
        LOG.info(
            "Loaded {} tables from Amoro server catalog {}.",
            serverTableIdentifiers.size(),
            externalCatalog.name());
        final List<CompletableFuture<Void>> taskFutures = Lists.newArrayList();
        Sets.difference(tableIdentifiers, serverTableIdentifiers.keySet())
            .forEach(
                tableIdentity -> {
                  try {
                    taskFutures.add(
                        CompletableFuture.runAsync(
                            () -> {
                              try {
                                syncTable(externalCatalog, tableIdentity);
                              } catch (Exception e) {
                                LOG.error(
                                    "TableExplorer sync table {} error",
                                    tableIdentity.toString(),
                                    e);
                              }
                            },
                            tableExplorerExecutors));
                  } catch (RejectedExecutionException e) {
                    LOG.error(
                        "The queue of table explorer is full, please increase the queue size or thread count.");
                  }
                });
        Sets.difference(serverTableIdentifiers.keySet(), tableIdentifiers)
            .forEach(
                tableIdentity -> {
                  try {
                    taskFutures.add(
                        CompletableFuture.runAsync(
                            () -> {
                              try {
                                disposeTable(
                                    externalCatalog, serverTableIdentifiers.get(tableIdentity));
                              } catch (Exception e) {
                                LOG.error(
                                    "TableExplorer dispose table {} error",
                                    tableIdentity.toString(),
                                    e);
                              }
                            },
                            tableExplorerExecutors));
                  } catch (RejectedExecutionException e) {
                    LOG.error(
                        "The queue of table explorer is full, please increase the queue size or thread count.");
                  }
                });
        taskFutures.forEach(CompletableFuture::join);
      } catch (Throwable e) {
        LOG.error("TableExplorer error", e);
      }
    }
    long end = System.currentTimeMillis();
    LOG.info("Syncing external catalogs took {} ms.", end - start);
  }

  private void validateTableIdentifier(TableIdentifier tableIdentifier) {
    if (StringUtils.isBlank(tableIdentifier.getTableName())) {
      throw new IllegalMetadataException("table name is blank");
    }
    if (StringUtils.isBlank(tableIdentifier.getCatalog())) {
      throw new IllegalMetadataException("catalog is blank");
    }
    if (StringUtils.isBlank(tableIdentifier.getDatabase())) {
      throw new IllegalMetadataException("database is blank");
    }
  }

  private void validateTableNotExists(TableIdentifier tableIdentifier) {
    validateTableIdentifier(tableIdentifier);
    if (tableExist(tableIdentifier)) {
      throw new AlreadyExistsException(tableIdentifier);
    }
  }

  private void validateTableExists(TableIdentifier tableIdentifier) {
    validateTableIdentifier(tableIdentifier);
    if (!tableExist(tableIdentifier)) {
      throw new ObjectNotExistsException(tableIdentifier);
    }
  }

  private void validateCatalogUpdate(CatalogMeta oldMeta, CatalogMeta newMeta) {
    if (!oldMeta.getCatalogType().equals(newMeta.getCatalogType())) {
      throw new IllegalMetadataException("Cannot update catalog type");
    }
  }

  private void checkStarted() {
    try {
      initialized.get();
    } catch (Exception e) {
      throw new RuntimeException(e);
    }
  }

  private void checkNotStarted() {
    if (initialized.isDone()) {
      throw new IllegalStateException("Table service has started.");
    }
  }

  private void syncTable(ExternalCatalog externalCatalog, TableIdentity tableIdentity) {
    try {
      doAsTransaction(
          () ->
              externalCatalog.syncTable(
                  tableIdentity.getDatabase(),
                  tableIdentity.getTableName(),
                  tableIdentity.getFormat()),
          () -> handleTableRuntimeAdded(externalCatalog, tableIdentity));
    } catch (Throwable t) {
      revertTableRuntimeAdded(externalCatalog, tableIdentity);
      throw t;
    }
  }

  private void handleTableRuntimeAdded(
      ExternalCatalog externalCatalog, TableIdentity tableIdentity) {
    ServerTableIdentifier tableIdentifier =
        externalCatalog.getServerTableIdentifier(
            tableIdentity.getDatabase(), tableIdentity.getTableName());
    AmoroTable<?> table =
        externalCatalog.loadTable(tableIdentity.getDatabase(), tableIdentity.getTableName());
    TableRuntime tableRuntime = new TableRuntime(tableIdentifier, this, table.properties());
    tableRuntimeMap.put(tableIdentifier, tableRuntime);
    if (headHandler != null) {
      headHandler.fireTableAdded(table, tableRuntime);
    }
  }

  private void revertTableRuntimeAdded(
      ExternalCatalog externalCatalog, TableIdentity tableIdentity) {
    ServerTableIdentifier tableIdentifier =
        externalCatalog.getServerTableIdentifier(
            tableIdentity.getDatabase(), tableIdentity.getTableName());
    if (tableIdentifier != null) {
      tableRuntimeMap.remove(tableIdentifier);
    }
  }

  private void disposeTable(
      ExternalCatalog externalCatalog, ServerTableIdentifier tableIdentifier) {
    externalCatalog.disposeTable(tableIdentifier.getDatabase(), tableIdentifier.getTableName());
    Optional.ofNullable(tableRuntimeMap.remove(tableIdentifier))
        .ifPresent(
            tableRuntime -> {
              if (headHandler != null) {
                headHandler.fireTableRemoved(tableRuntime);
              }
              tableRuntime.dispose();
            });
  }

  private static class TableIdentity {

    private final String database;
    private final String tableName;

    private final TableFormat format;

    protected TableIdentity(TableIDWithFormat idWithFormat) {
      this.database = idWithFormat.getIdentifier().getDatabase();
      this.tableName = idWithFormat.getIdentifier().getTableName();
      this.format = idWithFormat.getTableFormat();
    }

    protected TableIdentity(ServerTableIdentifier serverTableIdentifier) {
      this.database = serverTableIdentifier.getDatabase();
      this.tableName = serverTableIdentifier.getTableName();
      this.format = serverTableIdentifier.getFormat();
    }

    public String getDatabase() {
      return database;
    }

    public String getTableName() {
      return tableName;
    }

    public TableFormat getFormat() {
      return format;
    }

    @Override
    public boolean equals(Object o) {
      if (this == o) {
        return true;
      }
      if (o == null || getClass() != o.getClass()) {
        return false;
      }
      TableIdentity that = (TableIdentity) o;
      return Objects.equal(database, that.database) && Objects.equal(tableName, that.tableName);
    }

    @Override
    public int hashCode() {
      return Objects.hashCode(database, tableName);
    }

    @Override
    public String toString() {
      return MoreObjects.toStringHelper(this)
          .add("database", database)
          .add("tableName", tableName)
          .toString();
    }
  }
}<|MERGE_RESOLUTION|>--- conflicted
+++ resolved
@@ -162,20 +162,8 @@
   @Override
   public TableMetadata loadTableMetadata(TableIdentifier tableIdentifier) {
     validateTableExists(tableIdentifier);
-<<<<<<< HEAD
     InternalCatalog internalCatalog = getInternalCatalog(tableIdentifier.getCatalog());
     return internalCatalog.loadTableMetadata(tableIdentifier.getDatabase(), tableIdentifier.getTableName());
-=======
-    return Optional.ofNullable(
-            getAs(
-                TableMetaMapper.class,
-                mapper ->
-                    mapper.selectTableMetaByName(
-                        tableIdentifier.getCatalog(),
-                        tableIdentifier.getDatabase(),
-                        tableIdentifier.getTableName())))
-        .orElseThrow(() -> new ObjectNotExistsException(tableIdentifier));
->>>>>>> 9638433d
   }
 
   @Override
