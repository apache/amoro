--- conflicted
+++ resolved
@@ -361,17 +361,12 @@
       return results;
     }
 
-<<<<<<< HEAD
+    private Collection<? extends SplitTask> genSplitTasks(List<FileTask> allDataFiles) {
       long taskSize = Math.max(config.getTargetSize(), config.getMaxTaskSize());
       if (limitByTaskCount) {
         long totalSize =
             allDataFiles.stream().map(f -> f.getFile().fileSizeInBytes()).reduce(0L, Long::sum);
         taskSize = Math.max(taskSize, totalSize / targetTaskCount + 1);
-      }
-
-=======
-    private Collection<? extends SplitTask> genSplitTasks(List<FileTask> allDataFiles) {
->>>>>>> 5f35ce20
       List<List<FileTask>> packed =
           new BinPacking.ListPacker<FileTask>(taskSize, Integer.MAX_VALUE, false)
               .pack(allDataFiles, f -> f.getFile().fileSizeInBytes());
