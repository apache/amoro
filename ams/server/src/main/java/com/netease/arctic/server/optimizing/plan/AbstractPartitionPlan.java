/*
 * Licensed to the Apache Software Foundation (ASF) under one
 * or more contributor license agreements.  See the NOTICE file
 * distributed with this work for additional information
 * regarding copyright ownership.  The ASF licenses this file
 * to you under the Apache License, Version 2.0 (the
 * "License"); you may not use this file except in compliance
 * with the License.  You may obtain a copy of the License at
 *
 *     http://www.apache.org/licenses/LICENSE-2.0
 *
 * Unless required by applicable law or agreed to in writing, software
 * distributed under the License is distributed on an "AS IS" BASIS,
 * WITHOUT WARRANTIES OR CONDITIONS OF ANY KIND, either express or implied.
 * See the License for the specific language governing permissions and
 * limitations under the License.
 */

package com.netease.arctic.server.optimizing.plan;

import com.netease.arctic.optimizing.OptimizingInputProperties;
import com.netease.arctic.optimizing.RewriteFilesInput;
import com.netease.arctic.server.optimizing.OptimizingConfig;
import com.netease.arctic.server.optimizing.OptimizingType;
import com.netease.arctic.server.table.TableRuntime;
import com.netease.arctic.table.ArcticTable;
<<<<<<< HEAD
import org.apache.iceberg.ContentFile;
import org.apache.iceberg.DataFile;
import org.apache.iceberg.FileContent;
=======
import com.netease.arctic.utils.TablePropertyUtil;
>>>>>>> 55a6011a
import org.apache.iceberg.relocated.com.google.common.collect.Lists;
import org.apache.iceberg.relocated.com.google.common.collect.Maps;
import org.apache.iceberg.relocated.com.google.common.collect.Sets;
import org.apache.iceberg.util.BinPacking;

import java.util.List;
import java.util.Map;
import java.util.Set;
import java.util.stream.Collectors;

public abstract class AbstractPartitionPlan implements PartitionEvaluator {
  public static final int INVALID_SEQUENCE = -1;

  protected final String partition;
  protected final OptimizingConfig config;
  protected final TableRuntime tableRuntime;
  private CommonPartitionEvaluator evaluator;
  private TaskSplitter taskSplitter;

  protected ArcticTable tableObject;
  private long fromSequence = INVALID_SEQUENCE;
  private long toSequence = INVALID_SEQUENCE;
  protected final long planTime;
  protected final Map<String, String> partitionProperties;

<<<<<<< HEAD
  protected final Map<DataFile, List<ContentFile<?>>> fragmentFiles = Maps.newHashMap();
  protected final Map<DataFile, List<ContentFile<?>>> segmentFiles = Maps.newHashMap();
  protected final Map<String, Set<DataFile>> equalityDeleteFileMap = Maps.newHashMap();
  protected final Map<String, Set<DataFile>> posDeleteFileMap = Maps.newHashMap();
  
  private List<SplitTask> splitTasks;
=======
  protected final Map<IcebergDataFile, List<IcebergContentFile<?>>> rewriteDataFiles = Maps.newHashMap();
  protected final Map<IcebergDataFile, List<IcebergContentFile<?>>> rewritePosDataFiles = Maps.newHashMap();
  // reserved Delete files are Delete files which are related to Data files not optimized in this plan
  protected final Set<String> reservedDeleteFiles = Sets.newHashSet();
>>>>>>> 55a6011a

  public AbstractPartitionPlan(TableRuntime tableRuntime,
                               ArcticTable table, String partition, long planTime) {
    this.partition = partition;
    this.tableObject = table;
    this.config = tableRuntime.getOptimizingConfig();
    this.tableRuntime = tableRuntime;
    this.planTime = planTime;
    this.partitionProperties = TablePropertyUtil.getPartitionProperties(table, partition);
  }

  @Override
  public String getPartition() {
    return partition;
  }

  protected CommonPartitionEvaluator evaluator() {
    if (evaluator == null) {
      evaluator = buildEvaluator();
    }
    return evaluator;
  }

  protected CommonPartitionEvaluator buildEvaluator() {
    return new CommonPartitionEvaluator(tableRuntime, partition, partitionProperties, planTime);
  }

  @Override
  public boolean isNecessary() {
    return evaluator().isNecessary();
  }

  @Override
  public OptimizingType getOptimizingType() {
    return evaluator().getOptimizingType();
  }

  @Override
  public long getCost() {
    return evaluator().getCost();
  }

  @Override
<<<<<<< HEAD
  public void addFile(DataFile dataFile, List<ContentFile<?>> deletes) {
    evaluator().addFile(dataFile, deletes);
    if (evaluator().isFragmentFile(dataFile)) {
      fragmentFiles.put(dataFile, deletes);
    } else {
      segmentFiles.put(dataFile, deletes);
    }
    for (ContentFile<?> deleteFile : deletes) {
      if (deleteFile.content() == FileContent.POSITION_DELETES) {
        posDeleteFileMap
            .computeIfAbsent(deleteFile.path().toString(), delete -> Sets.newHashSet())
            .add(dataFile);
=======
  public boolean addFile(IcebergDataFile dataFile, List<IcebergContentFile<?>> deletes) {
    boolean added = evaluator().addFile(dataFile, deletes);
    if (added) {
      if (evaluator().fileShouldRewrite(dataFile, deletes)) {
        rewriteDataFiles.put(dataFile, deletes);
      } else if (evaluator().segmentFileShouldRewritePos(dataFile, deletes)) {
        rewritePosDataFiles.put(dataFile, deletes);
>>>>>>> 55a6011a
      } else {
        added = false;
      }
    }
    if (!added) {
      // if the Data file is not added, it's Delete files should not be removed from iceberg
      deletes.stream().map(delete -> delete.path().toString()).forEach(reservedDeleteFiles::add);
    }
    return added;
  }

  public List<TaskDescriptor> splitTasks(int targetTaskCount) {
    if (taskSplitter == null) {
      taskSplitter = buildTaskSplitter();
    }
    beforeSplit();
    return taskSplitter.splitTasks(targetTaskCount).stream()
        .map(task -> task.buildTask(buildTaskProperties()))
        .collect(Collectors.toList());
  }
<<<<<<< HEAD

  protected boolean taskNeedExecute(SplitTask task) {
    // if there are no delete files and no more than 1 rewrite files, we should not execute
    return !task.getDeleteFiles().isEmpty() || task.getRewriteDataFiles().size() > 1;
  }

  private boolean isOptimizing(DataFile dataFile) {
    return this.splitTasks.stream().anyMatch(task -> task.contains(dataFile));
=======
  
  protected void beforeSplit() {
>>>>>>> 55a6011a
  }

  protected abstract TaskSplitter buildTaskSplitter();

  protected abstract OptimizingInputProperties buildTaskProperties();

<<<<<<< HEAD
  protected boolean fileShouldFullOptimizing(DataFile dataFile, List<ContentFile<?>> deleteFiles) {
    if (config.isFullRewriteAllFiles()) {
      return true;
    } else {
      // if a file is related any delete files or is not big enough, it should full optimizing
      return !deleteFiles.isEmpty() || dataFile.fileSizeInBytes() < config.getTargetSize() * 0.9;
    }
  }

=======
>>>>>>> 55a6011a
  protected void markSequence(long sequence) {
    if (fromSequence == INVALID_SEQUENCE || fromSequence > sequence) {
      fromSequence = sequence;
    }
    if (toSequence == INVALID_SEQUENCE || toSequence < sequence) {
      toSequence = sequence;
    }
  }

  public long getFromSequence() {
    return fromSequence;
  }

  public long getToSequence() {
    return toSequence;
  }

  protected interface TaskSplitter {
    List<SplitTask> splitTasks(int targetTaskCount);
  }

  @Override
  public int getFragmentFileCount() {
    return evaluator().getFragmentFileCount();
  }

  @Override
  public long getFragmentFileSize() {
    return evaluator().getFragmentFileSize();
  }

  @Override
  public int getSegmentFileCount() {
    return evaluator().getSegmentFileCount();
  }

  @Override
  public long getSegmentFileSize() {
    return evaluator().getSegmentFileSize();
  }

  @Override
  public int getEqualityDeleteFileCount() {
    return evaluator().getEqualityDeleteFileCount();
  }

  @Override
  public long getEqualityDeleteFileSize() {
    return evaluator().getEqualityDeleteFileSize();
  }

  @Override
  public int getPosDeleteFileCount() {
    return evaluator().getPosDeleteFileCount();
  }

  @Override
  public long getPosDeleteFileSize() {
    return evaluator().getPosDeleteFileSize();
  }

  @Override
  public Weight getWeight() {
    return evaluator().getWeight();
  }

  protected class SplitTask {
<<<<<<< HEAD
    private final Set<DataFile> rewriteDataFiles = Sets.newHashSet();
    private final Set<ContentFile<?>> deleteFiles = Sets.newHashSet();
    private final Set<DataFile> rewritePosDataFiles = Sets.newHashSet();

    public SplitTask(Map<DataFile, List<ContentFile<?>>> fragmentFiles,
                     Map<DataFile, List<ContentFile<?>>> segmentFiles) {
      if (evaluator().isFullNecessary()) {
        fragmentFiles.forEach((icebergFile, deleteFileSet) -> {
          if (fileShouldFullOptimizing(icebergFile, deleteFileSet)) {
            rewriteDataFiles.add(icebergFile);
            deleteFiles.addAll(deleteFileSet);
          }
        });
        segmentFiles.forEach((icebergFile, deleteFileSet) -> {
          if (fileShouldFullOptimizing(icebergFile, deleteFileSet)) {
            rewriteDataFiles.add(icebergFile);
            deleteFiles.addAll(deleteFileSet);
          }
        });
      } else {
        fragmentFiles.forEach((icebergFile, deleteFileSet) -> {
          rewriteDataFiles.add(icebergFile);
          deleteFiles.addAll(deleteFileSet);
        });
        segmentFiles.forEach((icebergFile, deleteFileSet) -> {
          if (evaluator().shouldRewriteSegmentFile(icebergFile, deleteFileSet)) {
            rewriteDataFiles.add(icebergFile);
            deleteFiles.addAll(deleteFileSet);
          } else if (evaluator.shouldRewritePosForSegmentFile(icebergFile, deleteFileSet)) {
            rewritePosDataFiles.add(icebergFile);
            deleteFiles.addAll(deleteFileSet);
          }
        });
      }
=======
    private final Set<IcebergDataFile> rewriteDataFiles = Sets.newHashSet();
    private final Set<IcebergDataFile> rewritePosDataFiles = Sets.newHashSet();
    private final Set<IcebergContentFile<?>> deleteFiles = Sets.newHashSet();

    public SplitTask(Set<IcebergDataFile> rewriteDataFiles,
                     Set<IcebergDataFile> rewritePosDataFiles,
                     Set<IcebergContentFile<?>> deleteFiles) {
      this.rewriteDataFiles.addAll(rewriteDataFiles);
      this.rewritePosDataFiles.addAll(rewritePosDataFiles);
      this.deleteFiles.addAll(deleteFiles);
>>>>>>> 55a6011a
    }

    public Set<DataFile> getRewriteDataFiles() {
      return rewriteDataFiles;
    }

    public Set<ContentFile<?>> getDeleteFiles() {
      return deleteFiles;
    }

    public Set<DataFile> getRewritePosDataFiles() {
      return rewritePosDataFiles;
    }

<<<<<<< HEAD
    public boolean contains(DataFile dataFile) {
      return rewriteDataFiles.contains(dataFile) || rewritePosDataFiles.contains(dataFile);
    }

    public TaskDescriptor buildTask(OptimizingInputProperties properties) {
      Set<ContentFile<?>> readOnlyDeleteFiles = Sets.newHashSet();
      Set<ContentFile<?>> rewriteDeleteFiles = Sets.newHashSet();
      for (ContentFile<?> deleteFile : deleteFiles) {
        Set<DataFile> relatedDataFiles;
        if (deleteFile.content() == FileContent.POSITION_DELETES) {
          relatedDataFiles = posDeleteFileMap.get(deleteFile.path().toString());
        } else {
          relatedDataFiles = equalityDeleteFileMap.get(deleteFile.path().toString());
        }
        boolean findDataFileNotOptimizing =
            relatedDataFiles.stream().anyMatch(file -> !contains(file) && !isOptimizing(file));
        if (findDataFileNotOptimizing) {
=======
    public TaskDescriptor buildTask(OptimizingInputProperties properties) {
      Set<IcebergContentFile<?>> readOnlyDeleteFiles = Sets.newHashSet();
      Set<IcebergContentFile<?>> rewriteDeleteFiles = Sets.newHashSet();
      for (IcebergContentFile<?> deleteFile : deleteFiles) {
        if (reservedDeleteFiles.contains(deleteFile.path().toString())) {
>>>>>>> 55a6011a
          readOnlyDeleteFiles.add(deleteFile);
        } else {
          rewriteDeleteFiles.add(deleteFile);
        }
      }
      RewriteFilesInput input = new RewriteFilesInput(
          rewriteDataFiles.toArray(new DataFile[0]),
          rewritePosDataFiles.toArray(new DataFile[0]),
          readOnlyDeleteFiles.toArray(new ContentFile[0]),
          rewriteDeleteFiles.toArray(new ContentFile[0]),
          tableObject);
      return new TaskDescriptor(tableRuntime.getTableIdentifier().getId(),
          partition, input, properties.getProperties());
    }
  }

  /**
   * util class for bin-pack
   */
  protected static class FileTask {
<<<<<<< HEAD
    private final DataFile file;
    private final List<ContentFile<?>> deleteFiles;
    private final boolean isFragment;

    public FileTask(DataFile file, List<ContentFile<?>> deleteFiles, boolean isFragment) {
=======
    private final IcebergDataFile file;
    private final List<IcebergContentFile<?>> deleteFiles;
    private final boolean isRewriteDataFile;

    public FileTask(IcebergDataFile file, List<IcebergContentFile<?>> deleteFiles, boolean isRewriteDataFile) {
>>>>>>> 55a6011a
      this.file = file;
      this.deleteFiles = deleteFiles;
      this.isRewriteDataFile = isRewriteDataFile;
    }

    public DataFile getFile() {
      return file;
    }

    public List<ContentFile<?>> getDeleteFiles() {
      return deleteFiles;
    }

    public boolean isRewriteDataFile() {
      return isRewriteDataFile;
    }

    public boolean isRewritePosDataFile() {
      return !isRewriteDataFile;
    }
  }

  protected class BinPackingTaskSplitter implements TaskSplitter {

    @Override
    public List<SplitTask> splitTasks(int targetTaskCount) {
      // bin-packing
      List<FileTask> allDataFiles = Lists.newArrayList();
      rewriteDataFiles.forEach((dataFile, deleteFiles) ->
          allDataFiles.add(new FileTask(dataFile, deleteFiles, true)));
      rewritePosDataFiles.forEach((dataFile, deleteFiles) ->
          allDataFiles.add(new FileTask(dataFile, deleteFiles, false)));

      List<List<FileTask>> packed = new BinPacking.ListPacker<FileTask>(
          config.getTargetSize(), Integer.MAX_VALUE, false)
          .pack(allDataFiles, f -> f.getFile().fileSizeInBytes());

      // collect
      List<SplitTask> results = Lists.newArrayListWithCapacity(packed.size());
      for (List<FileTask> fileTasks : packed) {
<<<<<<< HEAD
        Map<DataFile, List<ContentFile<?>>> fragmentFiles = Maps.newHashMap();
        Map<DataFile, List<ContentFile<?>>> segmentFiles = Maps.newHashMap();
        fileTasks.stream().filter(FileTask::isFragment)
            .forEach(f -> fragmentFiles.put(f.getFile(), f.getDeleteFiles()));
        fileTasks.stream().filter(FileTask::isSegment)
            .forEach(f -> segmentFiles.put(f.getFile(), f.getDeleteFiles()));
        results.add(new SplitTask(fragmentFiles, segmentFiles));
=======
        Set<IcebergDataFile> rewriteDataFiles = Sets.newHashSet();
        Set<IcebergDataFile> rewritePosDataFiles = Sets.newHashSet();
        Set<IcebergContentFile<?>> deleteFiles = Sets.newHashSet();

        fileTasks.stream().filter(FileTask::isRewriteDataFile).forEach(f -> {
          rewriteDataFiles.add(f.getFile());
          deleteFiles.addAll(f.getDeleteFiles());
        });
        fileTasks.stream().filter(FileTask::isRewritePosDataFile).forEach(f -> {
          rewritePosDataFiles.add(f.getFile());
          deleteFiles.addAll(f.getDeleteFiles());
        });
        results.add(new SplitTask(rewriteDataFiles, rewritePosDataFiles, deleteFiles));
>>>>>>> 55a6011a
      }
      return results;
    }
  }
}<|MERGE_RESOLUTION|>--- conflicted
+++ resolved
@@ -24,13 +24,9 @@
 import com.netease.arctic.server.optimizing.OptimizingType;
 import com.netease.arctic.server.table.TableRuntime;
 import com.netease.arctic.table.ArcticTable;
-<<<<<<< HEAD
+import com.netease.arctic.utils.TablePropertyUtil;
 import org.apache.iceberg.ContentFile;
 import org.apache.iceberg.DataFile;
-import org.apache.iceberg.FileContent;
-=======
-import com.netease.arctic.utils.TablePropertyUtil;
->>>>>>> 55a6011a
 import org.apache.iceberg.relocated.com.google.common.collect.Lists;
 import org.apache.iceberg.relocated.com.google.common.collect.Maps;
 import org.apache.iceberg.relocated.com.google.common.collect.Sets;
@@ -56,19 +52,10 @@
   protected final long planTime;
   protected final Map<String, String> partitionProperties;
 
-<<<<<<< HEAD
-  protected final Map<DataFile, List<ContentFile<?>>> fragmentFiles = Maps.newHashMap();
-  protected final Map<DataFile, List<ContentFile<?>>> segmentFiles = Maps.newHashMap();
-  protected final Map<String, Set<DataFile>> equalityDeleteFileMap = Maps.newHashMap();
-  protected final Map<String, Set<DataFile>> posDeleteFileMap = Maps.newHashMap();
-  
-  private List<SplitTask> splitTasks;
-=======
-  protected final Map<IcebergDataFile, List<IcebergContentFile<?>>> rewriteDataFiles = Maps.newHashMap();
-  protected final Map<IcebergDataFile, List<IcebergContentFile<?>>> rewritePosDataFiles = Maps.newHashMap();
+  protected final Map<DataFile, List<ContentFile<?>>> rewriteDataFiles = Maps.newHashMap();
+  protected final Map<DataFile, List<ContentFile<?>>> rewritePosDataFiles = Maps.newHashMap();
   // reserved Delete files are Delete files which are related to Data files not optimized in this plan
   protected final Set<String> reservedDeleteFiles = Sets.newHashSet();
->>>>>>> 55a6011a
 
   public AbstractPartitionPlan(TableRuntime tableRuntime,
                                ArcticTable table, String partition, long planTime) {
@@ -112,28 +99,13 @@
   }
 
   @Override
-<<<<<<< HEAD
-  public void addFile(DataFile dataFile, List<ContentFile<?>> deletes) {
-    evaluator().addFile(dataFile, deletes);
-    if (evaluator().isFragmentFile(dataFile)) {
-      fragmentFiles.put(dataFile, deletes);
-    } else {
-      segmentFiles.put(dataFile, deletes);
-    }
-    for (ContentFile<?> deleteFile : deletes) {
-      if (deleteFile.content() == FileContent.POSITION_DELETES) {
-        posDeleteFileMap
-            .computeIfAbsent(deleteFile.path().toString(), delete -> Sets.newHashSet())
-            .add(dataFile);
-=======
-  public boolean addFile(IcebergDataFile dataFile, List<IcebergContentFile<?>> deletes) {
+  public boolean addFile(DataFile dataFile, List<ContentFile<?>> deletes) {
     boolean added = evaluator().addFile(dataFile, deletes);
     if (added) {
       if (evaluator().fileShouldRewrite(dataFile, deletes)) {
         rewriteDataFiles.put(dataFile, deletes);
       } else if (evaluator().segmentFileShouldRewritePos(dataFile, deletes)) {
         rewritePosDataFiles.put(dataFile, deletes);
->>>>>>> 55a6011a
       } else {
         added = false;
       }
@@ -154,37 +126,14 @@
         .map(task -> task.buildTask(buildTaskProperties()))
         .collect(Collectors.toList());
   }
-<<<<<<< HEAD
-
-  protected boolean taskNeedExecute(SplitTask task) {
-    // if there are no delete files and no more than 1 rewrite files, we should not execute
-    return !task.getDeleteFiles().isEmpty() || task.getRewriteDataFiles().size() > 1;
-  }
-
-  private boolean isOptimizing(DataFile dataFile) {
-    return this.splitTasks.stream().anyMatch(task -> task.contains(dataFile));
-=======
-  
+
   protected void beforeSplit() {
->>>>>>> 55a6011a
   }
 
   protected abstract TaskSplitter buildTaskSplitter();
 
   protected abstract OptimizingInputProperties buildTaskProperties();
 
-<<<<<<< HEAD
-  protected boolean fileShouldFullOptimizing(DataFile dataFile, List<ContentFile<?>> deleteFiles) {
-    if (config.isFullRewriteAllFiles()) {
-      return true;
-    } else {
-      // if a file is related any delete files or is not big enough, it should full optimizing
-      return !deleteFiles.isEmpty() || dataFile.fileSizeInBytes() < config.getTargetSize() * 0.9;
-    }
-  }
-
-=======
->>>>>>> 55a6011a
   protected void markSequence(long sequence) {
     if (fromSequence == INVALID_SEQUENCE || fromSequence > sequence) {
       fromSequence = sequence;
@@ -252,53 +201,16 @@
   }
 
   protected class SplitTask {
-<<<<<<< HEAD
     private final Set<DataFile> rewriteDataFiles = Sets.newHashSet();
+    private final Set<DataFile> rewritePosDataFiles = Sets.newHashSet();
     private final Set<ContentFile<?>> deleteFiles = Sets.newHashSet();
-    private final Set<DataFile> rewritePosDataFiles = Sets.newHashSet();
-
-    public SplitTask(Map<DataFile, List<ContentFile<?>>> fragmentFiles,
-                     Map<DataFile, List<ContentFile<?>>> segmentFiles) {
-      if (evaluator().isFullNecessary()) {
-        fragmentFiles.forEach((icebergFile, deleteFileSet) -> {
-          if (fileShouldFullOptimizing(icebergFile, deleteFileSet)) {
-            rewriteDataFiles.add(icebergFile);
-            deleteFiles.addAll(deleteFileSet);
-          }
-        });
-        segmentFiles.forEach((icebergFile, deleteFileSet) -> {
-          if (fileShouldFullOptimizing(icebergFile, deleteFileSet)) {
-            rewriteDataFiles.add(icebergFile);
-            deleteFiles.addAll(deleteFileSet);
-          }
-        });
-      } else {
-        fragmentFiles.forEach((icebergFile, deleteFileSet) -> {
-          rewriteDataFiles.add(icebergFile);
-          deleteFiles.addAll(deleteFileSet);
-        });
-        segmentFiles.forEach((icebergFile, deleteFileSet) -> {
-          if (evaluator().shouldRewriteSegmentFile(icebergFile, deleteFileSet)) {
-            rewriteDataFiles.add(icebergFile);
-            deleteFiles.addAll(deleteFileSet);
-          } else if (evaluator.shouldRewritePosForSegmentFile(icebergFile, deleteFileSet)) {
-            rewritePosDataFiles.add(icebergFile);
-            deleteFiles.addAll(deleteFileSet);
-          }
-        });
-      }
-=======
-    private final Set<IcebergDataFile> rewriteDataFiles = Sets.newHashSet();
-    private final Set<IcebergDataFile> rewritePosDataFiles = Sets.newHashSet();
-    private final Set<IcebergContentFile<?>> deleteFiles = Sets.newHashSet();
-
-    public SplitTask(Set<IcebergDataFile> rewriteDataFiles,
-                     Set<IcebergDataFile> rewritePosDataFiles,
-                     Set<IcebergContentFile<?>> deleteFiles) {
+
+    public SplitTask(Set<DataFile> rewriteDataFiles,
+                     Set<DataFile> rewritePosDataFiles,
+                     Set<ContentFile<?>> deleteFiles) {
       this.rewriteDataFiles.addAll(rewriteDataFiles);
       this.rewritePosDataFiles.addAll(rewritePosDataFiles);
       this.deleteFiles.addAll(deleteFiles);
->>>>>>> 55a6011a
     }
 
     public Set<DataFile> getRewriteDataFiles() {
@@ -311,33 +223,13 @@
 
     public Set<DataFile> getRewritePosDataFiles() {
       return rewritePosDataFiles;
-    }
-
-<<<<<<< HEAD
-    public boolean contains(DataFile dataFile) {
-      return rewriteDataFiles.contains(dataFile) || rewritePosDataFiles.contains(dataFile);
     }
 
     public TaskDescriptor buildTask(OptimizingInputProperties properties) {
       Set<ContentFile<?>> readOnlyDeleteFiles = Sets.newHashSet();
       Set<ContentFile<?>> rewriteDeleteFiles = Sets.newHashSet();
       for (ContentFile<?> deleteFile : deleteFiles) {
-        Set<DataFile> relatedDataFiles;
-        if (deleteFile.content() == FileContent.POSITION_DELETES) {
-          relatedDataFiles = posDeleteFileMap.get(deleteFile.path().toString());
-        } else {
-          relatedDataFiles = equalityDeleteFileMap.get(deleteFile.path().toString());
-        }
-        boolean findDataFileNotOptimizing =
-            relatedDataFiles.stream().anyMatch(file -> !contains(file) && !isOptimizing(file));
-        if (findDataFileNotOptimizing) {
-=======
-    public TaskDescriptor buildTask(OptimizingInputProperties properties) {
-      Set<IcebergContentFile<?>> readOnlyDeleteFiles = Sets.newHashSet();
-      Set<IcebergContentFile<?>> rewriteDeleteFiles = Sets.newHashSet();
-      for (IcebergContentFile<?> deleteFile : deleteFiles) {
         if (reservedDeleteFiles.contains(deleteFile.path().toString())) {
->>>>>>> 55a6011a
           readOnlyDeleteFiles.add(deleteFile);
         } else {
           rewriteDeleteFiles.add(deleteFile);
@@ -358,19 +250,11 @@
    * util class for bin-pack
    */
   protected static class FileTask {
-<<<<<<< HEAD
     private final DataFile file;
     private final List<ContentFile<?>> deleteFiles;
-    private final boolean isFragment;
-
-    public FileTask(DataFile file, List<ContentFile<?>> deleteFiles, boolean isFragment) {
-=======
-    private final IcebergDataFile file;
-    private final List<IcebergContentFile<?>> deleteFiles;
     private final boolean isRewriteDataFile;
 
-    public FileTask(IcebergDataFile file, List<IcebergContentFile<?>> deleteFiles, boolean isRewriteDataFile) {
->>>>>>> 55a6011a
+    public FileTask(DataFile file, List<ContentFile<?>> deleteFiles, boolean isRewriteDataFile) {
       this.file = file;
       this.deleteFiles = deleteFiles;
       this.isRewriteDataFile = isRewriteDataFile;
@@ -411,18 +295,9 @@
       // collect
       List<SplitTask> results = Lists.newArrayListWithCapacity(packed.size());
       for (List<FileTask> fileTasks : packed) {
-<<<<<<< HEAD
-        Map<DataFile, List<ContentFile<?>>> fragmentFiles = Maps.newHashMap();
-        Map<DataFile, List<ContentFile<?>>> segmentFiles = Maps.newHashMap();
-        fileTasks.stream().filter(FileTask::isFragment)
-            .forEach(f -> fragmentFiles.put(f.getFile(), f.getDeleteFiles()));
-        fileTasks.stream().filter(FileTask::isSegment)
-            .forEach(f -> segmentFiles.put(f.getFile(), f.getDeleteFiles()));
-        results.add(new SplitTask(fragmentFiles, segmentFiles));
-=======
-        Set<IcebergDataFile> rewriteDataFiles = Sets.newHashSet();
-        Set<IcebergDataFile> rewritePosDataFiles = Sets.newHashSet();
-        Set<IcebergContentFile<?>> deleteFiles = Sets.newHashSet();
+        Set<DataFile> rewriteDataFiles = Sets.newHashSet();
+        Set<DataFile> rewritePosDataFiles = Sets.newHashSet();
+        Set<ContentFile<?>> deleteFiles = Sets.newHashSet();
 
         fileTasks.stream().filter(FileTask::isRewriteDataFile).forEach(f -> {
           rewriteDataFiles.add(f.getFile());
@@ -433,7 +308,6 @@
           deleteFiles.addAll(f.getDeleteFiles());
         });
         results.add(new SplitTask(rewriteDataFiles, rewritePosDataFiles, deleteFiles));
->>>>>>> 55a6011a
       }
       return results;
     }
