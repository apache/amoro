/*
 * Licensed to the Apache Software Foundation (ASF) under one
 * or more contributor license agreements.  See the NOTICE file
 * distributed with this work for additional information
 * regarding copyright ownership.  The ASF licenses this file
 * to you under the Apache License, Version 2.0 (the
 * "License"); you may not use this file except in compliance
 * with the License.  You may obtain a copy of the License at
 *
 *     http://www.apache.org/licenses/LICENSE-2.0
 *
 * Unless required by applicable law or agreed to in writing, software
 * distributed under the License is distributed on an "AS IS" BASIS,
 * WITHOUT WARRANTIES OR CONDITIONS OF ANY KIND, either express or implied.
 * See the License for the specific language governing permissions and
 * limitations under the License.
 */

package com.netease.arctic.server.optimizing.plan;

import com.netease.arctic.data.IcebergContentFile;
import com.netease.arctic.data.IcebergDataFile;
import com.netease.arctic.optimizing.OptimizingInputProperties;
import com.netease.arctic.optimizing.RewriteFilesInput;
import com.netease.arctic.server.optimizing.OptimizingConfig;
import com.netease.arctic.server.optimizing.OptimizingType;
import com.netease.arctic.server.table.TableRuntime;
import com.netease.arctic.table.ArcticTable;
import com.netease.arctic.utils.TablePropertyUtil;
import org.apache.iceberg.relocated.com.google.common.collect.Lists;
import org.apache.iceberg.relocated.com.google.common.collect.Maps;
import org.apache.iceberg.relocated.com.google.common.collect.Sets;
import org.apache.iceberg.util.BinPacking;

import java.util.List;
import java.util.Map;
import java.util.Set;
import java.util.stream.Collectors;

public abstract class AbstractPartitionPlan implements PartitionEvaluator {
  public static final int INVALID_SEQUENCE = -1;

  protected final String partition;
  protected final OptimizingConfig config;
  protected final TableRuntime tableRuntime;
  private CommonPartitionEvaluator evaluator;
  private TaskSplitter taskSplitter;

  protected ArcticTable tableObject;
  private long fromSequence = INVALID_SEQUENCE;
  private long toSequence = INVALID_SEQUENCE;
  protected final long planTime;
  protected final Map<String, String> partitionProperties;

  protected final Map<IcebergDataFile, List<IcebergContentFile<?>>> rewriteDataFiles = Maps.newHashMap();
  protected final Map<IcebergDataFile, List<IcebergContentFile<?>>> rewritePosDataFiles = Maps.newHashMap();
  // reserved Delete files are Delete files which are related to Data files not optimized in this plan
  protected final Set<String> reservedDeleteFiles = Sets.newHashSet();

  public AbstractPartitionPlan(TableRuntime tableRuntime,
                               ArcticTable table, String partition, long planTime) {
    this.partition = partition;
    this.tableObject = table;
    this.config = tableRuntime.getOptimizingConfig();
    this.tableRuntime = tableRuntime;
    this.planTime = planTime;
    this.partitionProperties = TablePropertyUtil.getPartitionProperties(table, partition);
  }

  @Override
  public String getPartition() {
    return partition;
  }

  protected CommonPartitionEvaluator evaluator() {
    if (evaluator == null) {
      evaluator = buildEvaluator();
    }
    return evaluator;
  }

  protected CommonPartitionEvaluator buildEvaluator() {
    return new CommonPartitionEvaluator(tableRuntime, partition, partitionProperties, planTime);
  }

  @Override
  public boolean isNecessary() {
    return evaluator().isNecessary();
  }

  @Override
  public OptimizingType getOptimizingType() {
    return evaluator().getOptimizingType();
  }

  @Override
  public long getCost() {
    return evaluator().getCost();
  }

  @Override
  public boolean addFile(IcebergDataFile dataFile, List<IcebergContentFile<?>> deletes) {
    boolean added = evaluator().addFile(dataFile, deletes);
    if (added) {
      if (evaluator().fileShouldRewrite(dataFile, deletes)) {
        rewriteDataFiles.put(dataFile, deletes);
      } else if (evaluator().segmentFileShouldRewritePos(dataFile, deletes)) {
        rewritePosDataFiles.put(dataFile, deletes);
      } else {
        added = false;
      }
    }
    if (!added) {
      // if the Data file is not added, it's Delete files should not be removed from iceberg
      deletes.stream().map(delete -> delete.path().toString()).forEach(reservedDeleteFiles::add);
    }
    return added;
  }

  public List<TaskDescriptor> splitTasks(int targetTaskCount) {
    if (taskSplitter == null) {
      taskSplitter = buildTaskSplitter();
    }
    beforeSplit();
    return taskSplitter.splitTasks(targetTaskCount).stream()
        .map(task -> task.buildTask(buildTaskProperties()))
        .collect(Collectors.toList());
  }
  
  protected void beforeSplit() {
  }

  protected abstract TaskSplitter buildTaskSplitter();

  protected abstract OptimizingInputProperties buildTaskProperties();

  protected void markSequence(long sequence) {
    if (fromSequence == INVALID_SEQUENCE || fromSequence > sequence) {
      fromSequence = sequence;
    }
    if (toSequence == INVALID_SEQUENCE || toSequence < sequence) {
      toSequence = sequence;
    }
  }

  public long getFromSequence() {
    return fromSequence;
  }

  public long getToSequence() {
    return toSequence;
  }

  protected interface TaskSplitter {
    List<SplitTask> splitTasks(int targetTaskCount);
  }

  @Override
  public int getFragmentFileCount() {
    return evaluator().getFragmentFileCount();
  }

  @Override
  public long getFragmentFileSize() {
    return evaluator().getFragmentFileSize();
  }

  @Override
  public int getSegmentFileCount() {
    return evaluator().getSegmentFileCount();
  }

  @Override
  public long getSegmentFileSize() {
    return evaluator().getSegmentFileSize();
  }

  @Override
  public int getEqualityDeleteFileCount() {
    return evaluator().getEqualityDeleteFileCount();
  }

  @Override
  public long getEqualityDeleteFileSize() {
    return evaluator().getEqualityDeleteFileSize();
  }

  @Override
  public int getPosDeleteFileCount() {
    return evaluator().getPosDeleteFileCount();
  }

  @Override
  public long getPosDeleteFileSize() {
    return evaluator().getPosDeleteFileSize();
  }

  @Override
  public Weight getWeight() {
    return evaluator().getWeight();
  }

  protected class SplitTask {
    private final Set<IcebergDataFile> rewriteDataFiles = Sets.newHashSet();
    private final Set<IcebergDataFile> rewritePosDataFiles = Sets.newHashSet();
    private final Set<IcebergContentFile<?>> deleteFiles = Sets.newHashSet();

    public SplitTask(Set<IcebergDataFile> rewriteDataFiles,
                     Set<IcebergDataFile> rewritePosDataFiles,
                     Set<IcebergContentFile<?>> deleteFiles) {
      this.rewriteDataFiles.addAll(rewriteDataFiles);
      this.rewritePosDataFiles.addAll(rewritePosDataFiles);
      this.deleteFiles.addAll(deleteFiles);
    }

    public Set<IcebergDataFile> getRewriteDataFiles() {
      return rewriteDataFiles;
    }

    public Set<IcebergContentFile<?>> getDeleteFiles() {
      return deleteFiles;
    }

    public Set<IcebergDataFile> getRewritePosDataFiles() {
      return rewritePosDataFiles;
    }

    public TaskDescriptor buildTask(OptimizingInputProperties properties) {
      Set<IcebergContentFile<?>> readOnlyDeleteFiles = Sets.newHashSet();
      Set<IcebergContentFile<?>> rewriteDeleteFiles = Sets.newHashSet();
      for (IcebergContentFile<?> deleteFile : deleteFiles) {
        if (reservedDeleteFiles.contains(deleteFile.path().toString())) {
          readOnlyDeleteFiles.add(deleteFile);
        } else {
          rewriteDeleteFiles.add(deleteFile);
        }
      }
      RewriteFilesInput input = new RewriteFilesInput(
          rewriteDataFiles.toArray(new IcebergDataFile[0]),
          rewritePosDataFiles.toArray(new IcebergDataFile[0]),
          readOnlyDeleteFiles.toArray(new IcebergContentFile[0]),
          rewriteDeleteFiles.toArray(new IcebergContentFile[0]),
          tableObject);
      return new TaskDescriptor(tableRuntime.getTableIdentifier().getId(),
          partition, input, properties.getProperties());
    }
  }

  /**
   * util class for bin-pack
   */
  protected static class FileTask {
    private final IcebergDataFile file;
    private final List<IcebergContentFile<?>> deleteFiles;
    private final boolean isRewriteDataFile;

    public FileTask(IcebergDataFile file, List<IcebergContentFile<?>> deleteFiles, boolean isRewriteDataFile) {
      this.file = file;
      this.deleteFiles = deleteFiles;
      this.isRewriteDataFile = isRewriteDataFile;
    }

    public IcebergDataFile getFile() {
      return file;
    }

    public List<IcebergContentFile<?>> getDeleteFiles() {
      return deleteFiles;
    }

    public boolean isRewriteDataFile() {
      return isRewriteDataFile;
    }

    public boolean isRewritePosDataFile() {
      return !isRewriteDataFile;
    }
  }

  protected class BinPackingTaskSplitter implements TaskSplitter {

    @Override
    public List<SplitTask> splitTasks(int targetTaskCount) {
<<<<<<< HEAD
      // bin-packing
      List<FileTask> allDataFiles = Lists.newArrayList();
      rewriteDataFiles.forEach((dataFile, deleteFiles) ->
          allDataFiles.add(new FileTask(dataFile, deleteFiles, true)));
      rewritePosDataFiles.forEach((dataFile, deleteFiles) ->
=======
      List<FileTask> allDataFiles = Lists.newLinkedList();
      // If there are only one fragment file in a bin, the split task base on the bin will be un-executable
      // Therefore prioritize packaging of fragment files to increase the executable rate(see method taskNeedExecute)
      fragmentFiles.forEach((dataFile, deleteFiles) ->
          allDataFiles.add(new FileTask(dataFile, deleteFiles, true)));
      segmentFiles.forEach((dataFile, deleteFiles) ->
>>>>>>> 674208c3
          allDataFiles.add(new FileTask(dataFile, deleteFiles, false)));

      List<List<FileTask>> packed = new BinPacking.ListPacker<FileTask>(
          config.getTargetSize(), Integer.MAX_VALUE, false)
          .pack(allDataFiles, f -> f.getFile().fileSizeInBytes());

      // collect
      List<SplitTask> results = Lists.newArrayListWithCapacity(packed.size());
      for (List<FileTask> fileTasks : packed) {
        Set<IcebergDataFile> rewriteDataFiles = Sets.newHashSet();
        Set<IcebergDataFile> rewritePosDataFiles = Sets.newHashSet();
        Set<IcebergContentFile<?>> deleteFiles = Sets.newHashSet();

        fileTasks.stream().filter(FileTask::isRewriteDataFile).forEach(f -> {
          rewriteDataFiles.add(f.getFile());
          deleteFiles.addAll(f.getDeleteFiles());
        });
        fileTasks.stream().filter(FileTask::isRewritePosDataFile).forEach(f -> {
          rewritePosDataFiles.add(f.getFile());
          deleteFiles.addAll(f.getDeleteFiles());
        });
        results.add(new SplitTask(rewriteDataFiles, rewritePosDataFiles, deleteFiles));
      }
      return results;
    }
  }
}<|MERGE_RESOLUTION|>--- conflicted
+++ resolved
@@ -281,20 +281,11 @@
 
     @Override
     public List<SplitTask> splitTasks(int targetTaskCount) {
-<<<<<<< HEAD
       // bin-packing
       List<FileTask> allDataFiles = Lists.newArrayList();
       rewriteDataFiles.forEach((dataFile, deleteFiles) ->
           allDataFiles.add(new FileTask(dataFile, deleteFiles, true)));
       rewritePosDataFiles.forEach((dataFile, deleteFiles) ->
-=======
-      List<FileTask> allDataFiles = Lists.newLinkedList();
-      // If there are only one fragment file in a bin, the split task base on the bin will be un-executable
-      // Therefore prioritize packaging of fragment files to increase the executable rate(see method taskNeedExecute)
-      fragmentFiles.forEach((dataFile, deleteFiles) ->
-          allDataFiles.add(new FileTask(dataFile, deleteFiles, true)));
-      segmentFiles.forEach((dataFile, deleteFiles) ->
->>>>>>> 674208c3
           allDataFiles.add(new FileTask(dataFile, deleteFiles, false)));
 
       List<List<FileTask>> packed = new BinPacking.ListPacker<FileTask>(
