package com.netease.arctic.server.optimizing;

import com.google.common.collect.Maps;
import com.netease.arctic.ams.api.resource.ResourceGroup;
import com.netease.arctic.server.table.ServerTableIdentifier;
import com.netease.arctic.server.table.TableRuntime;
import com.netease.arctic.server.table.TableRuntimeMeta;
import org.apache.iceberg.relocated.com.google.common.annotations.VisibleForTesting;

import java.util.Comparator;
import java.util.HashMap;
import java.util.List;
import java.util.Map;
import java.util.Optional;
import java.util.Set;
import java.util.concurrent.locks.Lock;
import java.util.concurrent.locks.ReentrantLock;
import java.util.stream.Collectors;

public class SchedulingPolicy {

  protected static final String SCHEDULING_POLICY_PROPERTY_NAME = "scheduling-policy";
  protected static final String QUOTA = "quota";
  protected static final String BALANCED = "balanced";

  private final Map<ServerTableIdentifier, TableRuntime> tableRuntimeMap = new HashMap<>();
  private Comparator<TableRuntime> tableSorter;
  private final Lock tableLock = new ReentrantLock();

  public SchedulingPolicy(ResourceGroup group) {
    setTableSorterIfNeeded(group);
  }

  public void setTableSorterIfNeeded(ResourceGroup optimizerGroup) {
    String schedulingPolicy =
        Optional.ofNullable(optimizerGroup.getProperties())
            .orElseGet(Maps::newHashMap)
            .getOrDefault(SCHEDULING_POLICY_PROPERTY_NAME, QUOTA);
    if (schedulingPolicy.equalsIgnoreCase(QUOTA)) {
      if (tableSorter == null || !(tableSorter instanceof QuotaOccupySorter)) {
        tableSorter = new QuotaOccupySorter();
      }
    } else if (schedulingPolicy.equalsIgnoreCase(BALANCED)) {
      if (tableSorter == null || !(tableSorter instanceof BalancedSorter)) {
        tableSorter = new BalancedSorter();
      }
    } else {
      throw new IllegalArgumentException("Illegal scheduling policy: " + schedulingPolicy);
    }
  }

  public TableRuntime scheduleTable(Set<TableRuntime> skipSet) {
    tableLock.lock();
    try {
      return tableRuntimeMap.values().stream()
<<<<<<< HEAD
          .filter(tableRuntime -> !shouldSkip(skipSet, tableRuntime))
          .min(tableSorter)
          .orElse(null);
=======
          .filter(
              tableRuntime ->
                  tableRuntime.getOptimizingStatus() == OptimizingStatus.PENDING
                      && (tableRuntime.getLastOptimizedSnapshotId()
                              != tableRuntime.getCurrentSnapshotId()
                          || tableRuntime.getLastOptimizedChangeSnapshotId()
                              != tableRuntime.getCurrentChangeSnapshotId()))
          .sorted(tableSorter)
          .collect(Collectors.toList());
>>>>>>> 8d50d9c1
    } finally {
      tableLock.unlock();
    }
  }

  private boolean shouldSkip(Set<TableRuntime> skipSet, TableRuntime tableRuntime) {
    return skipSet.contains(tableRuntime) || !isTablePending(tableRuntime);
  }

  private boolean isTablePending(TableRuntime tableRuntime) {
    return tableRuntime.getOptimizingStatus() == OptimizingStatus.PENDING &&
        (tableRuntime.getLastOptimizedSnapshotId() != tableRuntime.getCurrentSnapshotId() ||
            tableRuntime.getLastOptimizedChangeSnapshotId() != tableRuntime.getCurrentChangeSnapshotId());
  }

  public void addTable(TableRuntime tableRuntime) {
    tableLock.lock();
    try {
      tableRuntimeMap.put(tableRuntime.getTableIdentifier(), tableRuntime);
    } finally {
      tableLock.unlock();
    }
  }

  public void removeTable(TableRuntime tableRuntime) {
    tableLock.lock();
    try {
      tableRuntimeMap.remove(tableRuntime.getTableIdentifier());
    } finally {
      tableLock.unlock();
    }
  }

  public boolean containsTable(ServerTableIdentifier tableIdentifier) {
    return tableRuntimeMap.containsKey(tableIdentifier);
  }

  @VisibleForTesting
  Map<ServerTableIdentifier, TableRuntime> getTableRuntimeMap() {
    return tableRuntimeMap;
  }

  private static class QuotaOccupySorter implements Comparator<TableRuntime> {

    private final Map<TableRuntime, Double> tableWeightMap = Maps.newHashMap();

    @Override
    public int compare(TableRuntime one, TableRuntime another) {
      return Double.compare(
          tableWeightMap.computeIfAbsent(one, TableRuntime::calculateQuotaOccupy),
          tableWeightMap.computeIfAbsent(another, TableRuntime::calculateQuotaOccupy));
    }
  }

  private static class BalancedSorter implements Comparator<TableRuntime> {
    @Override
    public int compare(TableRuntime one, TableRuntime another) {
      return Long.compare(
          Math.max(
              one.getLastFullOptimizingTime(),
              Math.max(one.getLastMinorOptimizingTime(), one.getLastMajorOptimizingTime())),
          Math.max(
              another.getLastFullOptimizingTime(),
              Math.max(
                  another.getLastMinorOptimizingTime(), another.getLastMajorOptimizingTime())));
    }
  }
}<|MERGE_RESOLUTION|>--- conflicted
+++ resolved
@@ -19,9 +19,9 @@
 
 public class SchedulingPolicy {
 
-  protected static final String SCHEDULING_POLICY_PROPERTY_NAME = "scheduling-policy";
-  protected static final String QUOTA = "quota";
-  protected static final String BALANCED = "balanced";
+  private static final String SCHEDULING_POLICY_PROPERTY_NAME = "scheduling-policy";
+  private static final String QUOTA = "quota";
+  private static final String BALANCED = "balanced";
 
   private final Map<ServerTableIdentifier, TableRuntime> tableRuntimeMap = new HashMap<>();
   private Comparator<TableRuntime> tableSorter;
@@ -53,21 +53,9 @@
     tableLock.lock();
     try {
       return tableRuntimeMap.values().stream()
-<<<<<<< HEAD
           .filter(tableRuntime -> !shouldSkip(skipSet, tableRuntime))
           .min(tableSorter)
           .orElse(null);
-=======
-          .filter(
-              tableRuntime ->
-                  tableRuntime.getOptimizingStatus() == OptimizingStatus.PENDING
-                      && (tableRuntime.getLastOptimizedSnapshotId()
-                              != tableRuntime.getCurrentSnapshotId()
-                          || tableRuntime.getLastOptimizedChangeSnapshotId()
-                              != tableRuntime.getCurrentChangeSnapshotId()))
-          .sorted(tableSorter)
-          .collect(Collectors.toList());
->>>>>>> 8d50d9c1
     } finally {
       tableLock.unlock();
     }
