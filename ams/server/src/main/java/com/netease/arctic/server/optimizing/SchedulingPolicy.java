--- conflicted
+++ resolved
@@ -83,8 +83,6 @@
           .filter(tableRuntime -> !skipSet.contains(tableRuntime.getTableIdentifier()))
           .min(tableSorter)
           .orElse(null);
-<<<<<<< HEAD
-=======
     } finally {
       tableLock.unlock();
     }
@@ -94,24 +92,11 @@
     tableLock.lock();
     try {
       return tableRuntimeMap.get(tableIdentifier);
->>>>>>> 14403fc6
     } finally {
       tableLock.unlock();
     }
   }
 
-<<<<<<< HEAD
-  public TableRuntime getTableRuntime(ServerTableIdentifier tableIdentifier) {
-    tableLock.lock();
-    try {
-      return tableRuntimeMap.get(tableIdentifier);
-    } finally {
-      tableLock.unlock();
-    }
-  }
-
-=======
->>>>>>> 14403fc6
   private void fillSkipSet(Set<ServerTableIdentifier> originalSet) {
     long currentTime = System.currentTimeMillis();
     tableRuntimeMap.values().stream()
