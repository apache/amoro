--- conflicted
+++ resolved
@@ -47,15 +47,10 @@
   }
 
   @Override
-<<<<<<< HEAD
-  public void addFile(DataFile dataFile, List<ContentFile<?>> deletes) {
-    super.addFile(dataFile, deletes);
-=======
-  public boolean addFile(IcebergDataFile dataFile, List<IcebergContentFile<?>> deletes) {
+  public boolean addFile(DataFile dataFile, List<ContentFile<?>> deletes) {
     if (!super.addFile(dataFile, deletes)) {
       return false;
     }
->>>>>>> 55a6011a
     if (evaluator().isChangeFile(dataFile)) {
       markSequence(dataFile.dataSequenceNumber());
     }
@@ -115,15 +110,10 @@
     }
 
     @Override
-<<<<<<< HEAD
-    public void addFile(DataFile dataFile, List<ContentFile<?>> deletes) {
-      super.addFile(dataFile, deletes);
-=======
-    public boolean addFile(IcebergDataFile dataFile, List<IcebergContentFile<?>> deletes) {
+    public boolean addFile(DataFile dataFile, List<ContentFile<?>> deletes) {
       if (!super.addFile(dataFile, deletes)) {
         return false;
       }
->>>>>>> 55a6011a
       if (!hasChangeFiles && isChangeFile(dataFile)) {
         hasChangeFiles = true;
       }
@@ -171,11 +161,7 @@
     }
 
     @Override
-<<<<<<< HEAD
-    public boolean shouldRewritePosForSegmentFile(DataFile dataFile, List<ContentFile<?>> deletes) {
-=======
-    public boolean segmentFileShouldRewritePos(IcebergDataFile dataFile, List<IcebergContentFile<?>> deletes) {
->>>>>>> 55a6011a
+    public boolean segmentFileShouldRewritePos(DataFile dataFile, List<ContentFile<?>> deletes) {
       if (deletes.stream().anyMatch(
           delete -> delete.content() == FileContent.EQUALITY_DELETES || delete.content() == FileContent.DATA)) {
         // change equality delete file's content is DATA
@@ -247,22 +233,14 @@
       List<FileTree> subTrees = Lists.newArrayList();
       rootTree.splitFileTree(subTrees, new SplitIfNoFileExists());
       for (FileTree subTree : subTrees) {
-<<<<<<< HEAD
-        Map<DataFile, List<ContentFile<?>>> fragmentFiles = Maps.newHashMap();
-        Map<DataFile, List<ContentFile<?>>> segmentFiles = Maps.newHashMap();
-        subTree.collectFragmentFiles(fragmentFiles);
-        subTree.collectSegmentFiles(segmentFiles);
-        result.add(new SplitTask(fragmentFiles, segmentFiles));
-=======
-        Map<IcebergDataFile, List<IcebergContentFile<?>>> rewriteDataFiles = Maps.newHashMap();
-        Map<IcebergDataFile, List<IcebergContentFile<?>>> rewritePosDataFiles = Maps.newHashMap();
-        Set<IcebergContentFile<?>> deleteFiles = Sets.newHashSet();
+        Map<DataFile, List<ContentFile<?>>> rewriteDataFiles = Maps.newHashMap();
+        Map<DataFile, List<ContentFile<?>>> rewritePosDataFiles = Maps.newHashMap();
+        Set<ContentFile<?>> deleteFiles = Sets.newHashSet();
         subTree.collectRewriteDataFiles(rewriteDataFiles);
         subTree.collectRewritePosDataFiles(rewritePosDataFiles);
         rewriteDataFiles.forEach((f, deletes) -> deleteFiles.addAll(deletes));
         rewritePosDataFiles.forEach((f, deletes) -> deleteFiles.addAll(deletes));
         result.add(new SplitTask(rewriteDataFiles.keySet(), rewritePosDataFiles.keySet(), deleteFiles));
->>>>>>> 55a6011a
       }
       return result;
     }
@@ -271,13 +249,8 @@
   private static class FileTree {
 
     private final DataTreeNode node;
-<<<<<<< HEAD
-    private final Map<DataFile, List<ContentFile<?>>> fragmentFiles = Maps.newHashMap();
-    private final Map<DataFile, List<ContentFile<?>>> segmentFiles = Maps.newHashMap();
-=======
-    private final Map<IcebergDataFile, List<IcebergContentFile<?>>> rewriteDataFiles = Maps.newHashMap();
-    private final Map<IcebergDataFile, List<IcebergContentFile<?>>> rewritePosDataFiles = Maps.newHashMap();
->>>>>>> 55a6011a
+    private final Map<DataFile, List<ContentFile<?>>> rewriteDataFiles = Maps.newHashMap();
+    private final Map<DataFile, List<ContentFile<?>>> rewritePosDataFiles = Maps.newHashMap();
 
     private FileTree left;
     private FileTree right;
@@ -328,13 +301,8 @@
       }
     }
 
-<<<<<<< HEAD
-    public void collectFragmentFiles(Map<DataFile, List<ContentFile<?>>> collector) {
-      collector.putAll(fragmentFiles);
-=======
-    public void collectRewriteDataFiles(Map<IcebergDataFile, List<IcebergContentFile<?>>> collector) {
+    public void collectRewriteDataFiles(Map<DataFile, List<ContentFile<?>>> collector) {
       collector.putAll(rewriteDataFiles);
->>>>>>> 55a6011a
       if (left != null) {
         left.collectRewriteDataFiles(collector);
       }
@@ -343,13 +311,8 @@
       }
     }
 
-<<<<<<< HEAD
-    public void collectSegmentFiles(Map<DataFile, List<ContentFile<?>>> collector) {
-      collector.putAll(segmentFiles);
-=======
-    public void collectRewritePosDataFiles(Map<IcebergDataFile, List<IcebergContentFile<?>>> collector) {
+    public void collectRewritePosDataFiles(Map<DataFile, List<ContentFile<?>>> collector) {
       collector.putAll(rewritePosDataFiles);
->>>>>>> 55a6011a
       if (left != null) {
         left.collectRewritePosDataFiles(collector);
       }
@@ -358,24 +321,14 @@
       }
     }
 
-<<<<<<< HEAD
-    public void addSegmentFile(DataFile file, List<ContentFile<?>> deleteFiles) {
+    public void addRewritePosDataFile(DataFile file, List<ContentFile<?>> deleteFiles) {
       PrimaryKeyedFile primaryKeyedFile = (PrimaryKeyedFile) file;
-=======
-    public void addRewritePosDataFile(IcebergDataFile file, List<IcebergContentFile<?>> deleteFiles) {
-      PrimaryKeyedFile primaryKeyedFile = (PrimaryKeyedFile) file.internalFile();
->>>>>>> 55a6011a
       FileTree node = putNodeIfAbsent(primaryKeyedFile.node());
       node.rewritePosDataFiles.put(file, deleteFiles);
     }
 
-<<<<<<< HEAD
-    public void addFragmentFile(DataFile file, List<ContentFile<?>> deleteFiles) {
+    public void addRewriteDataFile(DataFile file, List<ContentFile<?>> deleteFiles) {
       PrimaryKeyedFile primaryKeyedFile = (PrimaryKeyedFile) file;
-=======
-    public void addRewriteDataFile(IcebergDataFile file, List<IcebergContentFile<?>> deleteFiles) {
-      PrimaryKeyedFile primaryKeyedFile = (PrimaryKeyedFile) file.internalFile();
->>>>>>> 55a6011a
       FileTree node = putNodeIfAbsent(primaryKeyedFile.node());
       node.rewriteDataFiles.put(file, deleteFiles);
     }
