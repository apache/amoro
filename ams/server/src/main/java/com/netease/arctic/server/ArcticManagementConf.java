--- conflicted
+++ resolved
@@ -18,6 +18,7 @@
 
 package com.netease.arctic.server;
 
+
 import com.netease.arctic.server.utils.ConfigOption;
 import com.netease.arctic.server.utils.ConfigOptions;
 
@@ -236,7 +237,7 @@
           .defaultValue(30000L)
           .withDescription("Timeout duration for task acknowledgment.");
 
-<<<<<<< HEAD
+  /** config key prefix of terminal */
   public static final ConfigOption<Integer> OPTIMIZER_MAX_PLANNING_PARALLELISM =
       ConfigOptions.key("optimizer.task-ack-timeout")
           .intType()
@@ -246,9 +247,6 @@
   /**
    * config key prefix of terminal
    */
-=======
-  /** config key prefix of terminal */
->>>>>>> 8d50d9c1
   public static final String TERMINAL_PREFIX = "terminal.";
 
   public static final ConfigOption<String> TERMINAL_BACKEND =
