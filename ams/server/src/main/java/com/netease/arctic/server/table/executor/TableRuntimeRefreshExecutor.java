--- conflicted
+++ resolved
@@ -66,13 +66,9 @@
     if (originalConfig.getOptimizingConfig().isEnabled()
         && !tableRuntime.getTableConfiguration().getOptimizingConfig().isEnabled()) {
       OptimizingProcess optimizingProcess = tableRuntime.getOptimizingProcess();
-<<<<<<< HEAD
-      if (optimizingProcess.getStatus() == OptimizingProcess.Status.RUNNING
-          || optimizingProcess.getStatus() == OptimizingProcess.Status.PLANNING) {
-=======
       if (optimizingProcess != null
-          && optimizingProcess.getStatus() == OptimizingProcess.Status.RUNNING) {
->>>>>>> cbada323
+          && (optimizingProcess.getStatus() == OptimizingProcess.Status.RUNNING
+              || optimizingProcess.getStatus() == OptimizingProcess.Status.PLANNING)) {
         optimizingProcess.close();
       }
     }
@@ -85,13 +81,9 @@
       long lastOptimizedChangeSnapshotId = tableRuntime.getLastOptimizedChangeSnapshotId();
       AmoroTable<?> table = loadTable(tableRuntime);
       tableRuntime.refresh(table);
-      ArcticTable arcticTable = (ArcticTable) table.originalTable();
-      if ((arcticTable.isKeyedTable()
-              && (lastOptimizedSnapshotId != tableRuntime.getCurrentSnapshotId()
-                  || lastOptimizedChangeSnapshotId != tableRuntime.getCurrentChangeSnapshotId()))
-          || (arcticTable.isUnkeyedTable()
-              && lastOptimizedSnapshotId != tableRuntime.getCurrentSnapshotId())) {
-        tryEvaluatingPendingInput(tableRuntime, arcticTable);
+      if (lastOptimizedSnapshotId != tableRuntime.getCurrentSnapshotId()
+          || lastOptimizedChangeSnapshotId != tableRuntime.getCurrentChangeSnapshotId()) {
+        tryEvaluatingPendingInput(tableRuntime, (ArcticTable) table.originalTable());
       }
     } catch (Throwable throwable) {
       logger.error("Refreshing table {} failed.", tableRuntime.getTableIdentifier(), throwable);
