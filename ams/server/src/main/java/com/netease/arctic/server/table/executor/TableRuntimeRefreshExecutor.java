--- conflicted
+++ resolved
@@ -19,10 +19,6 @@
 package com.netease.arctic.server.table.executor;
 
 import com.netease.arctic.AmoroTable;
-<<<<<<< HEAD
-import com.netease.arctic.ams.api.TableFormat;
-=======
->>>>>>> a5beb36d
 import com.netease.arctic.server.optimizing.plan.OptimizingEvaluator;
 import com.netease.arctic.server.table.TableManager;
 import com.netease.arctic.server.table.TableRuntime;
@@ -43,9 +39,7 @@
 
   @Override
   protected boolean enabled(TableRuntime tableRuntime) {
-    return tableRuntime.getFormat() == TableFormat.ICEBERG ||
-        tableRuntime.getFormat() == TableFormat.MIXED_ICEBERG ||
-        tableRuntime.getFormat() == TableFormat.MIXED_HIVE;
+    return true;
   }
 
   protected long getNextExecutingTime(TableRuntime tableRuntime) {
