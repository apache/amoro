--- conflicted
+++ resolved
@@ -18,12 +18,9 @@
 
 package com.netease.arctic.server.table.executor;
 
-<<<<<<< HEAD
 import com.netease.arctic.AmoroTable;
 import com.netease.arctic.ams.api.TableFormat;
 import com.netease.arctic.server.optimizing.OptimizingStatus;
-=======
->>>>>>> a6a3d3ab
 import com.netease.arctic.server.optimizing.plan.OptimizingEvaluator;
 import com.netease.arctic.server.table.TableManager;
 import com.netease.arctic.server.table.TableRuntime;
@@ -53,19 +50,7 @@
     return Math.min(tableRuntime.getOptimizingConfig().getMinorLeastInterval() * 4L / 5, interval);
   }
 
-<<<<<<< HEAD
-  @Override
-  public void handleStatusChanged(TableRuntime tableRuntime, OptimizingStatus originalStatus) {
-    if (originalStatus != null && originalStatus.equals(OptimizingStatus.COMMITTING) &&
-        tableRuntime.getOptimizingStatus().equals(OptimizingStatus.IDLE)) {
-      tryEvaluatingPendingInput(tableRuntime, loadTable(tableRuntime));
-    }
-  }
-
-  private void tryEvaluatingPendingInput(TableRuntime tableRuntime, AmoroTable<?> table) {
-=======
   private void tryEvaluatingPendingInput(TableRuntime tableRuntime, ArcticTable table) {
->>>>>>> a6a3d3ab
     if (tableRuntime.isOptimizingEnabled() && !tableRuntime.getOptimizingStatus().isProcessing()) {
       OptimizingEvaluator evaluator = new OptimizingEvaluator(tableRuntime, (ArcticTable) table.originalTable());
       if (evaluator.isNecessary()) {
