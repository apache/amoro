/*
 * Licensed to the Apache Software Foundation (ASF) under one
 * or more contributor license agreements.  See the NOTICE file
 * distributed with this work for additional information
 * regarding copyright ownership.  The ASF licenses this file
 * to you under the Apache License, Version 2.0 (the
 * "License"); you may not use this file except in compliance
 * with the License.  You may obtain a copy of the License at
 *
 *     http://www.apache.org/licenses/LICENSE-2.0
 *
 * Unless required by applicable law or agreed to in writing, software
 * distributed under the License is distributed on an "AS IS" BASIS,
 * WITHOUT WARRANTIES OR CONDITIONS OF ANY KIND, either express or implied.
 * See the License for the specific language governing permissions and
 * limitations under the License.
 */

package com.netease.arctic.server.table;

import com.netease.arctic.ams.api.BlockableOperation;
import com.netease.arctic.server.ArcticServiceConstants;
import com.netease.arctic.server.exception.BlockerConflictException;
import com.netease.arctic.server.exception.ObjectNotExistsException;
import com.netease.arctic.server.optimizing.OptimizingConfig;
import com.netease.arctic.server.optimizing.OptimizingProcess;
import com.netease.arctic.server.optimizing.OptimizingProcessIterator;
import com.netease.arctic.server.optimizing.OptimizingStatus;
import com.netease.arctic.server.optimizing.OptimizingType;
import com.netease.arctic.server.optimizing.TaskRuntime;
import com.netease.arctic.server.optimizing.plan.OptimizingEvaluator;
import com.netease.arctic.server.persistence.StatedPersistentBase;
import com.netease.arctic.server.persistence.mapper.OptimizingMapper;
import com.netease.arctic.server.persistence.mapper.TableBlockerMapper;
import com.netease.arctic.server.persistence.mapper.TableMetaMapper;
import com.netease.arctic.server.table.blocker.TableBlocker;
import com.netease.arctic.server.utils.IcebergTableUtil;
import com.netease.arctic.table.ArcticTable;
import com.netease.arctic.table.blocker.RenewableBlocker;
import org.apache.iceberg.Snapshot;
import org.apache.iceberg.relocated.com.google.common.base.MoreObjects;
import org.apache.iceberg.relocated.com.google.common.base.Preconditions;
import org.slf4j.Logger;
import org.slf4j.LoggerFactory;

import javax.annotation.Nonnull;
import java.math.BigDecimal;
import java.math.RoundingMode;
import java.util.ArrayList;
import java.util.Collections;
import java.util.HashMap;
import java.util.List;
import java.util.Map;
import java.util.Objects;
import java.util.Optional;
import java.util.concurrent.locks.ReentrantLock;
import java.util.stream.Collectors;

public class TableRuntime extends StatedPersistentBase {

  private static final Logger LOG = LoggerFactory.getLogger(TableRuntime.class);

  private final TableRuntimeHandler tableHandler;
  private final ServerTableIdentifier tableIdentifier;
  private final List<TaskRuntime.TaskQuota> taskQuotas = Collections.synchronizedList(new ArrayList<>());

  // for unKeyedTable or base table
  @StateField
  private volatile long currentSnapshotId = ArcticServiceConstants.INVALID_SNAPSHOT_ID;
  @StateField
  private volatile long lastOptimizedSnapshotId = ArcticServiceConstants.INVALID_SNAPSHOT_ID;
  @StateField
  private volatile long lastOptimizedChangeSnapshotId = ArcticServiceConstants.INVALID_SNAPSHOT_ID;
  // for change table
  @StateField
  private volatile long currentChangeSnapshotId = ArcticServiceConstants.INVALID_SNAPSHOT_ID;
  @StateField
  private volatile OptimizingStatus optimizingStatus = OptimizingStatus.IDLE;
  @StateField
  private volatile long currentStatusStartTime = System.currentTimeMillis();
  @StateField
  private volatile long lastMajorOptimizingTime;
  @StateField
  private volatile long lastFullOptimizingTime;
  @StateField
  private volatile long lastMinorOptimizingTime;
  @StateField
  private volatile String optimizerGroup;
  @StateField
  private volatile OptimizingProcess optimizingProcess;
  @StateField
  private volatile TableConfiguration tableConfiguration;
  @StateField
  private volatile long processId;
  @StateField
  private volatile OptimizingEvaluator.PendingInput pendingInput;

  private final ReentrantLock blockerLock = new ReentrantLock();
  private volatile OptimizingProcessIterator processIterator;

  protected TableRuntime(
      ServerTableIdentifier tableIdentifier, TableRuntimeHandler tableHandler,
      Map<String, String> properties) {
    Preconditions.checkNotNull(tableIdentifier, tableHandler);
    this.tableHandler = tableHandler;
    this.tableIdentifier = tableIdentifier;
    this.tableConfiguration = TableConfiguration.parseConfig(properties);
    this.optimizerGroup = tableConfiguration.getOptimizingConfig().getOptimizerGroup();
    persistTableRuntime();
  }

  protected TableRuntime(TableRuntimeMeta tableRuntimeMeta, TableRuntimeHandler tableHandler) {
    Preconditions.checkNotNull(tableRuntimeMeta, tableHandler);
    this.tableHandler = tableHandler;
    this.tableIdentifier = ServerTableIdentifier.of(tableRuntimeMeta.getTableId(), tableRuntimeMeta.getCatalogName(),
        tableRuntimeMeta.getDbName(), tableRuntimeMeta.getTableName());
    this.currentSnapshotId = tableRuntimeMeta.getCurrentSnapshotId();
    this.lastOptimizedSnapshotId = tableRuntimeMeta.getLastOptimizedSnapshotId();
    this.lastOptimizedChangeSnapshotId = tableRuntimeMeta.getLastOptimizedChangeSnapshotId();
    this.currentChangeSnapshotId = tableRuntimeMeta.getCurrentChangeSnapshotId();
    this.currentStatusStartTime = tableRuntimeMeta.getCurrentStatusStartTime();
    this.lastMinorOptimizingTime = tableRuntimeMeta.getLastMinorOptimizingTime();
    this.lastMajorOptimizingTime = tableRuntimeMeta.getLastMajorOptimizingTime();
    this.lastFullOptimizingTime = tableRuntimeMeta.getLastFullOptimizingTime();
    this.optimizerGroup = tableRuntimeMeta.getOptimizerGroup();
    this.tableConfiguration = tableRuntimeMeta.getTableConfig();
    this.processId = tableRuntimeMeta.getOptimizingProcessId();
    this.optimizingStatus = tableRuntimeMeta.getTableStatus();
    this.pendingInput = tableRuntimeMeta.getPendingInput();
  }

  public void recover(OptimizingProcess optimizingProcess) {
    if (!optimizingStatus.isProcessing() || !Objects.equals(optimizingProcess.getProcessId(), processId)) {
      throw new IllegalStateException("Table runtime and processing are not matched!");
    }
    this.optimizingProcess = optimizingProcess;
  }

  public void dispose() {
    invokeInStateLock(() -> {
      doAsTransaction(
          () -> Optional.ofNullable(optimizingProcess).ifPresent(OptimizingProcess::close),
          () -> doAs(TableMetaMapper.class, mapper ->
              mapper.deleteOptimizingRuntime(tableIdentifier.getId()))
      );
    });
  }

  public void beginProcess(OptimizingProcess optimizingProcess) {
    invokeConsisitency(() -> {
      OptimizingStatus originalStatus = optimizingStatus;
      this.optimizingProcess = optimizingProcess;
      this.processId = optimizingProcess.getProcessId();
      updateOptimizingStatus(optimizingProcess.getOptimizingType().getStatus());
      this.pendingInput = null;
      persistUpdatingRuntime();
      tableHandler.handleTableChanged(this, originalStatus);
    });
  }

  public void beginCommitting() {
    invokeConsisitency(() -> {
      OptimizingStatus originalStatus = optimizingStatus;
      updateOptimizingStatus(OptimizingStatus.COMMITTING);
      persistUpdatingRuntime();
      tableHandler.handleTableChanged(this, originalStatus);
    });
  }

  public void setPendingInput(OptimizingEvaluator.PendingInput pendingInput) {
    invokeConsisitency(() -> {
      this.pendingInput = pendingInput;
      if (optimizingStatus == OptimizingStatus.IDLE) {
        this.currentChangeSnapshotId = System.currentTimeMillis();
        updateOptimizingStatus(OptimizingStatus.PENDING);
        persistUpdatingRuntime();
        LOG.info("{} status changed from idle to pending with pendingInput {}", tableIdentifier, pendingInput);
        tableHandler.handleTableChanged(this, OptimizingStatus.IDLE);
      }
    });
  }

  public TableRuntime refresh(ArcticTable table) {
    return invokeConsisitency(() -> {
      TableConfiguration configuration = tableConfiguration;
      boolean configChanged = updateConfigInternal(table.properties());
      if (refreshSnapshots(table) || configChanged) {
        persistUpdatingRuntime();
      }
      if (configChanged) {
        tableHandler.handleTableChanged(this, configuration);
      }
      return this;
    });
  }

  public void cleanPendingInput() {
    invokeConsisitency(() -> {
      pendingInput = null;
      if (optimizingStatus == OptimizingStatus.PENDING) {
        updateOptimizingStatus(OptimizingStatus.IDLE);
        persistUpdatingRuntime();
        tableHandler.handleTableChanged(this, OptimizingStatus.PENDING);
      }
    });
  }

  /**
   * TODO: this is not final solution
   *
   * @param startTimeMills
   */
  public void resetTaskQuotas(long startTimeMills) {
    invokeInStateLock(() -> {
      taskQuotas.clear();
      taskQuotas.addAll(getAs(OptimizingMapper.class, mapper ->
          mapper.selectTaskQuotasByTime(tableIdentifier.getId(), startTimeMills)));
    });
  }

  public void completeProcess(boolean success) {
    invokeConsisitency(() -> {
      OptimizingStatus originalStatus = optimizingStatus;
      if (success) {
        lastOptimizedSnapshotId = optimizingProcess.getTargetSnapshotId();
        lastOptimizedChangeSnapshotId = optimizingProcess.getTargetChangeSnapshotId();
        if (optimizingProcess.getOptimizingType() == OptimizingType.MINOR) {
          lastMinorOptimizingTime = optimizingProcess.getPlanTime();
        } else if (optimizingProcess.getOptimizingType() == OptimizingType.MAJOR) {
          lastMajorOptimizingTime = optimizingProcess.getPlanTime();
        } else if (optimizingProcess.getOptimizingType() == OptimizingType.FULL) {
          lastFullOptimizingTime = optimizingProcess.getPlanTime();
        }
      }
<<<<<<< HEAD
      if (pendingInput != null) {
        updateOptimizingStatus(OptimizingStatus.PENDING);
      } else {
        updateOptimizingStatus(OptimizingStatus.IDLE);
      }
      if (processIterator != null && processIterator.hasNext()) {
        optimizingProcess = processIterator.next();
        beginProcess(optimizingProcess);
=======
      if (processIterator != null && processIterator.hasNext()) {
        this.optimizingProcess = processIterator.next();
        this.processId = optimizingProcess.getProcessId();
        this.currentStatusStartTime = System.currentTimeMillis();
        this.optimizingStatus = optimizingProcess.getOptimizingType().getStatus();
        persistUpdatingRuntime();
        return;
>>>>>>> 05de0ea8
      } else {
        if (pendingInput != null) {
          optimizingStatus = OptimizingStatus.PENDING;
        }  else {
          optimizingStatus = OptimizingStatus.IDLE;
        }
        optimizingProcess = null;
        processIterator = null;
      }

      persistUpdatingRuntime();
      tableHandler.handleTableChanged(this, originalStatus);
    });
  }

  private void updateOptimizingStatus(OptimizingStatus status) {
    this.optimizingStatus = status;
    this.currentStatusStartTime = System.currentTimeMillis();
  }

  private boolean refreshSnapshots(ArcticTable table) {
    if (table.isKeyedTable()) {
      long lastSnapshotId = currentSnapshotId;
      long changeSnapshotId = currentChangeSnapshotId;
      currentSnapshotId = IcebergTableUtil.getSnapshotId(table.asKeyedTable().baseTable(), false);
      currentChangeSnapshotId = IcebergTableUtil.getSnapshotId(table.asKeyedTable().changeTable(), false);
      if (currentSnapshotId != lastSnapshotId || currentChangeSnapshotId != changeSnapshotId) {
        LOG.info("Refreshing table {} with base snapshot id {} and change snapshot id {}", tableIdentifier,
            currentSnapshotId, currentChangeSnapshotId);
        return true;
      }
    } else {
      long lastSnapshotId = currentSnapshotId;
      Snapshot currentSnapshot = table.asUnkeyedTable().currentSnapshot();
      currentSnapshotId = currentSnapshot == null ? -1 : currentSnapshot.snapshotId();
      if (currentSnapshotId != lastSnapshotId) {
        LOG.info("Refreshing table {} with base snapshot id {}", tableIdentifier, currentSnapshotId);
        return true;
      }
    }
    return false;
  }

  public OptimizingEvaluator.PendingInput getPendingInput() {
    return pendingInput;
  }

  private boolean updateConfigInternal(Map<String, String> properties) {
    TableConfiguration newTableConfig = TableConfiguration.parseConfig(properties);
    if (tableConfiguration.equals(newTableConfig)) {
      return false;
    }
    if (!Objects.equals(this.optimizerGroup, newTableConfig.getOptimizingConfig().getOptimizerGroup())) {
      if (optimizingProcess != null) {
        optimizingProcess.close();
      }
      this.optimizerGroup = newTableConfig.getOptimizingConfig().getOptimizerGroup();
    }
    this.tableConfiguration = newTableConfig;
    return true;
  }

  public void addTaskQuota(TaskRuntime.TaskQuota taskQuota) {
    doAs(OptimizingMapper.class, mapper -> mapper.insertTaskQuota(taskQuota));
    taskQuotas.add(taskQuota);
    long validTime = System.currentTimeMillis() - ArcticServiceConstants.QUOTA_LOOK_BACK_TIME;
    this.taskQuotas.removeIf(task -> task.checkExpired(validTime));
  }

  private void persistTableRuntime() {
    doAs(TableMetaMapper.class, mapper -> mapper.insertTableRuntime(this));
  }

  private void persistUpdatingRuntime() {
    doAs(TableMetaMapper.class, mapper -> mapper.updateTableRuntime(this));
  }

  public OptimizingProcess getOptimizingProcess() {
    return optimizingProcess;
  }

  public long getCurrentSnapshotId() {
    return currentSnapshotId;
  }

  public void updateCurrentChangeSnapshotId(long snapshotId) {
    this.currentChangeSnapshotId = snapshotId;
  }

  public ServerTableIdentifier getTableIdentifier() {
    return tableIdentifier;
  }

  public OptimizingStatus getOptimizingStatus() {
    return optimizingStatus;
  }

  public long getLastOptimizedSnapshotId() {
    return lastOptimizedSnapshotId;
  }

  public long getLastOptimizedChangeSnapshotId() {
    return lastOptimizedChangeSnapshotId;
  }

  public long getCurrentChangeSnapshotId() {
    return currentChangeSnapshotId;
  }

  public long getCurrentStatusStartTime() {
    return currentStatusStartTime;
  }

  public long getLastMajorOptimizingTime() {
    return lastMajorOptimizingTime;
  }

  public long getLastFullOptimizingTime() {
    return lastFullOptimizingTime;
  }

  public long getLastMinorOptimizingTime() {
    return lastMinorOptimizingTime;
  }

  public TableConfiguration getTableConfiguration() {
    return tableConfiguration;
  }

  public OptimizingConfig getOptimizingConfig() {
    return tableConfiguration.getOptimizingConfig();
  }

  public boolean isOptimizingEnabled() {
    return tableConfiguration.getOptimizingConfig().isEnabled();
  }

  public Double getTargetQuota() {
    return tableConfiguration.getOptimizingConfig().getTargetQuota();
  }

  public String getOptimizerGroup() {
    return optimizerGroup;
  }

  public long getTargetSize() {
    return tableConfiguration.getOptimizingConfig().getTargetSize();
  }

  public void setCurrentChangeSnapshotId(long currentChangeSnapshotId) {
    this.currentChangeSnapshotId = currentChangeSnapshotId;
  }

  public int getMaxExecuteRetryCount() {
    return tableConfiguration.getOptimizingConfig().getMaxExecuteRetryCount();
  }

  public long getNewestProcessId() {
    return processId;
  }

  @Override
  public String toString() {
    return MoreObjects.toStringHelper(this)
        .add("tableIdentifier", tableIdentifier)
        .add("currentSnapshotId", currentSnapshotId)
        .add("lastOptimizedSnapshotId", lastOptimizedSnapshotId)
        .add("lastOptimizedChangeSnapshotId", lastOptimizedChangeSnapshotId)
        .add("optimizingStatus", optimizingStatus)
        .add("currentStatusStartTime", currentStatusStartTime)
        .add("lastMajorOptimizingTime", lastMajorOptimizingTime)
        .add("lastFullOptimizingTime", lastFullOptimizingTime)
        .add("lastMinorOptimizingTime", lastMinorOptimizingTime)
        .add("tableConfiguration", tableConfiguration)
        .toString();
  }

  public long getQuotaTime() {
    long calculatingEndTime = System.currentTimeMillis();
    long calculatingStartTime = calculatingEndTime - ArcticServiceConstants.QUOTA_LOOK_BACK_TIME;
    taskQuotas.removeIf(task -> task.checkExpired(calculatingStartTime));
    long finishedTaskQuotaTime =
        taskQuotas.stream().mapToLong(taskQuota -> taskQuota.getQuotaTime(calculatingStartTime)).sum();
    return optimizingProcess == null ?
        finishedTaskQuotaTime :
        finishedTaskQuotaTime + optimizingProcess.getRunningQuotaTime(calculatingStartTime, calculatingEndTime);
  }

  public double calculateQuotaOccupy() {
    return new BigDecimal((double) getQuotaTime() /
        ArcticServiceConstants.QUOTA_LOOK_BACK_TIME /
        tableConfiguration.getOptimizingConfig().getTargetQuota())
        .setScale(4, RoundingMode.HALF_UP).doubleValue();
  }

  /**
   * Get all valid blockers.
   *
   * @return all valid blockers
   */
  public List<TableBlocker> getBlockers() {
    blockerLock.lock();
    try {
      return getAs(
          TableBlockerMapper.class,
          mapper -> mapper.selectBlockers(tableIdentifier, System.currentTimeMillis()));
    } finally {
      blockerLock.unlock();
    }
  }

  /**
   * Block some operations for table.
   *
   * @param operations     - operations to be blocked
   * @param properties     -
   * @param blockerTimeout -
   * @return TableBlocker if success
   */
  public TableBlocker block(
      List<BlockableOperation> operations, @Nonnull Map<String, String> properties,
      long blockerTimeout) {
    Preconditions.checkNotNull(operations, "operations should not be null");
    Preconditions.checkArgument(!operations.isEmpty(), "operations should not be empty");
    Preconditions.checkArgument(blockerTimeout > 0, "blocker timeout must > 0");
    blockerLock.lock();
    try {
      long now = System.currentTimeMillis();
      List<TableBlocker> tableBlockers =
          getAs(TableBlockerMapper.class, mapper -> mapper.selectBlockers(tableIdentifier, now));
      if (conflict(operations, tableBlockers)) {
        throw new BlockerConflictException(operations + " is conflict with " + tableBlockers);
      }
      TableBlocker tableBlocker = buildTableBlocker(tableIdentifier, operations, properties, now, blockerTimeout);
      doAs(TableBlockerMapper.class, mapper -> mapper.insertBlocker(tableBlocker));
      return tableBlocker;
    } finally {
      blockerLock.unlock();
    }
  }

  /**
   * Renew blocker.
   *
   * @param blockerId      - blockerId
   * @param blockerTimeout - timeout
   * @throws IllegalStateException if blocker not exist
   */
  public long renew(String blockerId, long blockerTimeout) {
    blockerLock.lock();
    try {
      long now = System.currentTimeMillis();
      TableBlocker tableBlocker =
          getAs(TableBlockerMapper.class, mapper -> mapper.selectBlocker(Long.parseLong(blockerId), now));
      if (tableBlocker == null) {
        throw new ObjectNotExistsException("Blocker " + blockerId + " of " + tableIdentifier);
      }
      long expirationTime = now + blockerTimeout;
      doAs(
          TableBlockerMapper.class,
          mapper -> mapper.updateBlockerExpirationTime(Long.parseLong(blockerId), expirationTime));
      return expirationTime;
    } finally {
      blockerLock.unlock();
    }
  }

  /**
   * Release blocker, succeed when blocker not exist.
   *
   * @param blockerId - blockerId
   */
  public void release(String blockerId) {
    blockerLock.lock();
    try {
      doAs(TableBlockerMapper.class, mapper -> mapper.deleteBlocker(Long.parseLong(blockerId)));
    } finally {
      blockerLock.unlock();
    }
  }

  /**
   * Check if operation are blocked now.
   *
   * @param operation - operation to check
   * @return true if blocked
   */
  public boolean isBlocked(BlockableOperation operation) {
    blockerLock.lock();
    try {
      List<TableBlocker> tableBlockers =
          getAs(TableBlockerMapper.class, mapper -> mapper.selectBlockers(tableIdentifier, System.currentTimeMillis()));
      return conflict(operation, tableBlockers);
    } finally {
      blockerLock.unlock();
    }
  }

  private boolean conflict(List<BlockableOperation> blockableOperations, List<TableBlocker> blockers) {
    return blockableOperations.stream()
        .anyMatch(operation -> conflict(operation, blockers));
  }

  private boolean conflict(BlockableOperation blockableOperation, List<TableBlocker> blockers) {
    return blockers.stream()
        .anyMatch(blocker -> blocker.getOperations().contains(blockableOperation.name()));
  }

  private TableBlocker buildTableBlocker(
      ServerTableIdentifier tableIdentifier, List<BlockableOperation> operations,
      Map<String, String> properties, long now, long blockerTimeout) {
    TableBlocker tableBlocker = new TableBlocker();
    tableBlocker.setTableIdentifier(tableIdentifier);
    tableBlocker.setCreateTime(now);
    tableBlocker.setExpirationTime(now + blockerTimeout);
    tableBlocker.setOperations(operations.stream().map(BlockableOperation::name).collect(Collectors.toList()));
    HashMap<String, String> propertiesOfTableBlocker = new HashMap<>(properties);
    propertiesOfTableBlocker.put(RenewableBlocker.BLOCKER_TIMEOUT, blockerTimeout + "");
    tableBlocker.setProperties(propertiesOfTableBlocker);
    return tableBlocker;
  }

  public void startProcess(OptimizingProcessIterator processIterator) {
<<<<<<< HEAD
    if (this.processIterator == null || !this.processIterator.hasNext()) {
=======
    if (this.processIterator == null) {
>>>>>>> 05de0ea8
      this.processIterator = processIterator;
    }
    if (processIterator == null) {
      LOG.warn("No optimizing process to start");
      return;
    }
    if (optimizingProcess != null && optimizingStatus.isProcessing()) {
      LOG.warn("Current optimizing process is running, start iterate new batch processes until it finish");
      return;
    }
    if (processIterator.hasNext()) {
      this.optimizingProcess = processIterator.next();
      beginProcess(optimizingProcess);
    }
  }
}<|MERGE_RESOLUTION|>--- conflicted
+++ resolved
@@ -126,7 +126,6 @@
     this.tableConfiguration = tableRuntimeMeta.getTableConfig();
     this.processId = tableRuntimeMeta.getOptimizingProcessId();
     this.optimizingStatus = tableRuntimeMeta.getTableStatus();
-    this.pendingInput = tableRuntimeMeta.getPendingInput();
   }
 
   public void recover(OptimizingProcess optimizingProcess) {
@@ -151,8 +150,8 @@
       OptimizingStatus originalStatus = optimizingStatus;
       this.optimizingProcess = optimizingProcess;
       this.processId = optimizingProcess.getProcessId();
-      updateOptimizingStatus(optimizingProcess.getOptimizingType().getStatus());
-      this.pendingInput = null;
+      this.currentStatusStartTime = System.currentTimeMillis();
+      this.optimizingStatus = optimizingProcess.getOptimizingType().getStatus();
       persistUpdatingRuntime();
       tableHandler.handleTableChanged(this, originalStatus);
     });
@@ -161,7 +160,8 @@
   public void beginCommitting() {
     invokeConsisitency(() -> {
       OptimizingStatus originalStatus = optimizingStatus;
-      updateOptimizingStatus(OptimizingStatus.COMMITTING);
+      this.currentStatusStartTime = System.currentTimeMillis();
+      this.optimizingStatus = OptimizingStatus.COMMITTING;
       persistUpdatingRuntime();
       tableHandler.handleTableChanged(this, originalStatus);
     });
@@ -172,7 +172,7 @@
       this.pendingInput = pendingInput;
       if (optimizingStatus == OptimizingStatus.IDLE) {
         this.currentChangeSnapshotId = System.currentTimeMillis();
-        updateOptimizingStatus(OptimizingStatus.PENDING);
+        this.optimizingStatus = OptimizingStatus.PENDING;
         persistUpdatingRuntime();
         LOG.info("{} status changed from idle to pending with pendingInput {}", tableIdentifier, pendingInput);
         tableHandler.handleTableChanged(this, OptimizingStatus.IDLE);
@@ -198,7 +198,8 @@
     invokeConsisitency(() -> {
       pendingInput = null;
       if (optimizingStatus == OptimizingStatus.PENDING) {
-        updateOptimizingStatus(OptimizingStatus.IDLE);
+        this.currentStatusStartTime = System.currentTimeMillis();
+        this.optimizingStatus = OptimizingStatus.IDLE;
         persistUpdatingRuntime();
         tableHandler.handleTableChanged(this, OptimizingStatus.PENDING);
       }
@@ -221,6 +222,7 @@
   public void completeProcess(boolean success) {
     invokeConsisitency(() -> {
       OptimizingStatus originalStatus = optimizingStatus;
+      currentStatusStartTime = System.currentTimeMillis();
       if (success) {
         lastOptimizedSnapshotId = optimizingProcess.getTargetSnapshotId();
         lastOptimizedChangeSnapshotId = optimizingProcess.getTargetChangeSnapshotId();
@@ -232,16 +234,6 @@
           lastFullOptimizingTime = optimizingProcess.getPlanTime();
         }
       }
-<<<<<<< HEAD
-      if (pendingInput != null) {
-        updateOptimizingStatus(OptimizingStatus.PENDING);
-      } else {
-        updateOptimizingStatus(OptimizingStatus.IDLE);
-      }
-      if (processIterator != null && processIterator.hasNext()) {
-        optimizingProcess = processIterator.next();
-        beginProcess(optimizingProcess);
-=======
       if (processIterator != null && processIterator.hasNext()) {
         this.optimizingProcess = processIterator.next();
         this.processId = optimizingProcess.getProcessId();
@@ -249,7 +241,6 @@
         this.optimizingStatus = optimizingProcess.getOptimizingType().getStatus();
         persistUpdatingRuntime();
         return;
->>>>>>> 05de0ea8
       } else {
         if (pendingInput != null) {
           optimizingStatus = OptimizingStatus.PENDING;
@@ -263,11 +254,6 @@
       persistUpdatingRuntime();
       tableHandler.handleTableChanged(this, originalStatus);
     });
-  }
-
-  private void updateOptimizingStatus(OptimizingStatus status) {
-    this.optimizingStatus = status;
-    this.currentStatusStartTime = System.currentTimeMillis();
   }
 
   private boolean refreshSnapshots(ArcticTable table) {
@@ -573,11 +559,7 @@
   }
 
   public void startProcess(OptimizingProcessIterator processIterator) {
-<<<<<<< HEAD
-    if (this.processIterator == null || !this.processIterator.hasNext()) {
-=======
     if (this.processIterator == null) {
->>>>>>> 05de0ea8
       this.processIterator = processIterator;
     }
     if (processIterator == null) {
