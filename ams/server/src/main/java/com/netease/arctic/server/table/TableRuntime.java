--- conflicted
+++ resolved
@@ -24,11 +24,7 @@
 import com.netease.arctic.server.ArcticServiceConstants;
 import com.netease.arctic.server.exception.BlockerConflictException;
 import com.netease.arctic.server.exception.ObjectNotExistsException;
-<<<<<<< HEAD
-import com.netease.arctic.server.manager.MetricManager;
-=======
 import com.netease.arctic.server.metrics.MetricRegistry;
->>>>>>> 9703f152
 import com.netease.arctic.server.optimizing.OptimizingConfig;
 import com.netease.arctic.server.optimizing.OptimizingProcess;
 import com.netease.arctic.server.optimizing.OptimizingStatus;
@@ -95,12 +91,7 @@
   @StateField private volatile long processId;
   @StateField private volatile OptimizingEvaluator.PendingInput pendingInput;
   private volatile long lastPlanTime;
-<<<<<<< HEAD
-  private volatile TableMetrics metrics;
-
-=======
   private final TableMetrics metrics;
->>>>>>> 9703f152
   private final ReentrantLock blockerLock = new ReentrantLock();
 
   protected TableRuntime(
@@ -114,10 +105,6 @@
     this.optimizerGroup = tableConfiguration.getOptimizingConfig().getOptimizerGroup();
     persistTableRuntime();
     metrics = new TableMetrics(tableIdentifier);
-<<<<<<< HEAD
-    metrics.register(MetricManager.getInstance().getGlobalRegistry());
-=======
->>>>>>> 9703f152
   }
 
   protected TableRuntime(TableRuntimeMeta tableRuntimeMeta, TableRuntimeHandler tableHandler) {
@@ -147,10 +134,6 @@
             : tableRuntimeMeta.getTableStatus();
     this.pendingInput = tableRuntimeMeta.getPendingInput();
     metrics = new TableMetrics(tableIdentifier);
-<<<<<<< HEAD
-    metrics.register(MetricManager.getInstance().getGlobalRegistry());
-=======
->>>>>>> 9703f152
     metrics.stateChanged(optimizingStatus, this.currentStatusStartTime);
   }
 
@@ -176,12 +159,7 @@
                       TableMetaMapper.class,
                       mapper -> mapper.deleteOptimizingRuntime(tableIdentifier.getId())));
         });
-<<<<<<< HEAD
-    metrics = new TableMetrics(tableIdentifier);
-    metrics.unregister(MetricManager.getInstance().getGlobalRegistry());
-=======
     metrics.unregister();
->>>>>>> 9703f152
   }
 
   public void beginPlanning() {
