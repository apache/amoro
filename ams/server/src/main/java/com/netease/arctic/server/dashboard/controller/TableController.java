/*
 * Licensed to the Apache Software Foundation (ASF) under one
 * or more contributor license agreements.  See the NOTICE file
 * distributed with this work for additional information
 * regarding copyright ownership.  The ASF licenses this file
 * to you under the Apache License, Version 2.0 (the
 * "License"); you may not use this file except in compliance
 * with the License.  You may obtain a copy of the License at
 *
 *     http://www.apache.org/licenses/LICENSE-2.0
 *
 * Unless required by applicable law or agreed to in writing, software
 * distributed under the License is distributed on an "AS IS" BASIS,
 * WITHOUT WARRANTIES OR CONDITIONS OF ANY KIND, either express or implied.
 * See the License for the specific language governing permissions and
 * limitations under the License.
 */

package com.netease.arctic.server.dashboard.controller;

import com.netease.arctic.ams.api.CatalogMeta;
import com.netease.arctic.ams.api.Constants;
import com.netease.arctic.ams.api.TableFormat;
import com.netease.arctic.catalog.CatalogLoader;
import com.netease.arctic.hive.HiveTableProperties;
import com.netease.arctic.hive.catalog.ArcticHiveCatalog;
import com.netease.arctic.hive.utils.HiveTableUtil;
import com.netease.arctic.hive.utils.UpgradeHiveTableUtil;
import com.netease.arctic.server.catalog.MixedHiveCatalogImpl;
import com.netease.arctic.server.catalog.ServerCatalog;
import com.netease.arctic.server.dashboard.ServerTableDescriptor;
import com.netease.arctic.server.dashboard.ServerTableProperties;
import com.netease.arctic.server.dashboard.model.AMSColumnInfo;
import com.netease.arctic.server.dashboard.model.AMSTransactionsOfTable;
import com.netease.arctic.server.dashboard.model.DDLInfo;
import com.netease.arctic.server.dashboard.model.HiveTableInfo;
import com.netease.arctic.server.dashboard.model.OptimizingProcessInfo;
import com.netease.arctic.server.dashboard.model.PartitionBaseInfo;
import com.netease.arctic.server.dashboard.model.PartitionFileBaseInfo;
import com.netease.arctic.server.dashboard.model.ServerTableMeta;
import com.netease.arctic.server.dashboard.model.TableMeta;
import com.netease.arctic.server.dashboard.model.TableOperation;
import com.netease.arctic.server.dashboard.model.TransactionsOfTable;
import com.netease.arctic.server.dashboard.model.UpgradeHiveMeta;
import com.netease.arctic.server.dashboard.model.UpgradeRunningInfo;
import com.netease.arctic.server.dashboard.model.UpgradeStatus;
import com.netease.arctic.server.dashboard.response.OkResponse;
import com.netease.arctic.server.dashboard.response.PageResult;
import com.netease.arctic.server.dashboard.utils.AmsUtil;
import com.netease.arctic.server.dashboard.utils.CommonUtil;
import com.netease.arctic.server.optimizing.OptimizingProcessMeta;
import com.netease.arctic.server.optimizing.OptimizingTaskMeta;
import com.netease.arctic.server.table.TableService;
import com.netease.arctic.server.utils.Configurations;
import com.netease.arctic.table.TableIdentifier;
import com.netease.arctic.table.TableProperties;
import io.javalin.http.Context;
import org.apache.commons.lang3.StringUtils;
import org.apache.hadoop.hive.metastore.api.FieldSchema;
import org.apache.hadoop.hive.metastore.api.Table;
import org.apache.iceberg.relocated.com.google.common.base.Function;
import org.apache.iceberg.relocated.com.google.common.base.Preconditions;
import org.apache.iceberg.relocated.com.google.common.util.concurrent.ThreadFactoryBuilder;
import org.slf4j.Logger;
import org.slf4j.LoggerFactory;
<<<<<<< HEAD

=======
>>>>>>> 9bb16e35
import java.util.Collections;
import java.util.HashMap;
import java.util.List;
import java.util.Map;
import java.util.Set;
import java.util.TreeMap;
import java.util.concurrent.ConcurrentHashMap;
import java.util.concurrent.Executors;
import java.util.concurrent.ScheduledExecutorService;
import java.util.concurrent.TimeUnit;
import java.util.stream.Collectors;


/**
 * The controller that handles table requests.
 */
public class TableController {
  private static final Logger LOG = LoggerFactory.getLogger(TableController.class);
  private static final long UPGRADE_INFO_EXPIRE_INTERVAL = 60 * 60 * 1000;

  private final TableService tableService;
  private final ServerTableDescriptor tableDescriptor;
  private final Configurations serviceConfig;
  private final ConcurrentHashMap<TableIdentifier, UpgradeRunningInfo> upgradeRunningInfo = new ConcurrentHashMap<>();
  private final ScheduledExecutorService tableUpgradeExecutor;

  public TableController(
      TableService tableService,
      ServerTableDescriptor tableDescriptor,
      Configurations serviceConfig) {
    this.tableService = tableService;
    this.tableDescriptor = tableDescriptor;
    this.serviceConfig = serviceConfig;
    this.tableUpgradeExecutor = Executors.newScheduledThreadPool(
        0,
        new ThreadFactoryBuilder()
            .setDaemon(false)
            .setNameFormat("ASYNC-HIVE-TABLE-UPGRADE-%d").build());
  }

  /**
   * get table detail.
   *
   * @param ctx - context for handling the request and response
   */
  public void getTableDetail(Context ctx) {

    String catalog = ctx.pathParam("catalog");
    String database = ctx.pathParam("db");
    String tableMame = ctx.pathParam("table");

    Preconditions.checkArgument(
        StringUtils.isNotBlank(catalog) && StringUtils.isNotBlank(database) && StringUtils.isNotBlank(tableMame),
        "catalog.database.tableName can not be empty in any element");
    Preconditions.checkState(tableService.catalogExist(catalog), "invalid catalog!");

    ServerTableMeta serverTableMeta =
        tableDescriptor.getTableDetail(TableIdentifier.of(catalog, database, tableMame).buildTableIdentifier());

    ctx.json(OkResponse.of(serverTableMeta));
  }

  /**
   * get hive table detail.
   *
   * @param ctx - context for handling the request and response
   */
  public void getHiveTableDetail(Context ctx) {
    String catalog = ctx.pathParam("catalog");
    String db = ctx.pathParam("db");
    String table = ctx.pathParam("table");
    Preconditions.checkArgument(
        StringUtils.isNotBlank(catalog) && StringUtils.isNotBlank(db) && StringUtils.isNotBlank(table),
        "catalog.database.tableName can not be empty in any element");
    Preconditions.checkArgument(
        tableService.getServerCatalog(catalog) instanceof MixedHiveCatalogImpl,
        "catalog {} is not a mixed hive catalog, so not support load hive tables", catalog);

    // get table from catalog
    MixedHiveCatalogImpl arcticHiveCatalog = (MixedHiveCatalogImpl) tableService.getServerCatalog(catalog);

    TableIdentifier tableIdentifier = TableIdentifier.of(catalog, db, table);
    HiveTableInfo hiveTableInfo;
    Table hiveTable = HiveTableUtil.loadHmsTable(arcticHiveCatalog.getHiveClient(), tableIdentifier);
    List<AMSColumnInfo> schema = transformHiveSchemaToAMSColumnInfo(hiveTable.getSd().getCols());
    List<AMSColumnInfo> partitionColumnInfos = transformHiveSchemaToAMSColumnInfo(hiveTable.getPartitionKeys());
    hiveTableInfo = new HiveTableInfo(tableIdentifier, TableMeta.TableType.HIVE, schema, partitionColumnInfos,
        new HashMap<>(), hiveTable.getCreateTime());
    ctx.json(OkResponse.of(hiveTableInfo));
  }

  /**
   * upgrade hive table to arctic.
   *
   * @param ctx - context for handling the request and response
   */
  public void upgradeHiveTable(Context ctx) {
    String catalog = ctx.pathParam("catalog");
    String db = ctx.pathParam("db");
    String table = ctx.pathParam("table");
    Preconditions.checkArgument(
        StringUtils.isNotBlank(catalog) && StringUtils.isNotBlank(db) && StringUtils.isNotBlank(table),
        "catalog.database.tableName can not be empty in any element");
    UpgradeHiveMeta upgradeHiveMeta = ctx.bodyAsClass(UpgradeHiveMeta.class);

    ArcticHiveCatalog arcticHiveCatalog
        = (ArcticHiveCatalog) CatalogLoader.load(String.join(
        "/",
        AmsUtil.getAMSThriftAddress(serviceConfig, Constants.THRIFT_TABLE_SERVICE_NAME),
        catalog));

    tableUpgradeExecutor.execute(() -> {
      TableIdentifier tableIdentifier = TableIdentifier.of(catalog, db, table);
      upgradeRunningInfo.put(tableIdentifier, new UpgradeRunningInfo());
      try {
        UpgradeHiveTableUtil.upgradeHiveTable(arcticHiveCatalog, TableIdentifier.of(catalog, db, table),
            upgradeHiveMeta.getPkList()
                .stream()
                .map(UpgradeHiveMeta.PrimaryKeyField::getFieldName)
                .collect(Collectors.toList()), upgradeHiveMeta.getProperties());
        upgradeRunningInfo.get(tableIdentifier).setStatus(UpgradeStatus.SUCCESS.toString());
      } catch (Throwable t) {
        LOG.error("Failed to upgrade hive table to arctic ", t);
        upgradeRunningInfo.get(tableIdentifier).setErrorMessage(AmsUtil.getStackTrace(t));
        upgradeRunningInfo.get(tableIdentifier).setStatus(UpgradeStatus.FAILED.toString());
      } finally {
        tableUpgradeExecutor.schedule(
            () -> upgradeRunningInfo.remove(tableIdentifier),
            UPGRADE_INFO_EXPIRE_INTERVAL,
            TimeUnit.MILLISECONDS);
      }
    });
    ctx.json(OkResponse.ok());
  }

  public void getUpgradeStatus(Context ctx) {
    String catalog = ctx.pathParam("catalog");
    String db = ctx.pathParam("db");
    String table = ctx.pathParam("table");
    UpgradeRunningInfo info = upgradeRunningInfo.containsKey(TableIdentifier.of(catalog, db, table)) ?
        upgradeRunningInfo.get(TableIdentifier.of(catalog, db, table)) :
        new UpgradeRunningInfo(UpgradeStatus.NONE.toString());
    ctx.json(OkResponse.of(info));
  }

  /**
   * get table properties for upgrading hive to arctic.
   *
   * @param ctx - context for handling the request and response
   */
  public void getUpgradeHiveTableProperties(Context ctx) throws IllegalAccessException {
    Map<String, String> keyValues = new TreeMap<>();
    Map<String, String> tableProperties =
        AmsUtil.getNotDeprecatedAndNotInternalStaticFields(TableProperties.class);
    tableProperties.keySet().stream()
        .filter(key -> !key.endsWith("_DEFAULT"))
        .forEach(
            key -> keyValues
                .put(tableProperties.get(key), tableProperties.get(key + "_DEFAULT")));
    ServerTableProperties.HIDDEN_EXPOSED.forEach(keyValues::remove);
    Map<String, String> hiveProperties =
        AmsUtil.getNotDeprecatedAndNotInternalStaticFields(HiveTableProperties.class);

    hiveProperties.keySet().stream()
        .filter(key -> HiveTableProperties.EXPOSED.contains(hiveProperties.get(key)))
        .filter(key -> !key.endsWith("_DEFAULT"))
        .forEach(
            key -> keyValues
                .put(hiveProperties.get(key), hiveProperties.get(key + "_DEFAULT")));
    ctx.json(OkResponse.of(keyValues));
  }

  /**
   * get list of optimizing processes.
   *
   * @param ctx - context for handling the request and response
   */
  public void getOptimizingProcesses(Context ctx) {

    String catalog = ctx.pathParam("catalog");
    String db = ctx.pathParam("db");
    String table = ctx.pathParam("table");
    Integer page = ctx.queryParamAsClass("page", Integer.class).getOrDefault(1);
    Integer pageSize = ctx.queryParamAsClass("pageSize", Integer.class).getOrDefault(20);

    int offset = (page - 1) * pageSize;
    int limit = pageSize;
    Preconditions.checkArgument(offset >= 0, "offset[%s] must >= 0", offset);
    Preconditions.checkArgument(limit >= 0, "limit[%s] must >= 0", limit);
    Preconditions.checkState(tableService.tableExist(new com.netease.arctic.ams.api.TableIdentifier(catalog, db,
        table)), "no such table");

    List<OptimizingProcessMeta> processMetaList = tableDescriptor.getOptimizingProcesses(catalog, db, table);
    int total = processMetaList.size();

    processMetaList = tableDescriptor.getOptimizingProcesses(catalog, db, table).stream()
        .skip(offset)
        .limit(limit)
        .collect(Collectors.toList());

    Map<Long, List<OptimizingTaskMeta>> optimizingTasks = tableDescriptor.getOptimizingTasks(processMetaList).stream()
        .collect(Collectors.groupingBy(OptimizingTaskMeta::getProcessId));

    List<OptimizingProcessInfo> result = processMetaList.stream()
        .map(p -> OptimizingProcessInfo.build(p, optimizingTasks.get(p.getProcessId())))
        .collect(Collectors.toList());

    ctx.json(OkResponse.of(PageResult.of(result, total)));
  }

  /**
   * get list of transactions.
   *
   * @param ctx - context for handling the request and response
   */
  public void getTableTransactions(Context ctx) {
    String catalog = ctx.pathParam("catalog");
    String database = ctx.pathParam("db");
    String tableMame = ctx.pathParam("table");
    Integer page = ctx.queryParamAsClass("page", Integer.class).getOrDefault(1);
    Integer pageSize = ctx.queryParamAsClass("pageSize", Integer.class).getOrDefault(20);

    List<TransactionsOfTable> transactionsOfTables =
        tableDescriptor.getTransactions(TableIdentifier.of(catalog, database, tableMame).buildTableIdentifier());
    int offset = (page - 1) * pageSize;
    PageResult<AMSTransactionsOfTable> pageResult = PageResult.of(transactionsOfTables,
        offset, pageSize, AmsUtil::toTransactionsOfTable);
    ctx.json(OkResponse.of(pageResult));
  }

  /**
   * get detail of transaction.
   *
   * @param ctx - context for handling the request and response
   */
  public void getTransactionDetail(Context ctx) {
    String catalog = ctx.pathParam("catalog");
    String database = ctx.pathParam("db");
    String tableMame = ctx.pathParam("table");
    String transactionId = ctx.pathParam("transactionId");
    Integer page = ctx.queryParamAsClass("page", Integer.class).getOrDefault(1);
    Integer pageSize = ctx.queryParamAsClass("pageSize", Integer.class).getOrDefault(20);

    List<PartitionFileBaseInfo> result = tableDescriptor.getTransactionDetail(
        TableIdentifier.of(catalog, database, tableMame).buildTableIdentifier(), Long.parseLong(transactionId));
    int offset = (page - 1) * pageSize;
    PageResult<PartitionFileBaseInfo> amsPageResult = PageResult.of(result,
        offset, pageSize);
    ctx.json(OkResponse.of(amsPageResult));
  }

  /**
   * get partition list.
   *
   * @param ctx - context for handling the request and response
   */
  public void getTablePartitions(Context ctx) {
    String catalog = ctx.pathParam("catalog");
    String database = ctx.pathParam("db");
    String table = ctx.pathParam("table");
    Integer page = ctx.queryParamAsClass("page", Integer.class).getOrDefault(1);
    Integer pageSize = ctx.queryParamAsClass("pageSize", Integer.class).getOrDefault(20);

    List<PartitionBaseInfo> partitionBaseInfos = tableDescriptor.getTablePartition(
        TableIdentifier.of(catalog, database, table).buildTableIdentifier());
    int offset = (page - 1) * pageSize;
    PageResult<PartitionBaseInfo> amsPageResult = PageResult.of(partitionBaseInfos,
        offset, pageSize);
    ctx.json(OkResponse.of(amsPageResult));
  }

  /**
   * get file list of some partition.
   *
   * @param ctx - context for handling the request and response
   */
  public void getPartitionFileListInfo(Context ctx) {
    String catalog = ctx.pathParam("catalog");
    String db = ctx.pathParam("db");
    String table = ctx.pathParam("table");
    String partition = ctx.pathParam("partition");

    Integer page = ctx.queryParamAsClass("page", Integer.class).getOrDefault(1);
    Integer pageSize = ctx.queryParamAsClass("pageSize", Integer.class).getOrDefault(20);

    List<PartitionFileBaseInfo> partitionFileBaseInfos = tableDescriptor.getTableFile(
        TableIdentifier.of(catalog, db, table).buildTableIdentifier(), partition);
    int offset = (page - 1) * pageSize;
    PageResult<PartitionFileBaseInfo> amsPageResult = PageResult.of(partitionFileBaseInfos,
        offset, pageSize);
    ctx.json(OkResponse.of(amsPageResult));
  }

  /**
   * get table operations.
   *
   * @param ctx - context for handling the request and response
   */
  public void getTableOperations(Context ctx) throws Exception {
    String catalogName = ctx.pathParam("catalog");
    String db = ctx.pathParam("db");
    String tableName = ctx.pathParam("table");

    Integer page = ctx.queryParamAsClass("page", Integer.class).getOrDefault(1);
    Integer pageSize = ctx.queryParamAsClass("pageSize", Integer.class).getOrDefault(20);
    int offset = (page - 1) * pageSize;

    List<DDLInfo> ddlInfoList = tableDescriptor.getTableOperations(
        TableIdentifier.of(catalogName, db, tableName).buildTableIdentifier());
    Collections.reverse(ddlInfoList);
    PageResult<TableOperation> amsPageResult = PageResult.of(ddlInfoList,
        offset, pageSize, TableOperation::buildFromDDLInfo);
    ctx.json(OkResponse.of(amsPageResult));
  }

  /**
   * get table list of catalog.db.
   *
   * @param ctx - context for handling the request and response
   */
  public void getTableList(Context ctx) {
    String catalog = ctx.pathParam("catalog");
    String db = ctx.pathParam("db");
    String keywords = ctx.queryParam("keywords");
    Preconditions.checkArgument(
        StringUtils.isNotBlank(catalog) && StringUtils.isNotBlank(db),
        "catalog.database can not be empty in any element");

    ServerCatalog serverCatalog = tableService.getServerCatalog(catalog);
    Function<TableFormat, String> formatToType = format -> {
      switch (format) {
        case MIXED_HIVE:
        case MIXED_ICEBERG:
          return TableMeta.TableType.ARCTIC.toString();
        case PAIMON:
          return TableMeta.TableType.PAIMON.toString();
        case ICEBERG:
          return TableMeta.TableType.ICEBERG.toString();
        default:
          throw new IllegalStateException("Unknown format");
      }
    };

    List<TableMeta> tables = tableService.listTables(catalog, db).stream()
        .map(idWithFormat -> new TableMeta(
            idWithFormat.getIdentifier().getTableName(),
            formatToType.apply(idWithFormat.getTableFormat())))
        .collect(Collectors.toList());

    if (serverCatalog instanceof MixedHiveCatalogImpl) {
      List<String> hiveTables = HiveTableUtil.getAllHiveTables(
          ((MixedHiveCatalogImpl) serverCatalog).getHiveClient(),
          db);
      Set<String> arcticTables = tables.stream().map(TableMeta::getName).collect(Collectors.toSet());
      hiveTables.stream().filter(e -> !arcticTables.contains(e))
          .forEach(e -> tables.add(new TableMeta(e, TableMeta.TableType.HIVE.toString())));
    }

    ctx.json(OkResponse.of(tables.stream().filter(t -> StringUtils.isBlank(keywords) ||
        t.getName().contains(keywords)).collect(Collectors.toList())));
  }

  /**
   * get databases of some catalog.
   *
   * @param ctx - context for handling the request and response
   */
  public void getDatabaseList(Context ctx) {
    String catalog = ctx.pathParam("catalog");
    String keywords = ctx.queryParam("keywords");

    List<String> dbList = tableService.listDatabases(catalog).stream()
        .filter(item -> StringUtils.isBlank(keywords) || item.contains(keywords))
        .collect(Collectors.toList());
    ctx.json(OkResponse.of(dbList));
  }

  /**
   * get list of catalogs.
   *
   * @param ctx - context for handling the request and response
   */
  public void getCatalogs(Context ctx) {
    List<CatalogMeta> catalogs = tableService.listCatalogMetas();
    ctx.json(OkResponse.of(catalogs));
  }

  /**
   * get single page query token.
   *
   * @param ctx - context for handling the request and response
   */
  public void getTableDetailTabToken(Context ctx) {
    String catalog = ctx.pathParam("catalog");
    String db = ctx.pathParam("db");
    String table = ctx.pathParam("table");

    String signCal = CommonUtil.generateTablePageToken(catalog, db, table);
    ctx.json(OkResponse.of(signCal));
  }

  private List<AMSColumnInfo> transformHiveSchemaToAMSColumnInfo(List<FieldSchema> fields) {
    return fields.stream()
        .map(f -> {
          AMSColumnInfo columnInfo = new AMSColumnInfo();
          columnInfo.setField(f.getName());
          columnInfo.setType(f.getType());
          columnInfo.setComment(f.getComment());
          return columnInfo;
        }).collect(Collectors.toList());
  }
}<|MERGE_RESOLUTION|>--- conflicted
+++ resolved
@@ -63,10 +63,7 @@
 import org.apache.iceberg.relocated.com.google.common.util.concurrent.ThreadFactoryBuilder;
 import org.slf4j.Logger;
 import org.slf4j.LoggerFactory;
-<<<<<<< HEAD
-
-=======
->>>>>>> 9bb16e35
+
 import java.util.Collections;
 import java.util.HashMap;
 import java.util.List;
@@ -278,7 +275,8 @@
   }
 
   /**
-   * get list of transactions.
+   * get list of transactions.String newMetadataFileLocation = IcebergTableUtil.genNewMetadataFileLocation(null, tableMetadata);
+
    *
    * @param ctx - context for handling the request and response
    */
