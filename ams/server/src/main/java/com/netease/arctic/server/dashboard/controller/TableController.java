--- conflicted
+++ resolved
@@ -288,10 +288,6 @@
   }
 
   /**
-<<<<<<< HEAD
-   * get list of transactions.String newMetadataFileLocation =
-   * IcebergTableUtil.genNewMetadataFileLocation(null, tableMetadata);
-=======
    * Get tasks of optimizing process.
    *
    * @param ctx - context for handling the request and response
@@ -321,8 +317,8 @@
   }
 
   /**
-   * get list of transactions.
->>>>>>> 023be514
+   * get list of transactions.String newMetadataFileLocation =
+   * IcebergTableUtil.genNewMetadataFileLocation(null, tableMetadata);
    *
    * @param ctx - context for handling the request and response
    */
