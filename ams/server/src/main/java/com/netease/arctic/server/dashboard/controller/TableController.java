--- conflicted
+++ resolved
@@ -18,10 +18,7 @@
 
 package com.netease.arctic.server.dashboard.controller;
 
-<<<<<<< HEAD
-=======
 import com.netease.arctic.AmoroTable;
->>>>>>> 1b50d9ad
 import com.netease.arctic.ams.api.CatalogMeta;
 import com.netease.arctic.ams.api.Constants;
 import com.netease.arctic.ams.api.TableFormat;
@@ -67,10 +64,7 @@
 import org.apache.iceberg.relocated.com.google.common.util.concurrent.ThreadFactoryBuilder;
 import org.slf4j.Logger;
 import org.slf4j.LoggerFactory;
-<<<<<<< HEAD
-
-=======
->>>>>>> 1b50d9ad
+
 import java.util.Collections;
 import java.util.HashMap;
 import java.util.List;
@@ -128,11 +122,7 @@
     Preconditions.checkState(tableService.catalogExist(catalog), "invalid catalog!");
 
     ServerTableMeta serverTableMeta =
-<<<<<<< HEAD
-        tableDescriptor.getTableDetail(TableIdentifier.of(catalog, database, tableMame).buildTableIdentifier());
-=======
         tableDescriptor.getTableDetail(TableIdentifier.of(catalog, database, tableName).buildTableIdentifier());
->>>>>>> 1b50d9ad
 
     ctx.json(OkResponse.of(serverTableMeta));
   }
@@ -308,20 +298,12 @@
   public void getTableTransactions(Context ctx) {
     String catalog = ctx.pathParam("catalog");
     String database = ctx.pathParam("db");
-<<<<<<< HEAD
-    String tableMame = ctx.pathParam("table");
-=======
     String tableName = ctx.pathParam("table");
->>>>>>> 1b50d9ad
     Integer page = ctx.queryParamAsClass("page", Integer.class).getOrDefault(1);
     Integer pageSize = ctx.queryParamAsClass("pageSize", Integer.class).getOrDefault(20);
 
     List<TransactionsOfTable> transactionsOfTables =
-<<<<<<< HEAD
-        tableDescriptor.getTransactions(TableIdentifier.of(catalog, database, tableMame).buildTableIdentifier());
-=======
         tableDescriptor.getTransactions(TableIdentifier.of(catalog, database, tableName).buildTableIdentifier());
->>>>>>> 1b50d9ad
     int offset = (page - 1) * pageSize;
     PageResult<AMSTransactionsOfTable> pageResult = PageResult.of(transactionsOfTables,
         offset, pageSize, AmsUtil::toTransactionsOfTable);
@@ -336,21 +318,13 @@
   public void getTransactionDetail(Context ctx) {
     String catalog = ctx.pathParam("catalog");
     String database = ctx.pathParam("db");
-<<<<<<< HEAD
-    String tableMame = ctx.pathParam("table");
-=======
     String tableName = ctx.pathParam("table");
->>>>>>> 1b50d9ad
     String transactionId = ctx.pathParam("transactionId");
     Integer page = ctx.queryParamAsClass("page", Integer.class).getOrDefault(1);
     Integer pageSize = ctx.queryParamAsClass("pageSize", Integer.class).getOrDefault(20);
 
     List<PartitionFileBaseInfo> result = tableDescriptor.getTransactionDetail(
-<<<<<<< HEAD
-        TableIdentifier.of(catalog, database, tableMame).buildTableIdentifier(), Long.parseLong(transactionId));
-=======
         TableIdentifier.of(catalog, database, tableName).buildTableIdentifier(), Long.parseLong(transactionId));
->>>>>>> 1b50d9ad
     int offset = (page - 1) * pageSize;
     PageResult<PartitionFileBaseInfo> amsPageResult = PageResult.of(result,
         offset, pageSize);
@@ -449,11 +423,7 @@
       }
     };
 
-<<<<<<< HEAD
-    List<TableMeta> tables = serverCatalog.listTables(db).stream()
-=======
     List<TableMeta> tables = tableService.listTables(catalog, db).stream()
->>>>>>> 1b50d9ad
         .map(idWithFormat -> new TableMeta(
             idWithFormat.getIdentifier().getTableName(),
             formatToType.apply(idWithFormat.getTableFormat())))
