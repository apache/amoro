package com.netease.arctic.server.table;

import com.fasterxml.jackson.annotation.JsonIgnoreProperties;
import com.google.common.base.Objects;
import com.netease.arctic.server.optimizing.OptimizingConfig;
import com.netease.arctic.table.TableProperties;
import com.netease.arctic.utils.CompatiblePropertyUtil;

import java.util.Map;

@JsonIgnoreProperties(ignoreUnknown = true)
public class TableConfiguration {
  private boolean expireSnapshotEnabled;
  private long snapshotTTLMinutes;
  private long changeDataTTLMinutes;
  private boolean cleanOrphanEnabled;
  private long orphanExistingMinutes;
  private boolean autoCreateTagEnabled;
  private OptimizingConfig optimizingConfig;

  public TableConfiguration() {
  }

  public boolean isExpireSnapshotEnabled() {
    return expireSnapshotEnabled;
  }

  public long getSnapshotTTLMinutes() {
    return snapshotTTLMinutes;
  }

  public long getChangeDataTTLMinutes() {
    return changeDataTTLMinutes;
  }

  public boolean isCleanOrphanEnabled() {
    return cleanOrphanEnabled;
  }

  public long getOrphanExistingMinutes() {
    return orphanExistingMinutes;
  }

  public OptimizingConfig getOptimizingConfig() {
    return optimizingConfig;
  }

  public boolean isAutoCreateTagEnabled() {
    return autoCreateTagEnabled;
  }

  public TableConfiguration setOptimizingConfig(OptimizingConfig optimizingConfig) {
    this.optimizingConfig = optimizingConfig;
    return this;
  }

  public TableConfiguration setExpireSnapshotEnabled(boolean expireSnapshotEnabled) {
    this.expireSnapshotEnabled = expireSnapshotEnabled;
    return this;
  }

  public TableConfiguration setSnapshotTTLMinutes(long snapshotTTLMinutes) {
    this.snapshotTTLMinutes = snapshotTTLMinutes;
    return this;
  }

  public TableConfiguration setChangeDataTTLMinutes(long changeDataTTLMinutes) {
    this.changeDataTTLMinutes = changeDataTTLMinutes;
    return this;
  }

  public TableConfiguration setCleanOrphanEnabled(boolean cleanOrphanEnabled) {
    this.cleanOrphanEnabled = cleanOrphanEnabled;
    return this;
  }

  public TableConfiguration setOrphanExistingMinutes(long orphanExistingMinutes) {
    this.orphanExistingMinutes = orphanExistingMinutes;
    return this;
  }

  public TableConfiguration setAutoCreateTagEnabled(boolean autoCreateTagEnabled) {
    this.autoCreateTagEnabled = autoCreateTagEnabled;
    return this;
  }

  @Override
  public boolean equals(Object o) {
    if (this == o) return true;
    if (o == null || getClass() != o.getClass()) return false;
    TableConfiguration that = (TableConfiguration) o;
    return expireSnapshotEnabled == that.expireSnapshotEnabled && snapshotTTLMinutes == that.snapshotTTLMinutes &&
<<<<<<< HEAD
        changeSnapshotTTLMinutes == that.changeSnapshotTTLMinutes &&
        changeDataTTLMinutes == that.changeDataTTLMinutes &&
        cleanOrphanEnabled == that.cleanOrphanEnabled && orphanExistingMinutes == that.orphanExistingMinutes &&
        autoCreateTagEnabled == that.autoCreateTagEnabled &&
        Objects.equal(optimizingConfig, that.optimizingConfig);
  }

  @Override
  public int hashCode() {
    return Objects.hashCode(expireSnapshotEnabled, snapshotTTLMinutes, changeSnapshotTTLMinutes, changeDataTTLMinutes,
        cleanOrphanEnabled, orphanExistingMinutes, autoCreateTagEnabled, optimizingConfig);
=======
        changeDataTTLMinutes == that.changeDataTTLMinutes && cleanOrphanEnabled == that.cleanOrphanEnabled &&
        orphanExistingMinutes == that.orphanExistingMinutes && Objects.equal(optimizingConfig, that.optimizingConfig);
>>>>>>> bb8ac9d6
  }

  public static TableConfiguration parseConfig(Map<String, String> properties) {
    return new TableConfiguration().setExpireSnapshotEnabled(CompatiblePropertyUtil.propertyAsBoolean(
            properties,
            TableProperties.ENABLE_TABLE_EXPIRE,
            TableProperties.ENABLE_TABLE_EXPIRE_DEFAULT))
        .setSnapshotTTLMinutes(CompatiblePropertyUtil.propertyAsLong(
            properties,
            TableProperties.BASE_SNAPSHOT_KEEP_MINUTES,
            TableProperties.BASE_SNAPSHOT_KEEP_MINUTES_DEFAULT))
        .setChangeDataTTLMinutes(CompatiblePropertyUtil.propertyAsLong(
            properties,
            TableProperties.CHANGE_DATA_TTL,
            TableProperties.CHANGE_DATA_TTL_DEFAULT))
        .setCleanOrphanEnabled(CompatiblePropertyUtil.propertyAsBoolean(
            properties,
            TableProperties.ENABLE_ORPHAN_CLEAN,
            TableProperties.ENABLE_ORPHAN_CLEAN_DEFAULT))
        .setOrphanExistingMinutes(CompatiblePropertyUtil.propertyAsLong(
            properties,
            TableProperties.MIN_ORPHAN_FILE_EXISTING_TIME,
            TableProperties.MIN_ORPHAN_FILE_EXISTING_TIME_DEFAULT))
        .setAutoCreateTagEnabled(CompatiblePropertyUtil.propertyAsBoolean(
            properties,
            TableProperties.ENABLE_AUTO_CREATE_TAG,
            TableProperties.ENABLE_AUTO_CREATE_TAG_DEFAULT))
        .setOptimizingConfig(OptimizingConfig.parseOptimizingConfig(properties));
  }
}<|MERGE_RESOLUTION|>--- conflicted
+++ resolved
@@ -90,22 +90,15 @@
     if (o == null || getClass() != o.getClass()) return false;
     TableConfiguration that = (TableConfiguration) o;
     return expireSnapshotEnabled == that.expireSnapshotEnabled && snapshotTTLMinutes == that.snapshotTTLMinutes &&
-<<<<<<< HEAD
-        changeSnapshotTTLMinutes == that.changeSnapshotTTLMinutes &&
-        changeDataTTLMinutes == that.changeDataTTLMinutes &&
-        cleanOrphanEnabled == that.cleanOrphanEnabled && orphanExistingMinutes == that.orphanExistingMinutes &&
-        autoCreateTagEnabled == that.autoCreateTagEnabled &&
+        changeDataTTLMinutes == that.changeDataTTLMinutes && cleanOrphanEnabled == that.cleanOrphanEnabled &&
+        orphanExistingMinutes == that.orphanExistingMinutes && autoCreateTagEnabled == that.autoCreateTagEnabled &&
         Objects.equal(optimizingConfig, that.optimizingConfig);
   }
 
   @Override
   public int hashCode() {
-    return Objects.hashCode(expireSnapshotEnabled, snapshotTTLMinutes, changeSnapshotTTLMinutes, changeDataTTLMinutes,
-        cleanOrphanEnabled, orphanExistingMinutes, autoCreateTagEnabled, optimizingConfig);
-=======
-        changeDataTTLMinutes == that.changeDataTTLMinutes && cleanOrphanEnabled == that.cleanOrphanEnabled &&
-        orphanExistingMinutes == that.orphanExistingMinutes && Objects.equal(optimizingConfig, that.optimizingConfig);
->>>>>>> bb8ac9d6
+    return Objects.hashCode(expireSnapshotEnabled, snapshotTTLMinutes, changeDataTTLMinutes, cleanOrphanEnabled,
+        orphanExistingMinutes, autoCreateTagEnabled, optimizingConfig);
   }
 
   public static TableConfiguration parseConfig(Map<String, String> properties) {
