package com.netease.arctic.server.table;

import com.fasterxml.jackson.annotation.JsonIgnoreProperties;
import com.google.common.base.Objects;
import com.netease.arctic.server.optimizing.OptimizingConfig;
import com.netease.arctic.table.TableProperties;
import com.netease.arctic.utils.CompatiblePropertyUtil;

import java.util.Map;

@JsonIgnoreProperties(ignoreUnknown = true)
public class TableConfiguration {
  private boolean expireSnapshotEnabled;
  private long snapshotTTLMinutes;
  private long changeDataTTLMinutes;
  private boolean cleanOrphanEnabled;
  private long orphanExistingMinutes;
<<<<<<< HEAD
  private boolean autoCreateTagEnabled;
=======
  private boolean deleteDanglingDeleteFilesEnabled;
>>>>>>> 7e700d58
  private OptimizingConfig optimizingConfig;
  private DataExpirationConfig expiringDataConfig;

  public TableConfiguration() {
  }

  public boolean isExpireSnapshotEnabled() {
    return expireSnapshotEnabled;
  }

  public long getSnapshotTTLMinutes() {
    return snapshotTTLMinutes;
  }

  public long getChangeDataTTLMinutes() {
    return changeDataTTLMinutes;
  }

  public boolean isCleanOrphanEnabled() {
    return cleanOrphanEnabled;
  }

  public long getOrphanExistingMinutes() {
    return orphanExistingMinutes;
  }

  public OptimizingConfig getOptimizingConfig() {
    return optimizingConfig;
  }

  public boolean isAutoCreateTagEnabled() {
    return autoCreateTagEnabled;
  }

  public TableConfiguration setOptimizingConfig(OptimizingConfig optimizingConfig) {
    this.optimizingConfig = optimizingConfig;
    return this;
  }

  public TableConfiguration setExpireSnapshotEnabled(boolean expireSnapshotEnabled) {
    this.expireSnapshotEnabled = expireSnapshotEnabled;
    return this;
  }

  public TableConfiguration setSnapshotTTLMinutes(long snapshotTTLMinutes) {
    this.snapshotTTLMinutes = snapshotTTLMinutes;
    return this;
  }

  public TableConfiguration setChangeDataTTLMinutes(long changeDataTTLMinutes) {
    this.changeDataTTLMinutes = changeDataTTLMinutes;
    return this;
  }

  public TableConfiguration setCleanOrphanEnabled(boolean cleanOrphanEnabled) {
    this.cleanOrphanEnabled = cleanOrphanEnabled;
    return this;
  }

  public TableConfiguration setOrphanExistingMinutes(long orphanExistingMinutes) {
    this.orphanExistingMinutes = orphanExistingMinutes;
    return this;
  }

<<<<<<< HEAD
  public TableConfiguration setAutoCreateTagEnabled(boolean autoCreateTagEnabled) {
    this.autoCreateTagEnabled = autoCreateTagEnabled;
=======
  public boolean isDeleteDanglingDeleteFilesEnabled() {
    return deleteDanglingDeleteFilesEnabled;
  }

  public TableConfiguration setDeleteDanglingDeleteFilesEnabled(boolean deleteDanglingDeleteFilesEnabled) {
    this.deleteDanglingDeleteFilesEnabled = deleteDanglingDeleteFilesEnabled;
    return this;
  }

  public DataExpirationConfig getExpiringDataConfig() {
    return expiringDataConfig;
  }

  public TableConfiguration setExpiringDataConfig(DataExpirationConfig expiringDataConfig) {
    this.expiringDataConfig = expiringDataConfig;
>>>>>>> 7e700d58
    return this;
  }

  @Override
  public boolean equals(Object o) {
    if (this == o) return true;
    if (o == null || getClass() != o.getClass()) return false;
    TableConfiguration that = (TableConfiguration) o;
    return expireSnapshotEnabled == that.expireSnapshotEnabled && snapshotTTLMinutes == that.snapshotTTLMinutes &&
        changeDataTTLMinutes == that.changeDataTTLMinutes && cleanOrphanEnabled == that.cleanOrphanEnabled &&
<<<<<<< HEAD
        orphanExistingMinutes == that.orphanExistingMinutes && autoCreateTagEnabled == that.autoCreateTagEnabled &&
        Objects.equal(optimizingConfig, that.optimizingConfig);
=======
        orphanExistingMinutes == that.orphanExistingMinutes &&
        deleteDanglingDeleteFilesEnabled == that.deleteDanglingDeleteFilesEnabled &&
        Objects.equal(optimizingConfig, that.optimizingConfig) &&
        Objects.equal(expiringDataConfig, that.expiringDataConfig);
>>>>>>> 7e700d58
  }

  @Override
  public int hashCode() {
<<<<<<< HEAD
    return Objects.hashCode(expireSnapshotEnabled, snapshotTTLMinutes, changeDataTTLMinutes, cleanOrphanEnabled,
        orphanExistingMinutes, autoCreateTagEnabled, optimizingConfig);
=======
    return Objects.hashCode(
        expireSnapshotEnabled,
        snapshotTTLMinutes,
        changeDataTTLMinutes,
        cleanOrphanEnabled,
        orphanExistingMinutes,
        deleteDanglingDeleteFilesEnabled,
        optimizingConfig,
        expiringDataConfig);
>>>>>>> 7e700d58
  }

  public static TableConfiguration parseConfig(Map<String, String> properties) {
    return new TableConfiguration().setExpireSnapshotEnabled(CompatiblePropertyUtil.propertyAsBoolean(
            properties,
            TableProperties.ENABLE_TABLE_EXPIRE,
            TableProperties.ENABLE_TABLE_EXPIRE_DEFAULT))
        .setSnapshotTTLMinutes(CompatiblePropertyUtil.propertyAsLong(
            properties,
            TableProperties.BASE_SNAPSHOT_KEEP_MINUTES,
            TableProperties.BASE_SNAPSHOT_KEEP_MINUTES_DEFAULT))
        .setChangeDataTTLMinutes(CompatiblePropertyUtil.propertyAsLong(
            properties,
            TableProperties.CHANGE_DATA_TTL,
            TableProperties.CHANGE_DATA_TTL_DEFAULT))
        .setCleanOrphanEnabled(CompatiblePropertyUtil.propertyAsBoolean(
            properties,
            TableProperties.ENABLE_ORPHAN_CLEAN,
            TableProperties.ENABLE_ORPHAN_CLEAN_DEFAULT))
        .setOrphanExistingMinutes(CompatiblePropertyUtil.propertyAsLong(
            properties,
            TableProperties.MIN_ORPHAN_FILE_EXISTING_TIME,
            TableProperties.MIN_ORPHAN_FILE_EXISTING_TIME_DEFAULT))
<<<<<<< HEAD
        .setAutoCreateTagEnabled(CompatiblePropertyUtil.propertyAsBoolean(
            properties,
            TableProperties.ENABLE_AUTO_CREATE_TAG,
            TableProperties.ENABLE_AUTO_CREATE_TAG_DEFAULT))
        .setOptimizingConfig(OptimizingConfig.parseOptimizingConfig(properties));
=======
        .setDeleteDanglingDeleteFilesEnabled(CompatiblePropertyUtil.propertyAsBoolean(
            properties,
            TableProperties.ENABLE_DANGLING_DELETE_FILES_CLEAN,
            TableProperties.ENABLE_DANGLING_DELETE_FILES_CLEAN_DEFAULT))
        .setOptimizingConfig(OptimizingConfig.parseOptimizingConfig(properties))
        .setExpiringDataConfig(DataExpirationConfig.parse(properties));
>>>>>>> 7e700d58
  }
}<|MERGE_RESOLUTION|>--- conflicted
+++ resolved
@@ -15,11 +15,8 @@
   private long changeDataTTLMinutes;
   private boolean cleanOrphanEnabled;
   private long orphanExistingMinutes;
-<<<<<<< HEAD
   private boolean autoCreateTagEnabled;
-=======
   private boolean deleteDanglingDeleteFilesEnabled;
->>>>>>> 7e700d58
   private OptimizingConfig optimizingConfig;
   private DataExpirationConfig expiringDataConfig;
 
@@ -84,10 +81,6 @@
     return this;
   }
 
-<<<<<<< HEAD
-  public TableConfiguration setAutoCreateTagEnabled(boolean autoCreateTagEnabled) {
-    this.autoCreateTagEnabled = autoCreateTagEnabled;
-=======
   public boolean isDeleteDanglingDeleteFilesEnabled() {
     return deleteDanglingDeleteFilesEnabled;
   }
@@ -103,7 +96,11 @@
 
   public TableConfiguration setExpiringDataConfig(DataExpirationConfig expiringDataConfig) {
     this.expiringDataConfig = expiringDataConfig;
->>>>>>> 7e700d58
+    return this;
+  }
+
+  public TableConfiguration setAutoCreateTagEnabled(boolean autoCreateTagEnabled) {
+    this.autoCreateTagEnabled = autoCreateTagEnabled;
     return this;
   }
 
@@ -114,33 +111,14 @@
     TableConfiguration that = (TableConfiguration) o;
     return expireSnapshotEnabled == that.expireSnapshotEnabled && snapshotTTLMinutes == that.snapshotTTLMinutes &&
         changeDataTTLMinutes == that.changeDataTTLMinutes && cleanOrphanEnabled == that.cleanOrphanEnabled &&
-<<<<<<< HEAD
         orphanExistingMinutes == that.orphanExistingMinutes && autoCreateTagEnabled == that.autoCreateTagEnabled &&
         Objects.equal(optimizingConfig, that.optimizingConfig);
-=======
-        orphanExistingMinutes == that.orphanExistingMinutes &&
-        deleteDanglingDeleteFilesEnabled == that.deleteDanglingDeleteFilesEnabled &&
-        Objects.equal(optimizingConfig, that.optimizingConfig) &&
-        Objects.equal(expiringDataConfig, that.expiringDataConfig);
->>>>>>> 7e700d58
   }
 
   @Override
   public int hashCode() {
-<<<<<<< HEAD
     return Objects.hashCode(expireSnapshotEnabled, snapshotTTLMinutes, changeDataTTLMinutes, cleanOrphanEnabled,
         orphanExistingMinutes, autoCreateTagEnabled, optimizingConfig);
-=======
-    return Objects.hashCode(
-        expireSnapshotEnabled,
-        snapshotTTLMinutes,
-        changeDataTTLMinutes,
-        cleanOrphanEnabled,
-        orphanExistingMinutes,
-        deleteDanglingDeleteFilesEnabled,
-        optimizingConfig,
-        expiringDataConfig);
->>>>>>> 7e700d58
   }
 
   public static TableConfiguration parseConfig(Map<String, String> properties) {
@@ -164,19 +142,15 @@
             properties,
             TableProperties.MIN_ORPHAN_FILE_EXISTING_TIME,
             TableProperties.MIN_ORPHAN_FILE_EXISTING_TIME_DEFAULT))
-<<<<<<< HEAD
         .setAutoCreateTagEnabled(CompatiblePropertyUtil.propertyAsBoolean(
             properties,
             TableProperties.ENABLE_AUTO_CREATE_TAG,
             TableProperties.ENABLE_AUTO_CREATE_TAG_DEFAULT))
-        .setOptimizingConfig(OptimizingConfig.parseOptimizingConfig(properties));
-=======
         .setDeleteDanglingDeleteFilesEnabled(CompatiblePropertyUtil.propertyAsBoolean(
             properties,
             TableProperties.ENABLE_DANGLING_DELETE_FILES_CLEAN,
             TableProperties.ENABLE_DANGLING_DELETE_FILES_CLEAN_DEFAULT))
         .setOptimizingConfig(OptimizingConfig.parseOptimizingConfig(properties))
         .setExpiringDataConfig(DataExpirationConfig.parse(properties));
->>>>>>> 7e700d58
   }
 }