package com.netease.arctic.server.table;

import com.fasterxml.jackson.annotation.JsonIgnoreProperties;
import com.google.common.base.Objects;
import com.netease.arctic.server.optimizing.OptimizingConfig;
import com.netease.arctic.table.TableProperties;
import com.netease.arctic.utils.CompatiblePropertyUtil;

import java.util.Map;

@JsonIgnoreProperties(ignoreUnknown = true)
public class TableConfiguration {
  private boolean expireSnapshotEnabled;
  private long snapshotTTLMinutes;
  private long changeDataTTLMinutes;
  private boolean cleanOrphanEnabled;
  private long orphanExistingMinutes;
  private boolean deleteDanglingDeleteFilesEnabled;
  private OptimizingConfig optimizingConfig;
  private ExpiringDataConfig expiringDataConfig;

  public TableConfiguration() {
  }

  public boolean isExpireSnapshotEnabled() {
    return expireSnapshotEnabled;
  }

  public long getSnapshotTTLMinutes() {
    return snapshotTTLMinutes;
  }

  public long getChangeDataTTLMinutes() {
    return changeDataTTLMinutes;
  }

  public boolean isCleanOrphanEnabled() {
    return cleanOrphanEnabled;
  }

  public long getOrphanExistingMinutes() {
    return orphanExistingMinutes;
  }

  public OptimizingConfig getOptimizingConfig() {
    return optimizingConfig;
  }

  public TableConfiguration setOptimizingConfig(OptimizingConfig optimizingConfig) {
    this.optimizingConfig = optimizingConfig;
    return this;
  }

  public TableConfiguration setExpireSnapshotEnabled(boolean expireSnapshotEnabled) {
    this.expireSnapshotEnabled = expireSnapshotEnabled;
    return this;
  }

  public TableConfiguration setSnapshotTTLMinutes(long snapshotTTLMinutes) {
    this.snapshotTTLMinutes = snapshotTTLMinutes;
    return this;
  }

  public TableConfiguration setChangeDataTTLMinutes(long changeDataTTLMinutes) {
    this.changeDataTTLMinutes = changeDataTTLMinutes;
    return this;
  }

  public TableConfiguration setCleanOrphanEnabled(boolean cleanOrphanEnabled) {
    this.cleanOrphanEnabled = cleanOrphanEnabled;
    return this;
  }

  public TableConfiguration setOrphanExistingMinutes(long orphanExistingMinutes) {
    this.orphanExistingMinutes = orphanExistingMinutes;
    return this;
  }

<<<<<<< HEAD
  public ExpiringDataConfig getExpiringDataConfig() {
    return expiringDataConfig;
  }

  public TableConfiguration setExpiringDataConfig(ExpiringDataConfig expiringDataConfig) {
    this.expiringDataConfig = expiringDataConfig;
=======
  public boolean isDeleteDanglingDeleteFilesEnabled() {
    return deleteDanglingDeleteFilesEnabled;
  }

  public TableConfiguration setDeleteDanglingDeleteFilesEnabled(boolean deleteDanglingDeleteFilesEnabled) {
    this.deleteDanglingDeleteFilesEnabled = deleteDanglingDeleteFilesEnabled;
>>>>>>> b6019cf6
    return this;
  }

  @Override
  public boolean equals(Object o) {
    if (this == o) {
      return true;
    }
    if (!(o instanceof TableConfiguration)) {
      return false;
    }
    TableConfiguration that = (TableConfiguration) o;
    return expireSnapshotEnabled == that.expireSnapshotEnabled && snapshotTTLMinutes == that.snapshotTTLMinutes &&
        changeDataTTLMinutes == that.changeDataTTLMinutes && cleanOrphanEnabled == that.cleanOrphanEnabled &&
        orphanExistingMinutes == that.orphanExistingMinutes &&
<<<<<<< HEAD
        Objects.equal(optimizingConfig, that.optimizingConfig) &&
        Objects.equal(expiringDataConfig, that.expiringDataConfig);
=======
        deleteDanglingDeleteFilesEnabled == that.deleteDanglingDeleteFilesEnabled &&
        Objects.equal(optimizingConfig, that.optimizingConfig);
>>>>>>> b6019cf6
  }

  @Override
  public int hashCode() {
<<<<<<< HEAD
    return Objects.hashCode(
        expireSnapshotEnabled,
        snapshotTTLMinutes,
        changeDataTTLMinutes,
        cleanOrphanEnabled,
        orphanExistingMinutes,
        optimizingConfig,
        expiringDataConfig);
=======
    return Objects.hashCode(expireSnapshotEnabled, snapshotTTLMinutes, changeDataTTLMinutes, cleanOrphanEnabled,
        orphanExistingMinutes, deleteDanglingDeleteFilesEnabled, optimizingConfig);
>>>>>>> b6019cf6
  }

  public static TableConfiguration parseConfig(Map<String, String> properties) {
    return new TableConfiguration().setExpireSnapshotEnabled(CompatiblePropertyUtil.propertyAsBoolean(
            properties,
            TableProperties.ENABLE_TABLE_EXPIRE,
            TableProperties.ENABLE_TABLE_EXPIRE_DEFAULT))
        .setSnapshotTTLMinutes(CompatiblePropertyUtil.propertyAsLong(
            properties,
            TableProperties.BASE_SNAPSHOT_KEEP_MINUTES,
            TableProperties.BASE_SNAPSHOT_KEEP_MINUTES_DEFAULT))
        .setChangeDataTTLMinutes(CompatiblePropertyUtil.propertyAsLong(
            properties,
            TableProperties.CHANGE_DATA_TTL,
            TableProperties.CHANGE_DATA_TTL_DEFAULT))
        .setCleanOrphanEnabled(CompatiblePropertyUtil.propertyAsBoolean(
            properties,
            TableProperties.ENABLE_ORPHAN_CLEAN,
            TableProperties.ENABLE_ORPHAN_CLEAN_DEFAULT))
        .setOrphanExistingMinutes(CompatiblePropertyUtil.propertyAsLong(
            properties,
            TableProperties.MIN_ORPHAN_FILE_EXISTING_TIME,
            TableProperties.MIN_ORPHAN_FILE_EXISTING_TIME_DEFAULT))
<<<<<<< HEAD
        .setOptimizingConfig(OptimizingConfig.parseOptimizingConfig(properties))
        .setExpiringDataConfig(ExpiringDataConfig.parse(properties));
=======
        .setDeleteDanglingDeleteFilesEnabled(CompatiblePropertyUtil.propertyAsBoolean(
            properties,
            TableProperties.ENABLE_DANGLING_DELETE_FILES_CLEAN,
            TableProperties.ENABLE_DANGLING_DELETE_FILES_CLEAN_DEFAULT))
        .setOptimizingConfig(OptimizingConfig.parseOptimizingConfig(properties));
>>>>>>> b6019cf6
  }
}<|MERGE_RESOLUTION|>--- conflicted
+++ resolved
@@ -76,21 +76,21 @@
     return this;
   }
 
-<<<<<<< HEAD
+  public boolean isDeleteDanglingDeleteFilesEnabled() {
+    return deleteDanglingDeleteFilesEnabled;
+  }
+
+  public TableConfiguration setDeleteDanglingDeleteFilesEnabled(boolean deleteDanglingDeleteFilesEnabled) {
+    this.deleteDanglingDeleteFilesEnabled = deleteDanglingDeleteFilesEnabled;
+    return this;
+  }
+
   public ExpiringDataConfig getExpiringDataConfig() {
     return expiringDataConfig;
   }
 
   public TableConfiguration setExpiringDataConfig(ExpiringDataConfig expiringDataConfig) {
     this.expiringDataConfig = expiringDataConfig;
-=======
-  public boolean isDeleteDanglingDeleteFilesEnabled() {
-    return deleteDanglingDeleteFilesEnabled;
-  }
-
-  public TableConfiguration setDeleteDanglingDeleteFilesEnabled(boolean deleteDanglingDeleteFilesEnabled) {
-    this.deleteDanglingDeleteFilesEnabled = deleteDanglingDeleteFilesEnabled;
->>>>>>> b6019cf6
     return this;
   }
 
@@ -99,37 +99,28 @@
     if (this == o) {
       return true;
     }
-    if (!(o instanceof TableConfiguration)) {
+    if (o == null || getClass() != o.getClass()) {
       return false;
     }
     TableConfiguration that = (TableConfiguration) o;
     return expireSnapshotEnabled == that.expireSnapshotEnabled && snapshotTTLMinutes == that.snapshotTTLMinutes &&
         changeDataTTLMinutes == that.changeDataTTLMinutes && cleanOrphanEnabled == that.cleanOrphanEnabled &&
         orphanExistingMinutes == that.orphanExistingMinutes &&
-<<<<<<< HEAD
-        Objects.equal(optimizingConfig, that.optimizingConfig) &&
-        Objects.equal(expiringDataConfig, that.expiringDataConfig);
-=======
         deleteDanglingDeleteFilesEnabled == that.deleteDanglingDeleteFilesEnabled &&
         Objects.equal(optimizingConfig, that.optimizingConfig);
->>>>>>> b6019cf6
   }
 
   @Override
   public int hashCode() {
-<<<<<<< HEAD
     return Objects.hashCode(
         expireSnapshotEnabled,
         snapshotTTLMinutes,
         changeDataTTLMinutes,
         cleanOrphanEnabled,
         orphanExistingMinutes,
+        deleteDanglingDeleteFilesEnabled,
         optimizingConfig,
         expiringDataConfig);
-=======
-    return Objects.hashCode(expireSnapshotEnabled, snapshotTTLMinutes, changeDataTTLMinutes, cleanOrphanEnabled,
-        orphanExistingMinutes, deleteDanglingDeleteFilesEnabled, optimizingConfig);
->>>>>>> b6019cf6
   }
 
   public static TableConfiguration parseConfig(Map<String, String> properties) {
@@ -153,15 +144,11 @@
             properties,
             TableProperties.MIN_ORPHAN_FILE_EXISTING_TIME,
             TableProperties.MIN_ORPHAN_FILE_EXISTING_TIME_DEFAULT))
-<<<<<<< HEAD
-        .setOptimizingConfig(OptimizingConfig.parseOptimizingConfig(properties))
-        .setExpiringDataConfig(ExpiringDataConfig.parse(properties));
-=======
         .setDeleteDanglingDeleteFilesEnabled(CompatiblePropertyUtil.propertyAsBoolean(
             properties,
             TableProperties.ENABLE_DANGLING_DELETE_FILES_CLEAN,
             TableProperties.ENABLE_DANGLING_DELETE_FILES_CLEAN_DEFAULT))
-        .setOptimizingConfig(OptimizingConfig.parseOptimizingConfig(properties));
->>>>>>> b6019cf6
+        .setOptimizingConfig(OptimizingConfig.parseOptimizingConfig(properties))
+        .setExpiringDataConfig(ExpiringDataConfig.parse(properties));
   }
 }