--- conflicted
+++ resolved
@@ -75,10 +75,6 @@
     `catalog_name`    varchar(64) NOT NULL COMMENT 'Catalog name',
     `db_name`         varchar(128) NOT NULL COMMENT 'Database name',
     `table_name`      varchar(128) NOT NULL COMMENT 'Table name',
-<<<<<<< HEAD
-    `format`          varchar(32)  NOT NULL COMMENT 'format',
-=======
->>>>>>> 1b50d9ad
     `primary_key`     varchar(256) DEFAULT NULL COMMENT 'Primary key',
     `sort_key`        varchar(256) DEFAULT NULL COMMENT 'Sort key',
     `table_location`  varchar(256) DEFAULT NULL COMMENT 'Table location',
