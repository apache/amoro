--- conflicted
+++ resolved
@@ -2,14 +2,5 @@
 ALTER TABLE `table_identifier` ADD `format` VARCHAR(32) COMMENT 'Table Format' ;
 UPDATE `table_identifier` A JOIN `catalog_metadata` B
 ON A.catalog_name = B.catalog_name
-<<<<<<< HEAD
-SET A.format = REPLACE(json_extract(B.catalog_properties, '$."table-formats"'), '"', '');
-
-ALTER TABLE `table_identifier` ADD `format` VARCHAR(32) COMMENT 'Table Format' ;
-UPDATE `table_identifier` A JOIN `catalog_metadata` B
-ON A.catalog_name = B.catalog_name
-SET A.format = REPLACE(json_extract(B.catalog_properties, '$."table-formats"'), '"', '');
-=======
     SET A.format = REPLACE(json_extract(B.catalog_properties, '$."table-formats"'), '"', '');
->>>>>>> 9bb16e35
 ALTER TABLE `table_identifer` MODIFY `format` VARCHAR(32) NOT NULL COMMENT 'Table Format';