--- conflicted
+++ resolved
@@ -228,25 +228,12 @@
     Map<String, String> properties = Maps.newHashMap();
     createDirIfNotExist(warehouseDir);
     properties.put(CatalogMetaProperties.KEY_WAREHOUSE, warehouseDir);
-<<<<<<< HEAD
     CatalogMeta catalogMeta = CatalogTestHelpers.buildCatalogMeta(
         INTERNAL_MIXED_ICEBERG_CATALOG,
         CatalogMetaProperties.CATALOG_TYPE_AMS, properties, TableFormat.MIXED_ICEBERG);
     tableService.createCatalog(catalogMeta);
     catalogs.put(INTERNAL_MIXED_ICEBERG_CATALOG, CatalogLoader.load(getTableServiceUrl() + "/" +
         INTERNAL_MIXED_ICEBERG_CATALOG));
-=======
-    CatalogMeta catalogMeta =
-        CatalogTestHelpers.buildCatalogMeta(
-            MIXED_ICEBERG_CATALOG,
-            CatalogMetaProperties.CATALOG_TYPE_AMS,
-            properties,
-            TableFormat.MIXED_ICEBERG);
-    tableService.createCatalog(catalogMeta);
-    catalogs.put(
-        MIXED_ICEBERG_CATALOG,
-        CatalogLoader.load(getTableServiceUrl() + "/" + MIXED_ICEBERG_CATALOG));
->>>>>>> 9638433d
   }
 
   private void createMixHiveCatalog() {
