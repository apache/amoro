--- conflicted
+++ resolved
@@ -64,17 +64,12 @@
     assertIdRange(readHiveTableData(), 1, 100);
 
     // Step2: write 1 change delete record
-<<<<<<< HEAD
     writeChange(table, Lists.newArrayList(
         newRecord(101, "aaa", quickDateWithZone(3))
     ), Lists.newArrayList(
         newRecord(1, "aaa", quickDateWithZone(3))
     ));
     // wait Minor Optimize result, generate 1 pos-delete file and 1 data file, but not move to hive location
-=======
-    writeChange(table, null, Lists.newArrayList(newRecord(1, "aaa", quickDateWithZone(3))));
-    // wait Minor Optimize result, generate 1 pos-delete file
->>>>>>> 9638433d
     optimizeHistory = checker.waitOptimizeResult();
     checker.assertOptimizingProcess(optimizeHistory, OptimizingType.MINOR, 3, 2);
     assertIdRange(readRecords(table), 2, 101);
@@ -83,17 +78,9 @@
     // Step3: write 2 small files to base
     writeBase(table, rangeFromTo(102, 103, "aaa", quickDateWithZone(3)));
     // should not optimize with 1 small file
-<<<<<<< HEAD
     checker.assertOptimizeHangUp();
     writeBase(table, rangeFromTo(104, 105, "aaa", quickDateWithZone(3)));
     // wait Minor Optimize result, generate 1 data file, but not move to hive location
-=======
-    optimizeHistory = checker.waitOptimizeResult();
-    checker.assertOptimizingProcess(optimizeHistory, OptimizingType.MINOR, 2, 1);
-    writeBase(table, rangeFromTo(103, 104, "aaa", quickDateWithZone(3)));
-    // wait Major Optimize result, generate 1 data file from 2 small files, but not move to hive
-    // location
->>>>>>> 9638433d
     optimizeHistory = checker.waitOptimizeResult();
     checker.assertOptimizingProcess(optimizeHistory, OptimizingType.MINOR, 3, 1);
     assertIdRange(readRecords(table), 2, 105);
