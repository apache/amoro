package com.netease.arctic.server.optimizing;

import com.netease.arctic.server.AmsEnvironment;
import com.netease.arctic.table.ArcticTable;
import com.netease.arctic.table.KeyedTable;
import com.netease.arctic.table.PrimaryKeySpec;
import com.netease.arctic.table.TableBuilder;
import com.netease.arctic.table.TableIdentifier;
import com.netease.arctic.table.TableProperties;
import org.apache.iceberg.PartitionSpec;
import org.apache.iceberg.Schema;
import org.apache.iceberg.types.Types;
import org.apache.thrift.TException;
import org.junit.jupiter.api.AfterAll;
import org.junit.jupiter.api.Assertions;
import org.junit.jupiter.api.BeforeAll;
import org.junit.jupiter.api.Disabled;
import org.junit.jupiter.api.Test;

import java.io.IOException;

@Disabled
public class TestOptimizingIntegration {

  private static final AmsEnvironment amsEnv = AmsEnvironment.getIntegrationInstances();

  private static final String DATABASE = "optimizing_integration_test_db";

  private static final TableIdentifier MIXED_ICEBERG_TB_1 =
      TableIdentifier.of(AmsEnvironment.INTERNAL_MIXED_ICEBERG_CATALOG, DATABASE, "mix_iceberg_table1");
  private static final TableIdentifier MIXED_ICEBERG_TB_2 =
      TableIdentifier.of(AmsEnvironment.INTERNAL_MIXED_ICEBERG_CATALOG, DATABASE, "mix_iceberg_table2");
  private static final TableIdentifier MIXED_ICEBERG_TB_3 =
      TableIdentifier.of(AmsEnvironment.INTERNAL_MIXED_ICEBERG_CATALOG, DATABASE, "mix_iceberg_table3");
  private static final TableIdentifier MIXED_ICEBERG_TB_4 =
      TableIdentifier.of(AmsEnvironment.INTERNAL_MIXED_ICEBERG_CATALOG, DATABASE, "mix_iceberg_table4");
  private static final TableIdentifier MIXED_ICEBERG_TB_5 =
      TableIdentifier.of(AmsEnvironment.INTERNAL_MIXED_ICEBERG_CATALOG, DATABASE, "mix_iceberg_table5");
  private static final TableIdentifier MIXED_ICEBERG_TB_6 =
      TableIdentifier.of(AmsEnvironment.INTERNAL_MIXED_ICEBERG_CATALOG, DATABASE, "mix_iceberg_table6");
  private static final TableIdentifier MIXED_ICEBERG_TB_7 =
      TableIdentifier.of(AmsEnvironment.INTERNAL_MIXED_ICEBERG_CATALOG, DATABASE, "mix_iceberg_table7");
  private static final TableIdentifier MIXED_HIVE_TB_1 =
      TableIdentifier.of(AmsEnvironment.MIXED_HIVE_CATALOG, DATABASE, "mix_hive_table1");
  private static final TableIdentifier MIXED_HIVE_TB_2 =
      TableIdentifier.of(AmsEnvironment.MIXED_HIVE_CATALOG, DATABASE, "mix_hive_table2");
  private static final Schema SCHEMA =
      new Schema(
          Types.NestedField.required(1, "id", Types.IntegerType.get()),
          Types.NestedField.required(2, "name", Types.StringType.get()),
          Types.NestedField.required(3, "op_time", Types.TimestampType.withZone()));
  private static final PartitionSpec SPEC = PartitionSpec.builderFor(SCHEMA).day("op_time").build();
  private static final PrimaryKeySpec PRIMARY_KEY =
      PrimaryKeySpec.builderFor(SCHEMA).addColumn("id").build();

  @BeforeAll
  public static void before() throws Exception {
    amsEnv.start();
    amsEnv.startOptimizer();
    amsEnv.createDatabaseIfNotExists(AmsEnvironment.ICEBERG_CATALOG, DATABASE);
    amsEnv.createDatabaseIfNotExists(AmsEnvironment.INTERNAL_MIXED_ICEBERG_CATALOG, DATABASE);
    amsEnv.createDatabaseIfNotExists(AmsEnvironment.MIXED_HIVE_CATALOG, DATABASE);
  }

  @AfterAll
  public static void after() throws IOException {
    amsEnv.stop();
  }

  @Test
  public void testPkTableOptimizing() {
    ArcticTable arcticTable =
        createArcticTable(MIXED_ICEBERG_TB_1, PRIMARY_KEY, PartitionSpec.unpartitioned());
    assertTableExist(MIXED_ICEBERG_TB_1);
    TestMixedIcebergOptimizing testCase = new TestMixedIcebergOptimizing(arcticTable);
    testCase.testKeyedTableContinueOptimizing();
  }

  @Test
  public void testPkPartitionTableOptimizing() {
    ArcticTable arcticTable = createArcticTable(MIXED_ICEBERG_TB_2, PRIMARY_KEY, SPEC);
    assertTableExist(MIXED_ICEBERG_TB_2);
    TestMixedIcebergOptimizing testCase = new TestMixedIcebergOptimizing(arcticTable);
    testCase.testKeyedTableContinueOptimizing();
  }

  @Test
  public void testPkTableMajorOptimizeLeftPosDelete() {
    ArcticTable arcticTable =
        createArcticTable(MIXED_ICEBERG_TB_3, PRIMARY_KEY, PartitionSpec.unpartitioned());
    assertTableExist(MIXED_ICEBERG_TB_3);
    TestMixedIcebergOptimizing testCase = new TestMixedIcebergOptimizing(arcticTable);
    testCase.testPkTableMajorOptimizeLeftPosDelete();
  }

  @Test
  public void testNoPkTableOptimizing() {
    ArcticTable arcticTable =
        createArcticTable(
            MIXED_ICEBERG_TB_4, PrimaryKeySpec.noPrimaryKey(), PartitionSpec.unpartitioned());
    assertTableExist(MIXED_ICEBERG_TB_4);
    TestMixedIcebergOptimizing testCase = new TestMixedIcebergOptimizing(arcticTable);
    testCase.testNoPkTableOptimizing();
  }

  @Test
  public void testNoPkPartitionTableOptimizing() {
    ArcticTable arcticTable =
        createArcticTable(MIXED_ICEBERG_TB_5, PrimaryKeySpec.noPrimaryKey(), SPEC);
    assertTableExist(MIXED_ICEBERG_TB_5);
    TestMixedIcebergOptimizing testCase = new TestMixedIcebergOptimizing(arcticTable);
    testCase.testNoPkPartitionTableOptimizing();
  }

  @Test
  public void testKeyedTableTxIdNotInOrder() {
    ArcticTable arcticTable =
        createArcticTable(MIXED_ICEBERG_TB_6, PRIMARY_KEY, PartitionSpec.unpartitioned());
    assertTableExist(MIXED_ICEBERG_TB_6);
    TestMixedIcebergOptimizing testCase = new TestMixedIcebergOptimizing(arcticTable);
    testCase.testKeyedTableTxIdNotInOrder();
  }

  @Test
  public void testHiveKeyedTableMajorOptimizeNotMove() throws TException, IOException {
    createHiveArcticTable(MIXED_HIVE_TB_1, PRIMARY_KEY, PartitionSpec.unpartitioned());
    assertTableExist(MIXED_HIVE_TB_1);
    KeyedTable table =
        amsEnv.catalog(AmsEnvironment.MIXED_HIVE_CATALOG).loadTable(MIXED_HIVE_TB_1).asKeyedTable();
    TestMixedHiveOptimizing testCase =
        new TestMixedHiveOptimizing(table, amsEnv.getTestHMS().getClient());
    testCase.testHiveKeyedTableMajorOptimizeNotMove();
  }

  @Test
  public void testHiveKeyedTableMajorOptimizeAndMove() throws TException, IOException {
    createHiveArcticTable(MIXED_HIVE_TB_2, PRIMARY_KEY, PartitionSpec.unpartitioned());
    assertTableExist(MIXED_HIVE_TB_2);
    KeyedTable table =
        amsEnv.catalog(AmsEnvironment.MIXED_HIVE_CATALOG).loadTable(MIXED_HIVE_TB_2).asKeyedTable();
    TestMixedHiveOptimizing testCase =
        new TestMixedHiveOptimizing(table, amsEnv.getTestHMS().getClient());
    testCase.testHiveKeyedTableMajorOptimizeAndMove();
  }

  private ArcticTable createArcticTable(
      TableIdentifier tableIdentifier, PrimaryKeySpec primaryKeySpec, PartitionSpec partitionSpec) {

    TableBuilder tableBuilder =
<<<<<<< HEAD
        amsEnv.catalog(AmsEnvironment.INTERNAL_MIXED_ICEBERG_CATALOG).newTableBuilder(tableIdentifier, SCHEMA)
=======
        amsEnv
            .catalog(AmsEnvironment.MIXED_ICEBERG_CATALOG)
            .newTableBuilder(tableIdentifier, SCHEMA)
>>>>>>> 9638433d
            .withPrimaryKeySpec(primaryKeySpec)
            .withPartitionSpec(partitionSpec)
            .withProperty(TableProperties.SELF_OPTIMIZING_MINOR_TRIGGER_INTERVAL, "1000");

    return tableBuilder.create();
  }

  private void createHiveArcticTable(
      TableIdentifier tableIdentifier, PrimaryKeySpec primaryKeySpec, PartitionSpec partitionSpec) {
    TableBuilder tableBuilder =
        amsEnv
            .catalog(AmsEnvironment.MIXED_HIVE_CATALOG)
            .newTableBuilder(tableIdentifier, SCHEMA)
            .withPrimaryKeySpec(primaryKeySpec)
            .withPartitionSpec(partitionSpec)
            .withProperty(TableProperties.SELF_OPTIMIZING_MINOR_TRIGGER_INTERVAL, "1000");

    tableBuilder.create();
  }

  private void assertTableExist(TableIdentifier tableIdentifier) {
    Assertions.assertTrue(amsEnv.tableExist(tableIdentifier));
  }
}<|MERGE_RESOLUTION|>--- conflicted
+++ resolved
@@ -147,13 +147,7 @@
       TableIdentifier tableIdentifier, PrimaryKeySpec primaryKeySpec, PartitionSpec partitionSpec) {
 
     TableBuilder tableBuilder =
-<<<<<<< HEAD
         amsEnv.catalog(AmsEnvironment.INTERNAL_MIXED_ICEBERG_CATALOG).newTableBuilder(tableIdentifier, SCHEMA)
-=======
-        amsEnv
-            .catalog(AmsEnvironment.MIXED_ICEBERG_CATALOG)
-            .newTableBuilder(tableIdentifier, SCHEMA)
->>>>>>> 9638433d
             .withPrimaryKeySpec(primaryKeySpec)
             .withPartitionSpec(partitionSpec)
             .withProperty(TableProperties.SELF_OPTIMIZING_MINOR_TRIGGER_INTERVAL, "1000");
