/*
 * Licensed to the Apache Software Foundation (ASF) under one
 * or more contributor license agreements.  See the NOTICE file
 * distributed with this work for additional information
 * regarding copyright ownership.  The ASF licenses this file
 * to you under the Apache License, Version 2.0 (the
 * "License"); you may not use this file except in compliance
 * with the License.  You may obtain a copy of the License at
 *
 *     http://www.apache.org/licenses/LICENSE-2.0
 *
 * Unless required by applicable law or agreed to in writing, software
 * distributed under the License is distributed on an "AS IS" BASIS,
 * WITHOUT WARRANTIES OR CONDITIONS OF ANY KIND, either express or implied.
 * See the License for the specific language governing permissions and
 * limitations under the License.
 */

package com.netease.arctic.server.table;

import com.netease.arctic.BasicTableTestHelper;
import com.netease.arctic.TableIDWithFormat;
import com.netease.arctic.TableTestHelper;
import com.netease.arctic.TestedCatalogs;
import com.netease.arctic.ams.api.BlockableOperation;
import com.netease.arctic.ams.api.Blocker;
import com.netease.arctic.ams.api.TableFormat;
import com.netease.arctic.ams.api.TableIdentifier;
import com.netease.arctic.catalog.CatalogTestHelper;
import com.netease.arctic.hive.catalog.HiveCatalogTestHelper;
import com.netease.arctic.hive.catalog.HiveTableTestHelper;
import com.netease.arctic.server.ArcticManagementConf;
import com.netease.arctic.server.exception.AlreadyExistsException;
import com.netease.arctic.server.exception.BlockerConflictException;
import com.netease.arctic.server.exception.ObjectNotExistsException;
import com.netease.arctic.table.blocker.RenewableBlocker;
import org.junit.Assert;
import org.junit.Test;
import org.junit.runner.RunWith;
import org.junit.runners.Parameterized;

import java.util.ArrayList;
import java.util.HashMap;
import java.util.List;
import java.util.Map;
import java.util.stream.Collectors;

import static com.netease.arctic.TableTestHelper.TEST_DB_NAME;
import static com.netease.arctic.catalog.CatalogTestHelper.TEST_CATALOG_NAME;

@RunWith(Parameterized.class)
public class TestTableService extends AMSTableTestBase {

  @Parameterized.Parameters(name = "{0}, {1}")
  public static Object[] parameters() {
    return new Object[][] {{TestedCatalogs.internalCatalog(TableFormat.MIXED_ICEBERG),
                            new BasicTableTestHelper(true, true)},
                           {new HiveCatalogTestHelper(TableFormat.MIXED_HIVE, TEST_HMS.getHiveConf()),
                            new HiveTableTestHelper(true, true)}};
  }

  public TestTableService(CatalogTestHelper catalogTestHelper, TableTestHelper tableTestHelper) {
    super(catalogTestHelper, tableTestHelper);
  }

  @Test
  public void testCreateAndDropTable() {
    tableService().createDatabase(TEST_CATALOG_NAME, TEST_DB_NAME);

    // test create table
    createTable();
    Assert.assertEquals(tableMeta(), tableService().loadTableMetadata(
        tableMeta().getTableIdentifier()).buildTableMeta());

    // test list tables
    List<TableIDWithFormat> tableIdentifierList = tableService().listTables(
        TEST_CATALOG_NAME,
        TEST_DB_NAME).stream()
<<<<<<< HEAD
=======
        .map(t -> t.getIdentifier().buildTableIdentifier())
>>>>>>> 1b50d9ad
        .collect(Collectors.toList());
    Assert.assertEquals(1, tableIdentifierList.size());
    Assert.assertEquals(
        tableMeta().getTableIdentifier(),
        tableIdentifierList.get(0).getIdentifier().buildTableIdentifier());

    // test list table metadata
    List<TableMetadata> tableMetadataList = tableService().listTableMetas();
    Assert.assertEquals(1, tableMetadataList.size());
    Assert.assertEquals(tableMeta(), tableMetadataList.get(0).buildTableMeta());

    tableMetadataList = tableService().listTableMetas(TEST_CATALOG_NAME, TEST_DB_NAME);
    Assert.assertEquals(1, tableMetadataList.size());
    Assert.assertEquals(tableMeta(), tableMetadataList.get(0).buildTableMeta());

    // test table exist
    Assert.assertTrue(tableService().tableExist(tableMeta().getTableIdentifier()));

    // test create duplicate table
    Assert.assertThrows(AlreadyExistsException.class, () -> tableService().createTable(
        TEST_CATALOG_NAME,
        tableMetadata()));

    // test create table with wrong catalog name
    Assert.assertThrows(ObjectNotExistsException.class, () -> {
      TableMetadata copyMetadata = new TableMetadata(serverTableIdentifier(), tableMeta(), catalogMeta());
      copyMetadata.getTableIdentifier().setCatalog("unknown");
      tableService().createTable(TEST_CATALOG_NAME, copyMetadata);
    });

    // test create table in not existed catalog
    Assert.assertThrows(ObjectNotExistsException.class, () -> {
      TableMetadata copyMetadata = new TableMetadata(serverTableIdentifier(), tableMeta(), catalogMeta());
      copyMetadata.getTableIdentifier().setCatalog("unknown");
      tableService().createTable("unknown", copyMetadata);
    });

    if (catalogTestHelper().tableFormat().equals(TableFormat.MIXED_ICEBERG)) {
      // test create table in not existed database
      Assert.assertThrows(
          ObjectNotExistsException.class,
          () -> {
            TableMetadata copyMetadata = new TableMetadata(serverTableIdentifier(), tableMeta(), catalogMeta());
            copyMetadata.getTableIdentifier().setDatabase("unknown");
            tableService().createTable(TEST_CATALOG_NAME, copyMetadata);
          });
    }

    // test drop table
    dropTable();
    Assert.assertEquals(0, tableService().listManagedTables().size());
    Assert.assertEquals(0, tableService().listTables(TEST_CATALOG_NAME, TEST_DB_NAME).size());
    Assert.assertEquals(0, tableService().listTableMetas().size());
    Assert.assertEquals(0, tableService().listTableMetas(TEST_CATALOG_NAME, TEST_DB_NAME).size());
    Assert.assertFalse(tableService().tableExist(tableMeta().getTableIdentifier()));

    // test drop not existed table
    Assert.assertThrows(
        ObjectNotExistsException.class,
        () -> tableService().dropTableMetadata(tableMeta().getTableIdentifier(), true));

    tableService().dropDatabase(TEST_CATALOG_NAME, TEST_DB_NAME);
  }

  @Test
  public void testBlockAndRelease() {
    createDatabase();
    createTable();
    TableIdentifier tableIdentifier = serverTableIdentifier().getIdentifier();

    List<BlockableOperation> operations = new ArrayList<>();
    operations.add(BlockableOperation.BATCH_WRITE);
    operations.add(BlockableOperation.OPTIMIZE);

    assertBlockerCnt(0);
    assertNotBlocked(BlockableOperation.OPTIMIZE);
    assertNotBlocked(BlockableOperation.BATCH_WRITE);

    Blocker block = tableService().block(tableIdentifier, operations, getProperties());
    assertBlocker(block, operations);
    assertBlockerCnt(1);
    assertBlocked(BlockableOperation.OPTIMIZE);
    assertBlocked(BlockableOperation.BATCH_WRITE);

    tableService().releaseBlocker(tableIdentifier, block.getBlockerId());
    assertBlockerCnt(0);
    assertNotBlocked(BlockableOperation.OPTIMIZE);
    assertNotBlocked(BlockableOperation.BATCH_WRITE);

    dropTable();
    dropDatabase();
  }

  @Test
  public void testBlockConflict() {
    createDatabase();
    createTable();
    TableIdentifier tableIdentifier = serverTableIdentifier().getIdentifier();

    List<BlockableOperation> operations = new ArrayList<>();
    operations.add(BlockableOperation.BATCH_WRITE);
    operations.add(BlockableOperation.OPTIMIZE);

    assertBlockerCnt(0);
    assertNotBlocked(BlockableOperation.OPTIMIZE);
    assertNotBlocked(BlockableOperation.BATCH_WRITE);

    Blocker block = tableService().block(tableIdentifier, operations, getProperties());

    Assert.assertThrows("should be conflict", BlockerConflictException.class,
        () -> tableService().block(tableIdentifier, operations, getProperties()));

    assertBlocker(block, operations);
    assertBlockerCnt(1);
    assertBlocked(BlockableOperation.OPTIMIZE);
    assertBlocked(BlockableOperation.BATCH_WRITE);

    tableService().releaseBlocker(tableIdentifier, block.getBlockerId());
    assertBlockerCnt(0);
    assertNotBlocked(BlockableOperation.OPTIMIZE);
    assertNotBlocked(BlockableOperation.BATCH_WRITE);

    dropTable();
    dropDatabase();
  }

  @Test
  public void testRenewBlocker() throws InterruptedException {
    createDatabase();
    createTable();
    TableIdentifier tableIdentifier = serverTableIdentifier().getIdentifier();

    List<BlockableOperation> operations = new ArrayList<>();
    operations.add(BlockableOperation.BATCH_WRITE);
    operations.add(BlockableOperation.OPTIMIZE);

    assertBlockerCnt(0);
    assertNotBlocked(BlockableOperation.OPTIMIZE);
    assertNotBlocked(BlockableOperation.BATCH_WRITE);

    Blocker block = tableService().block(tableIdentifier, operations, getProperties());
    Thread.sleep(1);

    tableService().renewBlocker(tableIdentifier, block.getBlockerId());
    assertBlockerCnt(1);
    assertBlocked(BlockableOperation.OPTIMIZE);
    assertBlocked(BlockableOperation.BATCH_WRITE);

    assertBlocker(block, operations);
    assertBlockerCnt(1);
    assertBlocked(BlockableOperation.OPTIMIZE);
    assertBlocked(BlockableOperation.BATCH_WRITE);
    assertBlockerRenewed(tableService().getBlockers(tableIdentifier).get(0));

    tableService().releaseBlocker(tableIdentifier, block.getBlockerId());
    assertBlockerCnt(0);
    assertNotBlocked(BlockableOperation.OPTIMIZE);
    assertNotBlocked(BlockableOperation.BATCH_WRITE);

    dropTable();
    dropDatabase();
  }

  @Test
  public void testAutoIncrementBlockerId() {
    createDatabase();
    createTable();
    TableIdentifier tableIdentifier = serverTableIdentifier().getIdentifier();

    List<BlockableOperation> operations = new ArrayList<>();
    operations.add(BlockableOperation.BATCH_WRITE);
    operations.add(BlockableOperation.OPTIMIZE);

    Blocker block = tableService().block(tableIdentifier, operations, getProperties());

    tableService().releaseBlocker(tableIdentifier, block.getBlockerId());

    Blocker block2 = tableService().block(tableIdentifier, operations, getProperties());

    Assert.assertEquals(Long.parseLong(block2.getBlockerId()) - Long.parseLong(block.getBlockerId()), 1);

    tableService().releaseBlocker(tableIdentifier, block2.getBlockerId());

    dropTable();
    dropDatabase();
  }

  private void assertBlocker(Blocker block, List<BlockableOperation> operations) {
    Assert.assertEquals(operations.size(), block.getOperations().size());
    operations.forEach(operation -> Assert.assertTrue(block.getOperations().contains(operation)));
    Assert.assertEquals(getProperties().size() + 3, block.getProperties().size());
    getProperties().forEach((key, value) -> Assert.assertEquals(block.getProperties().get(key), value));
    long timeout = ArcticManagementConf.BLOCKER_TIMEOUT.defaultValue();
    Assert.assertEquals(timeout + "", block.getProperties().get(RenewableBlocker.BLOCKER_TIMEOUT));

    Assert.assertEquals(timeout, Long.parseLong(block.getProperties().get(RenewableBlocker.EXPIRATION_TIME_PROPERTY)) -
        Long.parseLong(block.getProperties().get(RenewableBlocker.CREATE_TIME_PROPERTY)));
  }

  private void assertBlockerRenewed(Blocker block) {
    long timeout = ArcticManagementConf.BLOCKER_TIMEOUT.defaultValue();
    long actualTimeout = Long.parseLong(block.getProperties().get(RenewableBlocker.EXPIRATION_TIME_PROPERTY)) -
        Long.parseLong(block.getProperties().get(RenewableBlocker.CREATE_TIME_PROPERTY));
    Assert.assertTrue("actualTimeout is " + actualTimeout, actualTimeout > timeout);
  }

  private void assertNotBlocked(BlockableOperation operation) {
    Assert.assertFalse(isBlocked(operation));
    Assert.assertFalse(isTableRuntimeBlocked(operation));
  }

  private void assertBlocked(BlockableOperation operation) {
    Assert.assertTrue(isBlocked(operation));
    Assert.assertTrue(isTableRuntimeBlocked(operation));
  }

  private boolean isBlocked(BlockableOperation operation) {
    return tableService().getBlockers(serverTableIdentifier().getIdentifier()).stream()
        .anyMatch(blocker -> blocker.getOperations().contains(operation));
  }

  private boolean isTableRuntimeBlocked(BlockableOperation operation) {
    return tableService().getRuntime(serverTableIdentifier()).isBlocked(operation);
  }

  private void assertBlockerCnt(int i) {
    List<Blocker> blockers;
    blockers = tableService().getBlockers(serverTableIdentifier().getIdentifier());
    Assert.assertEquals(i, blockers.size());
  }

  private Map<String, String> getProperties() {
    Map<String, String> properties = new HashMap<>();
    properties.put("test_key", "test_value");
    properties.put("2", "");
    properties.put("3", null);
    return properties;
  }
}<|MERGE_RESOLUTION|>--- conflicted
+++ resolved
@@ -76,10 +76,7 @@
     List<TableIDWithFormat> tableIdentifierList = tableService().listTables(
         TEST_CATALOG_NAME,
         TEST_DB_NAME).stream()
-<<<<<<< HEAD
-=======
         .map(t -> t.getIdentifier().buildTableIdentifier())
->>>>>>> 1b50d9ad
         .collect(Collectors.toList());
     Assert.assertEquals(1, tableIdentifierList.size());
     Assert.assertEquals(
