--- conflicted
+++ resolved
@@ -74,13 +74,8 @@
   @Test
   public void listTables() {
     Assert.assertEquals(1, getExternalCatalog().listTables(testDatabaseName).size());
-<<<<<<< HEAD
-    Assert.assertEquals(testTableName, getExternalCatalog().listTables(testDatabaseName).get(0)
-        .getIdentifier().getTableName());
-=======
     Assert.assertEquals(testTableName,
         getExternalCatalog().listTables(testDatabaseName).get(0).getIdentifier().getTableName());
->>>>>>> 9bb16e35
   }
 
   @Test
