/*
 * Licensed to the Apache Software Foundation (ASF) under one
 * or more contributor license agreements.  See the NOTICE file
 * distributed with this work for additional information
 * regarding copyright ownership.  The ASF licenses this file
 * to you under the Apache License, Version 2.0 (the
 * "License"); you may not use this file except in compliance
 * with the License.  You may obtain a copy of the License at
 *
 *     http://www.apache.org/licenses/LICENSE-2.0
 *
 * Unless required by applicable law or agreed to in writing, software
 * distributed under the License is distributed on an "AS IS" BASIS,
 * WITHOUT WARRANTIES OR CONDITIONS OF ANY KIND, either express or implied.
 * See the License for the specific language governing permissions and
 * limitations under the License.
 */

package com.netease.arctic.server.optimizing.scan;

import com.netease.arctic.BasicTableTestHelper;
import com.netease.arctic.TableTestHelper;
import com.netease.arctic.ams.api.TableFormat;
import com.netease.arctic.catalog.BasicCatalogTestHelper;
import com.netease.arctic.catalog.CatalogTestHelper;
import com.netease.arctic.data.ChangeAction;
import com.netease.arctic.io.MixedDataTestHelpers;
import com.netease.arctic.server.optimizing.OptimizingTestHelpers;
import com.netease.arctic.server.table.KeyedTableSnapshot;
import com.netease.arctic.server.utils.IcebergTableUtil;
import com.netease.arctic.table.KeyedTable;
import com.netease.arctic.table.TableProperties;
import org.apache.iceberg.AppendFiles;
import org.apache.iceberg.DataFile;
import org.apache.iceberg.DeleteFile;
import org.apache.iceberg.data.Record;
import org.apache.iceberg.relocated.com.google.common.collect.Lists;
import org.junit.Assert;
import org.junit.Test;
import org.junit.runner.RunWith;
import org.junit.runners.Parameterized;

import java.util.ArrayList;
import java.util.Collections;
import java.util.List;

@RunWith(Parameterized.class)
public class TestKeyedTableFileScanHelper extends TableFileScanHelperTestBase {
  public TestKeyedTableFileScanHelper(
      CatalogTestHelper catalogTestHelper, TableTestHelper tableTestHelper) {
    super(catalogTestHelper, tableTestHelper);
  }

  @Parameterized.Parameters(name = "{0}, {1}")
  public static Object[][] parameters() {
    return new Object[][] {
      {new BasicCatalogTestHelper(TableFormat.MIXED_ICEBERG), new BasicTableTestHelper(true, true)},
      {new BasicCatalogTestHelper(TableFormat.MIXED_ICEBERG), new BasicTableTestHelper(true, false)}
    };
  }

  @Test
  public void testScanEmpty() {
    List<TableFileScanHelper.FileScanResult> scan = scanFiles();
    assertScanResult(scan, 0);
  }

  @Test
  public void testScanEmptySnapshot() {
    long transactionId = getArcticTable().beginTransaction("");
    OptimizingTestHelpers.appendBase(
        getArcticTable(),
        tableTestHelper()
            .writeBaseStore(getArcticTable(), transactionId, Collections.emptyList(), false));

    List<TableFileScanHelper.FileScanResult> scan = scanFiles();
    assertScanResult(scan, 0);
  }

  @Test
  public void testScanOnlyBase() {
    ArrayList<Record> newRecords =
        Lists.newArrayList(
            tableTestHelper().generateTestRecord(1, "111", 0, "2022-01-01T12:00:00"),
            tableTestHelper().generateTestRecord(2, "222", 0, "2022-01-01T12:00:00"),
            tableTestHelper().generateTestRecord(3, "333", 0, "2022-01-01T12:00:00"),
            tableTestHelper().generateTestRecord(4, "444", 0, "2022-01-01T12:00:00"));
    long transactionId = getArcticTable().beginTransaction("");
    OptimizingTestHelpers.appendBase(
        getArcticTable(),
        tableTestHelper().writeBaseStore(getArcticTable(), transactionId, newRecords, false));

    List<TableFileScanHelper.FileScanResult> scan = scanFiles();

    assertScanResult(scan, 4, transactionId, 0);
  }

  @Test
  public void testScanOnlyChange() {
    ArrayList<Record> newRecords =
        Lists.newArrayList(
            tableTestHelper().generateTestRecord(1, "111", 0, "2022-01-01T12:00:00"),
            tableTestHelper().generateTestRecord(2, "222", 0, "2022-01-01T12:00:00"),
            tableTestHelper().generateTestRecord(3, "333", 0, "2022-01-01T12:00:00"),
            tableTestHelper().generateTestRecord(4, "444", 0, "2022-01-01T12:00:00"));
    long transactionId = getArcticTable().beginTransaction("");
    appendChange(
        tableTestHelper()
            .writeChangeStore(
                getArcticTable(), transactionId, ChangeAction.INSERT, newRecords, false));
    long sequenceNumber = getArcticTable().changeTable().currentSnapshot().sequenceNumber();

    List<TableFileScanHelper.FileScanResult> scan = scanFiles();

    assertScanResult(scan, 4, sequenceNumber, 0);
  }

  @Test
  public void testScanChangeAndBase() {
    ArrayList<Record> newRecords =
        Lists.newArrayList(
            tableTestHelper().generateTestRecord(1, "111", 0, "2022-01-01T12:00:00"),
            tableTestHelper().generateTestRecord(2, "222", 0, "2022-01-01T12:00:00"),
            tableTestHelper().generateTestRecord(3, "333", 0, "2022-01-02T12:00:00"),
            tableTestHelper().generateTestRecord(4, "444", 0, "2022-01-02T12:00:00"));

    long transactionId = getArcticTable().beginTransaction("");
    OptimizingTestHelpers.appendBase(
        getArcticTable(),
        tableTestHelper().writeBaseStore(getArcticTable(), transactionId, newRecords, false));

    transactionId = getArcticTable().beginTransaction("");
    appendChange(
        tableTestHelper()
            .writeChangeStore(
                getArcticTable(), transactionId, ChangeAction.DELETE, newRecords, false));

    newRecords =
        Lists.newArrayList(
            tableTestHelper().generateTestRecord(1, "1111", 0, "2022-01-01T12:00:00"),
            tableTestHelper().generateTestRecord(2, "2222", 0, "2022-01-01T12:00:00"),
            tableTestHelper().generateTestRecord(3, "3333", 0, "2022-01-02T12:00:00"),
            tableTestHelper().generateTestRecord(4, "4444", 0, "2022-01-02T12:00:00"));

    transactionId = getArcticTable().beginTransaction("");
    appendChange(
        tableTestHelper()
            .writeChangeStore(
                getArcticTable(), transactionId, ChangeAction.INSERT, newRecords, false));

    List<TableFileScanHelper.FileScanResult> scan = scanFiles();

    assertScanResult(scan, 8, 1);

    // test partition filter
    scan =
        scanFiles(
            buildFileScanHelper()
                .withPartitionFilter(partition -> getPartition().equals(partition)));
    if (isPartitionedTable()) {
      assertScanResult(scan, 4, 1);
    } else {
      assertScanResult(scan, 8, 1);
    }
  }

  @Test
  public void testScanWithPosDelete() {
    ArrayList<Record> newRecords =
        Lists.newArrayList(
            tableTestHelper().generateTestRecord(1, "111", 0, "2022-01-01T12:00:00"),
            tableTestHelper().generateTestRecord(2, "222", 0, "2022-01-01T12:00:00"),
            tableTestHelper().generateTestRecord(3, "333", 0, "2022-01-01T12:00:00"),
            tableTestHelper().generateTestRecord(4, "444", 0, "2022-01-01T12:00:00"));
    long transactionId = getArcticTable().beginTransaction("");
    List<DataFile> dataFiles =
        OptimizingTestHelpers.appendBase(
            getArcticTable(),
            tableTestHelper().writeBaseStore(getArcticTable(), transactionId, newRecords, false));
    List<DeleteFile> posDeleteFiles = Lists.newArrayList();
    for (DataFile dataFile : dataFiles) {
      posDeleteFiles.addAll(
          MixedDataTestHelpers.writeBaseStorePosDelete(
              getArcticTable(), transactionId, dataFile, Collections.singletonList(0L)));
    }
    OptimizingTestHelpers.appendBasePosDelete(getArcticTable(), posDeleteFiles);

    List<TableFileScanHelper.FileScanResult> scan = scanFiles();

    assertScanResult(scan, 4, transactionId, 1);
  }

  @Test
  public void testScanPartialChange() {
    ArrayList<Record> newRecords =
        Lists.newArrayList(
            tableTestHelper().generateTestRecord(1, "111", 0, "2022-01-01T12:00:00"),
            tableTestHelper().generateTestRecord(2, "222", 0, "2022-01-01T12:00:00"),
            tableTestHelper().generateTestRecord(3, "333", 0, "2022-01-02T12:00:00"),
            tableTestHelper().generateTestRecord(4, "444", 0, "2022-01-02T12:00:00"));

    appendChange(
        tableTestHelper()
            .writeChangeStore(getArcticTable(), null, ChangeAction.INSERT, newRecords, false));
    long sequenceNumber = getArcticTable().changeTable().currentSnapshot().sequenceNumber();

    appendChange(
        tableTestHelper()
            .writeChangeStore(getArcticTable(), null, ChangeAction.INSERT, newRecords, false));

    appendChange(
        tableTestHelper()
            .writeChangeStore(getArcticTable(), null, ChangeAction.INSERT, newRecords, false));

    // check all files
    List<TableFileScanHelper.FileScanResult> scan = scanFiles();

    assertScanResult(scan, 12, 0);

    // keep at most 5 files, actually 4 files
    getArcticTable()
        .updateProperties()
        .set(TableProperties.SELF_OPTIMIZING_MAX_FILE_CNT, "5")
        .commit();

    scan = scanFiles();

    assertScanResult(scan, 4, sequenceNumber, 0);

    // keep at most 3 files, actually 0 files
    getArcticTable()
        .updateProperties()
        .set(TableProperties.SELF_OPTIMIZING_MAX_FILE_CNT, "3")
        .commit();

    scan = scanFiles();

    assertScanResult(scan, 0);
  }

  protected KeyedTableFileScanHelper buildFileScanHelper() {
    long baseSnapshotId = IcebergTableUtil.getSnapshotId(getArcticTable().baseTable(), true);
    long changeSnapshotId = IcebergTableUtil.getSnapshotId(getArcticTable().changeTable(), true);
<<<<<<< HEAD
    return new KeyedTableFileScanHelper(getArcticTable(), new KeyedTableSnapshot(baseSnapshotId, changeSnapshotId));
=======
    StructLikeMap<Long> partitionOptimizedSequence =
        TablePropertyUtil.getPartitionOptimizedSequence(getArcticTable());
    StructLikeMap<Long> legacyPartitionMaxTransactionId =
        TablePropertyUtil.getLegacyPartitionMaxTransactionId(getArcticTable());
    return new KeyedTableFileScanHelper(
        getArcticTable(),
        new KeyedTableSnapshot(
            baseSnapshotId,
            changeSnapshotId,
            partitionOptimizedSequence,
            legacyPartitionMaxTransactionId));
>>>>>>> 9638433d
  }

  private void appendChange(List<DataFile> dataFiles) {
    AppendFiles appendFiles = getArcticTable().changeTable().newAppend();
    dataFiles.forEach(appendFiles::appendFile);
    appendFiles.commit();
  }

  @Override
  protected KeyedTable getArcticTable() {
    return super.getArcticTable().asKeyedTable();
  }

  @Test
  public void testGetMaxSequenceLimit() {
    List<KeyedTableFileScanHelper.SnapshotFileGroup> sequenceGroups = new ArrayList<>();
    sequenceGroups.add(buildSequenceGroup(1, 100, 2));
    Assert.assertEquals(
        Long.MIN_VALUE,
        KeyedTableFileScanHelper.getMaxSequenceKeepingTxIdInOrder(sequenceGroups, 0));
    Assert.assertEquals(
        Long.MIN_VALUE,
        KeyedTableFileScanHelper.getMaxSequenceKeepingTxIdInOrder(sequenceGroups, 1));
    Assert.assertEquals(
        Long.MAX_VALUE,
        KeyedTableFileScanHelper.getMaxSequenceKeepingTxIdInOrder(sequenceGroups, 2));
    Assert.assertEquals(
        Long.MAX_VALUE,
        KeyedTableFileScanHelper.getMaxSequenceKeepingTxIdInOrder(sequenceGroups, 3));

    sequenceGroups.add(buildSequenceGroup(2, 101, 1));
    Assert.assertEquals(
        1, KeyedTableFileScanHelper.getMaxSequenceKeepingTxIdInOrder(sequenceGroups, 2));
    Assert.assertEquals(
        Long.MAX_VALUE,
        KeyedTableFileScanHelper.getMaxSequenceKeepingTxIdInOrder(sequenceGroups, 3));

    // disorder
    sequenceGroups.add(buildSequenceGroup(5, 103, 2));
    sequenceGroups.add(buildSequenceGroup(4, 102, 2));
    sequenceGroups.add(buildSequenceGroup(3, 99, 1));
    Assert.assertEquals(
        Long.MIN_VALUE,
        KeyedTableFileScanHelper.getMaxSequenceKeepingTxIdInOrder(sequenceGroups, 2));
    Assert.assertEquals(
        Long.MIN_VALUE,
        KeyedTableFileScanHelper.getMaxSequenceKeepingTxIdInOrder(sequenceGroups, 3));
    Assert.assertEquals(
        3, KeyedTableFileScanHelper.getMaxSequenceKeepingTxIdInOrder(sequenceGroups, 4));
    Assert.assertEquals(
        3, KeyedTableFileScanHelper.getMaxSequenceKeepingTxIdInOrder(sequenceGroups, 5));
    Assert.assertEquals(
        4, KeyedTableFileScanHelper.getMaxSequenceKeepingTxIdInOrder(sequenceGroups, 6));
    Assert.assertEquals(
        4, KeyedTableFileScanHelper.getMaxSequenceKeepingTxIdInOrder(sequenceGroups, 7));
    Assert.assertEquals(
        Long.MAX_VALUE,
        KeyedTableFileScanHelper.getMaxSequenceKeepingTxIdInOrder(sequenceGroups, 8));
    Assert.assertEquals(
        Long.MAX_VALUE,
        KeyedTableFileScanHelper.getMaxSequenceKeepingTxIdInOrder(sequenceGroups, 9));
  }

  private static KeyedTableFileScanHelper.SnapshotFileGroup buildSequenceGroup(
      long sequence, long txId, int cnt) {
    return new KeyedTableFileScanHelper.SnapshotFileGroup(sequence, txId, cnt);
  }
}<|MERGE_RESOLUTION|>--- conflicted
+++ resolved
@@ -241,21 +241,7 @@
   protected KeyedTableFileScanHelper buildFileScanHelper() {
     long baseSnapshotId = IcebergTableUtil.getSnapshotId(getArcticTable().baseTable(), true);
     long changeSnapshotId = IcebergTableUtil.getSnapshotId(getArcticTable().changeTable(), true);
-<<<<<<< HEAD
     return new KeyedTableFileScanHelper(getArcticTable(), new KeyedTableSnapshot(baseSnapshotId, changeSnapshotId));
-=======
-    StructLikeMap<Long> partitionOptimizedSequence =
-        TablePropertyUtil.getPartitionOptimizedSequence(getArcticTable());
-    StructLikeMap<Long> legacyPartitionMaxTransactionId =
-        TablePropertyUtil.getLegacyPartitionMaxTransactionId(getArcticTable());
-    return new KeyedTableFileScanHelper(
-        getArcticTable(),
-        new KeyedTableSnapshot(
-            baseSnapshotId,
-            changeSnapshotId,
-            partitionOptimizedSequence,
-            legacyPartitionMaxTransactionId));
->>>>>>> 9638433d
   }
 
   private void appendChange(List<DataFile> dataFiles) {
