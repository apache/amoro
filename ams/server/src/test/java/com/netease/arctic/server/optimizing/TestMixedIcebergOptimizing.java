/*
 * Licensed to the Apache Software Foundation (ASF) under one
 * or more contributor license agreements.  See the NOTICE file
 * distributed with this work for additional information
 * regarding copyright ownership.  The ASF licenses this file
 * to you under the Apache License, Version 2.0 (the
 * "License"); you may not use this file except in compliance
 * with the License.  You may obtain a copy of the License at
 *  *
 *     http://www.apache.org/licenses/LICENSE-2.0
 *  *
 * Unless required by applicable law or agreed to in writing, software
 * distributed under the License is distributed on an "AS IS" BASIS,
 * WITHOUT WARRANTIES OR CONDITIONS OF ANY KIND, either express or implied.
 * See the License for the specific language governing permissions and
 * limitations under the License.
 */

package com.netease.arctic.server.optimizing;

import com.netease.arctic.table.ArcticTable;
import com.netease.arctic.table.KeyedTable;
import com.netease.arctic.table.TableProperties;
import com.netease.arctic.table.UnkeyedTable;
import org.apache.commons.lang3.RandomUtils;
import org.apache.iceberg.AppendFiles;
import org.apache.iceberg.DataFile;
import org.apache.iceberg.data.Record;
import org.apache.iceberg.relocated.com.google.common.collect.Lists;

import java.util.List;

public class TestMixedIcebergOptimizing extends AbstractOptimizingTest {
  private final ArcticTable arcticTable;
  private final BaseOptimizingChecker checker;

  public TestMixedIcebergOptimizing(ArcticTable arcticTable) {
    super();
    this.arcticTable = arcticTable;
    this.checker = new BaseOptimizingChecker(arcticTable.id());
  }

  public void testKeyedTableContinueOptimizing() {
    KeyedTable table = arcticTable.asKeyedTable();
    emptyCommit(table);
    emptyCommit(table);
    emptyCommit(table);
    emptyCommit(table);
    // Step1: insert change data
    writeChange(table, Lists.newArrayList(
        newRecord(3, "aaa", quickDateWithZone(3)),
        newRecord(4, "bbb", quickDateWithZone(3)),
        newRecord(5, "eee", quickDateWithZone(4)),
        newRecord(6, "ddd", quickDateWithZone(4))
    ), null);

    // wait Minor Optimize result, no major optimize because there is only 1 base file for each node
    OptimizingProcessMeta optimizeHistory = checker.waitOptimizeResult();
    checker.assertOptimizingProcess(optimizeHistory, OptimizingType.MINOR, 4, 4);
    assertIds(readRecords(table), 3, 4, 5, 6);

    // Step2: insert change data
    writeChange(table, Lists.newArrayList(
        newRecord(7, "fff", quickDateWithZone(3)),
        newRecord(8, "ggg", quickDateWithZone(3)),
        newRecord(9, "hhh", quickDateWithZone(4)),
        newRecord(10, "iii", quickDateWithZone(4))
    ), null);

    // wait Minor/Major Optimize result
    optimizeHistory = checker.waitOptimizeResult();
    checker.assertOptimizingProcess(optimizeHistory, OptimizingType.MINOR, 8, 4);
    assertIds(readRecords(table), 3, 4, 5, 6, 7, 8, 9, 10);

    // Step3: delete change data
    writeChange(table, null, Lists.newArrayList(
        newRecord(7, "fff", quickDateWithZone(3)),
        newRecord(8, "ggg", quickDateWithZone(3))
    ));

    // Step4: update change data
    writeChange(table, Lists.newArrayList(
        newRecord(9, "hhh_new", quickDateWithZone(4)),
        newRecord(10, "iii_new", quickDateWithZone(4))
    ), Lists.newArrayList(
        newRecord(9, "fff", quickDateWithZone(4)),
        newRecord(10, "ggg", quickDateWithZone(4))
    ));
    // wait Minor/Major Optimize result
    optimizeHistory = checker.waitOptimizeResult();
    if (arcticTable.spec().isPartitioned()) {
      checker.assertOptimizingProcess(optimizeHistory, OptimizingType.MINOR, 6, 2);
    } else {
      checker.assertOptimizingProcess(optimizeHistory, OptimizingType.MINOR, 10, 4);
    }
    assertIds(readRecords(table), 3, 4, 5, 6, 9, 10);
    assertNames(readRecords(table), "aaa", "bbb", "eee", "ddd", "hhh_new", "iii_new");

    // Step5: delete all change data
    writeChange(table, null, Lists.newArrayList(
        newRecord(3, "aaa", quickDateWithZone(3)),
        newRecord(4, "bbb", quickDateWithZone(3)),
        newRecord(5, "eee", quickDateWithZone(4)),
        newRecord(6, "ddd", quickDateWithZone(4)),
        newRecord(9, "hhh_new", quickDateWithZone(4)),
        newRecord(10, "iii_new", quickDateWithZone(4))
    ));
    // wait Minor/Major Optimize result
    optimizeHistory = checker.waitOptimizeResult();
    if (arcticTable.spec().isPartitioned()) {
      checker.assertOptimizingProcess(optimizeHistory, OptimizingType.MINOR, 6, 0);
    } else {
      checker.assertOptimizingProcess(optimizeHistory, OptimizingType.MINOR, 8, 0);
    }
    assertIds(readRecords(table));

    // Step6: insert change data
    writeChange(table, Lists.newArrayList(
        newRecord(11, "jjj", quickDateWithZone(3))
    ), null);
    // wait Minor Optimize result, no major optimize because there is only 1 base file for each node
    optimizeHistory = checker.waitOptimizeResult();
    checker.assertOptimizingProcess(optimizeHistory, OptimizingType.MINOR, 1, 1);
    assertIds(readRecords(table), 11);
    checker.assertOptimizeHangUp();
  }

  public void testPkTableMajorOptimizeLeftPosDelete() {
    KeyedTable table = arcticTable.asKeyedTable();
    updateProperties(table, TableProperties.ENABLE_SELF_OPTIMIZING, "false");
    // Step1: insert base data
    StringBuilder stringBuilder = new StringBuilder();
    for (int i = 0; i < 100; i++) {
      stringBuilder.append(RandomUtils.nextInt());
    }
    String longString = stringBuilder.toString();
    List<DataFile> dataFiles = writeBase(table, Lists.newArrayList(
        newRecord(1, "aaa" + longString, quickDateWithZone(3)),
        newRecord(5, "bbb" + longString, quickDateWithZone(3)),
        newRecord(9, "ccc" + longString, quickDateWithZone(4)),
        newRecord(13, "ddd" + longString, quickDateWithZone(4))
    ));
    writeBase(table, Lists.newArrayList(
        newRecord(2, "eee" + longString, quickDateWithZone(3)),
        newRecord(6, "fff" + longString, quickDateWithZone(3)),
        newRecord(10, "ggg" + longString, quickDateWithZone(4)),
        newRecord(14, "hhh" + longString, quickDateWithZone(4))
    ));
    writeBase(table, Lists.newArrayList(
        newRecord(3, "eee" + longString, quickDateWithZone(3)),
        newRecord(7, "fff" + longString, quickDateWithZone(3)),
        newRecord(11, "ggg" + longString, quickDateWithZone(4)),
        newRecord(15, "hhh" + longString, quickDateWithZone(4))
    ));
    writeBase(table, Lists.newArrayList(
        newRecord(4, "eee" + longString, quickDateWithZone(3)),
        newRecord(8, "fff" + longString, quickDateWithZone(3)),
        newRecord(12, "ggg" + longString, quickDateWithZone(4)),
        newRecord(16, "hhh" + longString, quickDateWithZone(4))
    ));
    writeBase(table, Lists.newArrayList(
        newRecord(17, "eee" + longString, quickDateWithZone(3)),
        newRecord(21, "fff" + longString, quickDateWithZone(3)),
        newRecord(25, "ggg" + longString, quickDateWithZone(4)),
        newRecord(29, "hhh" + longString, quickDateWithZone(4))
    ));
    updateProperties(table, TableProperties.ENABLE_SELF_OPTIMIZING, "true");
    updateProperties(table, TableProperties.SELF_OPTIMIZING_FULL_TRIGGER_INTERVAL, "1000");

<<<<<<< HEAD
    OptimizingProcessMeta optimizeHistory = checker.waitOptimizeResult();
    checker.assertOptimizingProcess(optimizeHistory, OptimizingType.FULL_MAJOR, 5, 4);
=======
    TableOptimizingProcess optimizeHistory = checker.waitOptimizeResult();
    checker.assertOptimizingProcess(optimizeHistory, OptimizingType.FULL, 5, 4);
>>>>>>> b795560c
    assertIds(readRecords(table), 1, 2, 3, 4, 5, 6, 7, 8, 9, 10, 11, 12, 13, 14, 15, 16, 17, 21, 25, 29);

    updateProperties(table, TableProperties.ENABLE_SELF_OPTIMIZING, "false");
    updateProperties(table, TableProperties.SELF_OPTIMIZING_FULL_TRIGGER_INTERVAL, "-1");
    long dataFileSize = dataFiles.get(0).fileSizeInBytes();
    updateProperties(table, TableProperties.SELF_OPTIMIZING_FRAGMENT_RATIO,
        TableProperties.SELF_OPTIMIZING_TARGET_SIZE_DEFAULT / (dataFileSize - 100) + "");

    // Step2: insert change data, update 2
    writeChange(table, Lists.newArrayList(
        newRecord(1, "aaa_new", quickDateWithZone(3))
    ), Lists.newArrayList(
        newRecord(1, "aaa" + longString, quickDateWithZone(3))
    ));

    writeChange(table, Lists.newArrayList(
        newRecord(1, "aaa_new2", quickDateWithZone(3))
    ), Lists.newArrayList(
        newRecord(1, "aaa_new", quickDateWithZone(3))
    ));

    writeChange(table, null, Lists.newArrayList(
        newRecord(1, "aaa_new2", quickDateWithZone(3))
    ));

    assertIds(readRecords(table),  2, 3, 4, 5, 6, 7, 8, 9, 10, 11, 12, 13, 14, 15, 16, 17, 21, 25, 29);

    updateProperties(table, TableProperties.ENABLE_SELF_OPTIMIZING, "true");

    // wait Minor Optimize result, no major optimize because there is only 1 base file for each node
    optimizeHistory = checker.waitOptimizeResult();
    checker.assertOptimizingProcess(optimizeHistory, OptimizingType.MAJOR, 10, 4);
    assertIds(readRecords(table), 2, 3, 4, 5, 6, 7, 8, 9, 10, 11, 12, 13, 14, 15, 16, 17, 21, 25, 29);

    checker.assertOptimizeHangUp();
  }

  public void testNoPkPartitionTableOptimizing() {
    UnkeyedTable table = arcticTable.asUnkeyedTable();

    // Step 1: insert data
    writeBase(table, Lists.newArrayList(
        newRecord(3, "aaa", quickDateWithZone(3)),
        newRecord(4, "bbb", quickDateWithZone(3)),
        newRecord(5, "eee", quickDateWithZone(4)),
        newRecord(6, "ddd", quickDateWithZone(4))
    ));

    // Step 2: insert data
    writeBase(table, Lists.newArrayList(
        newRecord(7, "fff", quickDateWithZone(3)),
        newRecord(8, "ggg", quickDateWithZone(3)),
        newRecord(9, "hhh", quickDateWithZone(4)),
        newRecord(10, "iii", quickDateWithZone(4))
    ));
    // wait Major Optimize result
    OptimizingProcessMeta optimizeHistory = checker.waitOptimizeResult();
    checker.assertOptimizingProcess(optimizeHistory, OptimizingType.MINOR, 4, 2);
    assertIds(readRecords(table), 3, 4, 5, 6, 7, 8, 9, 10);

    // Step 3: insert data
    writeBase(table, Lists.newArrayList(
        newRecord(11, "jjj", quickDateWithZone(3)),
        newRecord(12, "kkk", quickDateWithZone(3)),
        newRecord(13, "lll", quickDateWithZone(4)),
        newRecord(14, "mmm", quickDateWithZone(4))
    ));
    // wait Major Optimize result
    optimizeHistory = checker.waitOptimizeResult();
    checker.assertOptimizingProcess(optimizeHistory, OptimizingType.MINOR, 4, 2);
    assertIds(readRecords(table), 3, 4, 5, 6, 7, 8, 9, 10, 11, 12, 13, 14);

    checker.assertOptimizeHangUp();
  }

  public void testNoPkTableOptimizing() {
    UnkeyedTable table = arcticTable.asUnkeyedTable();

    // Step 1: insert data
    writeBase(table, Lists.newArrayList(
        newRecord(3, "aaa", quickDateWithZone(3)),
        newRecord(4, "bbb", quickDateWithZone(3)),
        newRecord(5, "eee", quickDateWithZone(4)),
        newRecord(6, "ddd", quickDateWithZone(4))
    ));

    // Step 2: insert data
    writeBase(table, Lists.newArrayList(
        newRecord(7, "fff", quickDateWithZone(3)),
        newRecord(8, "ggg", quickDateWithZone(3)),
        newRecord(9, "hhh", quickDateWithZone(4)),
        newRecord(10, "iii", quickDateWithZone(4))
    ));
    // wait Major Optimize result
    OptimizingProcessMeta optimizeHistory = checker.waitOptimizeResult();
    checker.assertOptimizingProcess(optimizeHistory, OptimizingType.MINOR, 2, 1);
    assertIds(readRecords(table), 3, 4, 5, 6, 7, 8, 9, 10);

    // Step 3: insert data
    writeBase(table, Lists.newArrayList(
        newRecord(11, "jjj", quickDateWithZone(3)),
        newRecord(12, "kkk", quickDateWithZone(3)),
        newRecord(13, "lll", quickDateWithZone(4)),
        newRecord(14, "mmm", quickDateWithZone(4))
    ));
    // wait Major Optimize result
    optimizeHistory = checker.waitOptimizeResult();
    checker.assertOptimizingProcess(optimizeHistory, OptimizingType.MINOR, 2, 1);
    assertIds(readRecords(table), 3, 4, 5, 6, 7, 8, 9, 10, 11, 12, 13, 14);

    checker.assertOptimizeHangUp();
  }

  public void testKeyedTableTxIdNotInOrder() {
    KeyedTable table = arcticTable.asKeyedTable();
    updateProperties(table, TableProperties.CHANGE_FILE_INDEX_HASH_BUCKET, "1");
    updateProperties(table, TableProperties.SELF_OPTIMIZING_MAX_FILE_CNT, "5");
    updateProperties(table, TableProperties.BASE_FILE_INDEX_HASH_BUCKET, "1");
    updateProperties(table, TableProperties.ENABLE_SELF_OPTIMIZING, "false");
    // Step1: add 1 change file
    writeChange(table, Lists.newArrayList(
        newRecord(1, "aaa", quickDateWithZone(3))
    ), null);

    long txId = table.beginTransaction(null);
    // Step2: add 1 change file
    writeChange(table, Lists.newArrayList(
        newRecord(2, "bbb", quickDateWithZone(3))
    ), null);

    // Step3: update change data, insert 2 file
    writeChange(table, Lists.newArrayList(
        newRecord(2, "bbb_new", quickDateWithZone(3))), Lists.newArrayList(
        newRecord(2, "bbb", quickDateWithZone(3))
    ));

    // Step4: update change data, insert 1 file
    writeChange(table, Lists.newArrayList(
        newRecord(3, "ccc", quickDateWithZone(3))
    ), null);

    // Step5: insert 1 change file with small txId, total 6 change files
    writeChangeWithTxId(table, Lists.newArrayList(
        newRecord(2, "bbb_old", quickDateWithZone(3))
    ), null, txId);

    assertIds(readRecords(table), 1, 2, 3);
    assertNames(readRecords(table), "aaa", "bbb_new", "ccc");

    updateProperties(table, TableProperties.ENABLE_SELF_OPTIMIZING, "true");

    // wait Optimize result
    OptimizingProcessMeta optimizeHistory = checker.waitOptimizeResult();
    checker.assertOptimizingProcess(optimizeHistory, OptimizingType.MINOR, 1, 1);
    optimizeHistory = checker.waitOptimizeResult();
    checker.assertOptimizingProcess(optimizeHistory, OptimizingType.MINOR, 6, 1);

    table.refresh();
    assertIds(readRecords(table), 1, 2, 3);
    assertNames(readRecords(table), "aaa", "bbb_new", "ccc");

    checker.assertOptimizeHangUp();
  }

  private Record newRecord(Object... val) {
    return newRecord(arcticTable.schema(), val);
  }

  public void emptyCommit(KeyedTable table) {
    AppendFiles appendFiles = table.changeTable().newAppend();
    appendFiles.commit();
  }
}<|MERGE_RESOLUTION|>--- conflicted
+++ resolved
@@ -167,13 +167,8 @@
     updateProperties(table, TableProperties.ENABLE_SELF_OPTIMIZING, "true");
     updateProperties(table, TableProperties.SELF_OPTIMIZING_FULL_TRIGGER_INTERVAL, "1000");
 
-<<<<<<< HEAD
-    OptimizingProcessMeta optimizeHistory = checker.waitOptimizeResult();
-    checker.assertOptimizingProcess(optimizeHistory, OptimizingType.FULL_MAJOR, 5, 4);
-=======
-    TableOptimizingProcess optimizeHistory = checker.waitOptimizeResult();
+    OptimizingProcessMeta optimizeHistory = checker.waitOptimizeResult();
     checker.assertOptimizingProcess(optimizeHistory, OptimizingType.FULL, 5, 4);
->>>>>>> b795560c
     assertIds(readRecords(table), 1, 2, 3, 4, 5, 6, 7, 8, 9, 10, 11, 12, 13, 14, 15, 16, 17, 21, 25, 29);
 
     updateProperties(table, TableProperties.ENABLE_SELF_OPTIMIZING, "false");
