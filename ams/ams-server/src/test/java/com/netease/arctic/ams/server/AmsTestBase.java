/*
 * Licensed to the Apache Software Foundation (ASF) under one
 * or more contributor license agreements.  See the NOTICE file
 * distributed with this work for additional information
 * regarding copyright ownership.  The ASF licenses this file
 * to you under the Apache License, Version 2.0 (the
 * "License"); you may not use this file except in compliance
 * with the License.  You may obtain a copy of the License at
 *  *
 *     http://www.apache.org/licenses/LICENSE-2.0
 *  *
 * Unless required by applicable law or agreed to in writing, software
 * distributed under the License is distributed on an "AS IS" BASIS,
 * WITHOUT WARRANTIES OR CONDITIONS OF ANY KIND, either express or implied.
 * See the License for the specific language governing permissions and
 * limitations under the License.
 */

package com.netease.arctic.ams.server;

import com.netease.arctic.ams.api.CatalogMeta;
import com.netease.arctic.ams.api.MockArcticMetastoreServer;
import com.netease.arctic.ams.api.properties.CatalogMetaProperties;
import com.netease.arctic.ams.server.config.ArcticMetaStoreConf;
import com.netease.arctic.ams.server.controller.LoginControllerTest;
import com.netease.arctic.ams.server.controller.OptimizerControllerTest;
import com.netease.arctic.ams.server.controller.TableControllerTest;
import com.netease.arctic.ams.server.controller.TerminalControllerTest;
import com.netease.arctic.ams.server.handler.impl.ArcticTableMetastoreHandler;
import com.netease.arctic.ams.server.handler.impl.OptimizeManagerHandler;
import com.netease.arctic.ams.server.optimize.TestExpiredFileClean;
import com.netease.arctic.ams.server.optimize.TestExpiredFileCleanSupportHive;
import com.netease.arctic.ams.server.optimize.TestMajorOptimizeCommit;
import com.netease.arctic.ams.server.optimize.TestMajorOptimizePlan;
import com.netease.arctic.ams.server.optimize.TestMinorOptimizeCommit;
import com.netease.arctic.ams.server.optimize.TestMinorOptimizePlan;
import com.netease.arctic.ams.server.optimize.TestOrphanFileClean;
import com.netease.arctic.ams.server.optimize.TestOrphanFileCleanSupportHive;
import com.netease.arctic.ams.server.optimize.TestSupportHiveMajorOptimizeCommit;
import com.netease.arctic.ams.server.optimize.TestSupportHiveMajorOptimizePlan;
import com.netease.arctic.ams.server.service.MetaService;
import com.netease.arctic.ams.server.service.ServiceContainer;
import com.netease.arctic.ams.server.service.TestDDLTracerService;
import com.netease.arctic.ams.server.service.TestFileInfoCacheService;
import com.netease.arctic.ams.server.service.TestSupportHiveSyncService;
import com.netease.arctic.ams.server.service.impl.ArcticTransactionService;
import com.netease.arctic.ams.server.service.impl.CatalogMetadataService;
import com.netease.arctic.ams.server.service.impl.DDLTracerService;
import com.netease.arctic.ams.server.service.impl.FileInfoCacheService;
import com.netease.arctic.ams.server.service.impl.JDBCMetaService;
import com.netease.arctic.ams.server.util.DerbyTestUtil;
import com.netease.arctic.ams.server.utils.CatalogUtil;
import com.netease.arctic.ams.server.utils.JDBCSqlSessionFactoryProvider;
import com.netease.arctic.catalog.ArcticCatalog;
import com.netease.arctic.catalog.CatalogLoader;
import com.netease.arctic.table.ArcticTable;
import org.apache.commons.io.FileUtils;
import org.apache.ibatis.session.SqlSessionFactory;
import org.apache.iceberg.PartitionSpec;
import org.assertj.core.util.Lists;
import org.junit.AfterClass;
import org.junit.BeforeClass;
import org.junit.runner.RunWith;
import org.junit.runners.Suite;
import org.mockito.stubbing.Answer;
import org.powermock.core.classloader.annotations.PowerMockIgnore;
import org.powermock.core.classloader.annotations.PrepareForTest;
import org.powermock.modules.junit4.PowerMockRunner;
import org.powermock.modules.junit4.PowerMockRunnerDelegate;

import java.io.File;
import java.io.IOException;
import java.util.HashMap;
import java.util.List;
import java.util.Map;

import static com.netease.arctic.ams.api.properties.CatalogMetaProperties.CATALOG_TYPE_HADOOP;
import static com.netease.arctic.ams.server.util.DerbyTestUtil.get;
import static org.powermock.api.mockito.PowerMockito.mockStatic;
import static org.powermock.api.mockito.PowerMockito.when;

@RunWith(PowerMockRunner.class)
@PowerMockRunnerDelegate(Suite.class)
@Suite.SuiteClasses({
    OptimizerControllerTest.class,
    TableControllerTest.class,
    TerminalControllerTest.class,
    TestDDLTracerService.class,
    LoginControllerTest.class,
    TestExpiredFileClean.class,
    TestMajorOptimizeCommit.class,
    TestMajorOptimizePlan.class,
    TestMinorOptimizeCommit.class,
    TestMinorOptimizePlan.class,
    TestOrphanFileClean.class,
    TestFileInfoCacheService.class,
<<<<<<< HEAD
    TestSupportHiveMajorOptimizePlan.class,
    TestSupportHiveMajorOptimizeCommit.class,
    TestSupportHiveSyncService.class,
    TestExpiredFileCleanSupportHive.class,
    TestOrphanFileCleanSupportHive.class})
=======
    OptimizeIntegrationTest.class})
>>>>>>> 1e62f4ed
@PrepareForTest({
    JDBCSqlSessionFactoryProvider.class,
    ArcticMetaStore.class,
    ServiceContainer.class,
    CatalogUtil.class,
    MetaService.class,
    ArcticCatalog.class,
    ArcticTable.class,
    PartitionSpec.class,
    FileInfoCacheService.class,
    CatalogMetadataService.class,
    OptimizeManagerHandler.class
})
@PowerMockIgnore({"javax.management.*", "javax.net.ssl.*"})
public class AmsTestBase {

  private static final File testTableBaseDir = new File("/tmp");
  private static final File testBaseDir = new File("unit_test_base_tmp");
  public static ArcticTableMetastoreHandler amsHandler;
  public static ArcticCatalog catalog;
  public static final String AMS_TEST_CATALOG_NAME = "ams_test_catalog";
  public static final String AMS_TEST_DB_NAME = "ams_test_db";

  @BeforeClass
  public static void beforeAllTest() throws Exception {
    System.setProperty("HADOOP_USER_NAME", System.getProperty("user.name"));
    FileUtils.deleteQuietly(testBaseDir);
    FileUtils.deleteQuietly(testTableBaseDir);
    testBaseDir.mkdirs();

    try {
      DerbyTestUtil.deleteIfExists(DerbyTestUtil.path + "mydb1");
    } catch (IOException e) {
      e.printStackTrace();
    }

    mockStatic(JDBCSqlSessionFactoryProvider.class);
    when(JDBCSqlSessionFactoryProvider.get()).thenAnswer((Answer<SqlSessionFactory>) invocation ->
        get());
    DerbyTestUtil derbyTestUtil = new DerbyTestUtil();
    derbyTestUtil.createTestTable();
    mockStatic(ArcticMetaStore.class);
    mockStatic(ServiceContainer.class);
    mockStatic(CatalogMetadataService.class);

    //mock service
    FileInfoCacheService fileInfoCacheService = new FileInfoCacheService();
    when(ServiceContainer.getFileInfoCacheService()).thenReturn(fileInfoCacheService);
    ArcticTransactionService arcticTransactionService = new ArcticTransactionService();
    when(ServiceContainer.getArcticTransactionService()).thenReturn(arcticTransactionService);
    DDLTracerService ddlTracerService = new DDLTracerService();
    when(ServiceContainer.getDdlTracerService()).thenReturn(ddlTracerService);
    CatalogMetadataService catalogMetadataService = new CatalogMetadataService();
    when(ServiceContainer.getCatalogMetadataService()).thenReturn(catalogMetadataService);
    JDBCMetaService metaService = new JDBCMetaService();
    when(ServiceContainer.getMetaService()).thenReturn(metaService);

    //mock handler
    amsHandler = new ArcticTableMetastoreHandler(ServiceContainer.getMetaService());
    when(ServiceContainer.getTableMetastoreHandler()).thenReturn(amsHandler);

    //set handler config
    com.netease.arctic.ams.server.config.Configuration configuration =
        new com.netease.arctic.ams.server.config.Configuration();
    configuration.setString(ArcticMetaStoreConf.DB_TYPE, "derby");
    ArcticMetaStore.conf = configuration;

    //create
    createCatalog();
  }

  private static void createCatalog() {
    Map<String, String> storageConfig = new HashMap<>();
    storageConfig.put(
        CatalogMetaProperties.STORAGE_CONFIGS_KEY_TYPE,
        CatalogMetaProperties.STORAGE_CONFIGS_VALUE_TYPE_HDFS);
    storageConfig.put(CatalogMetaProperties.STORAGE_CONFIGS_KEY_CORE_SITE, MockArcticMetastoreServer.getHadoopSite());
    storageConfig.put(CatalogMetaProperties.STORAGE_CONFIGS_KEY_HDFS_SITE, MockArcticMetastoreServer.getHadoopSite());
    storageConfig.put(CatalogMetaProperties.STORAGE_CONFIGS_KEY_HIVE_SITE, "");

    Map<String, String> authConfig = new HashMap<>();
    authConfig.put(
        CatalogMetaProperties.AUTH_CONFIGS_KEY_TYPE,
        CatalogMetaProperties.AUTH_CONFIGS_VALUE_TYPE_SIMPLE);
    authConfig.put(
        CatalogMetaProperties.AUTH_CONFIGS_KEY_HADOOP_USERNAME,
        System.getProperty("user.name"));

    Map<String, String> catalogProperties = new HashMap<>();
    catalogProperties.put(CatalogMetaProperties.KEY_WAREHOUSE_DIR, "/tmp");
    CatalogMeta catalogMeta = new CatalogMeta(AMS_TEST_CATALOG_NAME, CATALOG_TYPE_HADOOP,
        storageConfig, authConfig, catalogProperties);
    List<CatalogMeta> catalogMetas = Lists.newArrayList(catalogMeta);
    ServiceContainer.getCatalogMetadataService().addCatalog(catalogMetas);
    catalog = CatalogLoader.load(amsHandler, AMS_TEST_CATALOG_NAME);
    catalog.createDatabase(AMS_TEST_DB_NAME);
  }

  @AfterClass
  public static void afterAllTest() {
    FileUtils.deleteQuietly(testBaseDir);
    FileUtils.deleteQuietly(testTableBaseDir);
    testBaseDir.mkdirs();

    try {
      DerbyTestUtil.deleteIfExists(DerbyTestUtil.path + "mydb1");
    } catch (IOException e) {
      e.printStackTrace();
    }
  }
}<|MERGE_RESOLUTION|>--- conflicted
+++ resolved
@@ -94,15 +94,13 @@
     TestMinorOptimizePlan.class,
     TestOrphanFileClean.class,
     TestFileInfoCacheService.class,
-<<<<<<< HEAD
+    OptimizeIntegrationTest.class,
+    TestFileInfoCacheService.class,
     TestSupportHiveMajorOptimizePlan.class,
     TestSupportHiveMajorOptimizeCommit.class,
     TestSupportHiveSyncService.class,
     TestExpiredFileCleanSupportHive.class,
     TestOrphanFileCleanSupportHive.class})
-=======
-    OptimizeIntegrationTest.class})
->>>>>>> 1e62f4ed
 @PrepareForTest({
     JDBCSqlSessionFactoryProvider.class,
     ArcticMetaStore.class,
