/*
 * Licensed to the Apache Software Foundation (ASF) under one
 * or more contributor license agreements.  See the NOTICE file
 * distributed with this work for additional information
 * regarding copyright ownership.  The ASF licenses this file
 * to you under the Apache License, Version 2.0 (the
 * "License"); you may not use this file except in compliance
 * with the License.  You may obtain a copy of the License at
 *  *
 *     http://www.apache.org/licenses/LICENSE-2.0
 *  *
 * Unless required by applicable law or agreed to in writing, software
 * distributed under the License is distributed on an "AS IS" BASIS,
 * WITHOUT WARRANTIES OR CONDITIONS OF ANY KIND, either express or implied.
 * See the License for the specific language governing permissions and
 * limitations under the License.
 */

package com.netease.arctic.ams.server;

import com.netease.arctic.ams.api.CatalogMeta;
import com.netease.arctic.ams.api.MockArcticMetastoreServer;
import com.netease.arctic.ams.api.properties.CatalogMetaProperties;
import com.netease.arctic.ams.server.config.ArcticMetaStoreConf;
import com.netease.arctic.ams.server.controller.LoginControllerTest;
import com.netease.arctic.ams.server.controller.OptimizerControllerTest;
import com.netease.arctic.ams.server.controller.TableControllerTest;
import com.netease.arctic.ams.server.controller.TerminalControllerTest;
import com.netease.arctic.ams.server.handler.impl.ArcticTableMetastoreHandler;
import com.netease.arctic.ams.server.handler.impl.OptimizeManagerHandler;
import com.netease.arctic.ams.server.optimize.TestExpiredFileClean;
import com.netease.arctic.ams.server.optimize.TestMajorOptimizeCommit;
import com.netease.arctic.ams.server.optimize.TestMajorOptimizePlan;
import com.netease.arctic.ams.server.optimize.TestMinorOptimizeCommit;
import com.netease.arctic.ams.server.optimize.TestMinorOptimizePlan;
import com.netease.arctic.ams.server.optimize.TestOrphanFileClean;
import com.netease.arctic.ams.server.optimize.TestSupportHiveMajorOptimizeCommit;
import com.netease.arctic.ams.server.optimize.TestSupportHiveMajorOptimizePlan;
import com.netease.arctic.ams.server.service.MetaService;
import com.netease.arctic.ams.server.service.ServiceContainer;
import com.netease.arctic.ams.server.service.TestDDLTracerService;
<<<<<<< HEAD
=======
import com.netease.arctic.ams.server.service.TestFileInfoCacheService;
>>>>>>> b79af16f
import com.netease.arctic.ams.server.service.impl.ArcticTransactionService;
import com.netease.arctic.ams.server.service.impl.CatalogMetadataService;
import com.netease.arctic.ams.server.service.impl.DDLTracerService;
import com.netease.arctic.ams.server.service.impl.FileInfoCacheService;
import com.netease.arctic.ams.server.service.impl.JDBCMetaService;
import com.netease.arctic.ams.server.util.DerbyTestUtil;
import com.netease.arctic.ams.server.utils.CatalogUtil;
import com.netease.arctic.ams.server.utils.JDBCSqlSessionFactoryProvider;
import com.netease.arctic.catalog.ArcticCatalog;
import com.netease.arctic.catalog.CatalogLoader;
import com.netease.arctic.table.ArcticTable;
import org.apache.commons.io.FileUtils;
import org.apache.ibatis.session.SqlSessionFactory;
import org.apache.iceberg.PartitionSpec;
import org.assertj.core.util.Lists;
import org.junit.AfterClass;
import org.junit.BeforeClass;
import org.junit.runner.RunWith;
import org.junit.runners.Suite;
import org.mockito.stubbing.Answer;
import org.powermock.core.classloader.annotations.PowerMockIgnore;
import org.powermock.core.classloader.annotations.PrepareForTest;
import org.powermock.modules.junit4.PowerMockRunner;
import org.powermock.modules.junit4.PowerMockRunnerDelegate;

import java.io.File;
import java.io.IOException;
import java.util.HashMap;
import java.util.List;
import java.util.Map;

import static com.netease.arctic.ams.api.properties.CatalogMetaProperties.CATALOG_TYPE_HADOOP;
import static com.netease.arctic.ams.server.util.DerbyTestUtil.get;
import static org.powermock.api.mockito.PowerMockito.mockStatic;
import static org.powermock.api.mockito.PowerMockito.when;

@RunWith(PowerMockRunner.class)
@PowerMockRunnerDelegate(Suite.class)
<<<<<<< HEAD
@Suite.SuiteClasses({OptimizerControllerTest.class, TableControllerTest.class, TerminalControllerTest.class,
                     TestDDLTracerService.class,LoginControllerTest.class, TestExpiredFileClean.class,
                     TestMajorOptimizeCommit.class, TestMajorOptimizePlan.class, TestMinorOptimizeCommit.class,
                     TestMinorOptimizePlan.class, TestOrphanFileClean.class, TestSupportHiveMajorOptimizePlan.class,
                     TestSupportHiveMajorOptimizeCommit.class})
=======
@Suite.SuiteClasses({
    OptimizerControllerTest.class,
    TableControllerTest.class,
    TerminalControllerTest.class,
    TestDDLTracerService.class,
    LoginControllerTest.class,
    TestExpiredFileClean.class,
    TestMajorOptimizeCommit.class,
    TestMajorOptimizePlan.class,
    TestMinorOptimizeCommit.class,
    TestMinorOptimizePlan.class,
    TestOrphanFileClean.class,
    TestFileInfoCacheService.class})
>>>>>>> b79af16f
@PrepareForTest({
    JDBCSqlSessionFactoryProvider.class,
    ArcticMetaStore.class,
    ServiceContainer.class,
    CatalogUtil.class,
    MetaService.class,
    ArcticCatalog.class,
    ArcticTable.class,
    PartitionSpec.class,
    FileInfoCacheService.class,
    CatalogMetadataService.class,
    OptimizeManagerHandler.class
})
@PowerMockIgnore({"javax.management.*", "javax.net.ssl.*"})
public class AmsTestBase {

  private static final File testTableBaseDir = new File("/tmp");
  private static final File testBaseDir = new File("unit_test_base_tmp");
  public static ArcticTableMetastoreHandler amsHandler;
  public static ArcticCatalog catalog;
  public static final String AMS_TEST_CATALOG_NAME = "ams_test_catalog";
  public static final String AMS_TEST_DB_NAME = "ams_test_db";

  @BeforeClass
  public static void beforeAllTest() throws Exception {
    System.setProperty("HADOOP_USER_NAME", System.getProperty("user.name"));
    FileUtils.deleteQuietly(testBaseDir);
    FileUtils.deleteQuietly(testTableBaseDir);
    testBaseDir.mkdirs();

    try {
      DerbyTestUtil.deleteIfExists(DerbyTestUtil.path + "mydb1");
    } catch (IOException e) {
      e.printStackTrace();
    }

    mockStatic(JDBCSqlSessionFactoryProvider.class);
    when(JDBCSqlSessionFactoryProvider.get()).thenAnswer((Answer<SqlSessionFactory>) invocation ->
        get());
    DerbyTestUtil derbyTestUtil = new DerbyTestUtil();
    derbyTestUtil.createTestTable();
    mockStatic(ArcticMetaStore.class);
    mockStatic(ServiceContainer.class);
    mockStatic(CatalogMetadataService.class);

    //mock service
<<<<<<< HEAD
    DDLTracerService ddlTracerService = new DDLTracerService();
    when(ServiceContainer.getDdlTracerService()).thenReturn(ddlTracerService);
    FileInfoCacheService fileInfoCacheService = new FileInfoCacheService();
    when(ServiceContainer.getFileInfoCacheService()).thenReturn(fileInfoCacheService);
    ArcticTransactionService transactionService = new ArcticTransactionService();
    when(ServiceContainer.getArcticTransactionService()).thenReturn(transactionService);
=======
    FileInfoCacheService fileInfoCacheService = new FileInfoCacheService();
    when(ServiceContainer.getFileInfoCacheService()).thenReturn(fileInfoCacheService);
    ArcticTransactionService arcticTransactionService = new ArcticTransactionService();
    when(ServiceContainer.getArcticTransactionService()).thenReturn(arcticTransactionService);
    DDLTracerService ddlTracerService = new DDLTracerService();
    when(ServiceContainer.getDdlTracerService()).thenReturn(ddlTracerService);
>>>>>>> b79af16f
    CatalogMetadataService catalogMetadataService = new CatalogMetadataService();
    when(ServiceContainer.getCatalogMetadataService()).thenReturn(catalogMetadataService);
    JDBCMetaService metaService = new JDBCMetaService();
    when(ServiceContainer.getMetaService()).thenReturn(metaService);
<<<<<<< HEAD

=======
>>>>>>> b79af16f

    //mock handler
    amsHandler = new ArcticTableMetastoreHandler(ServiceContainer.getMetaService());
    when(ServiceContainer.getTableMetastoreHandler()).thenReturn(amsHandler);

    //set handler config
    com.netease.arctic.ams.server.config.Configuration configuration =
        new com.netease.arctic.ams.server.config.Configuration();
    configuration.setString(ArcticMetaStoreConf.DB_TYPE, "derby");
    ArcticMetaStore.conf = configuration;

    //create
    createCatalog();
  }

  private static void createCatalog() {
    Map<String, String> storageConfig = new HashMap<>();
    storageConfig.put(
        CatalogMetaProperties.STORAGE_CONFIGS_KEY_TYPE,
        CatalogMetaProperties.STORAGE_CONFIGS_VALUE_TYPE_HDFS);
    storageConfig.put(CatalogMetaProperties.STORAGE_CONFIGS_KEY_CORE_SITE, MockArcticMetastoreServer.getHadoopSite());
    storageConfig.put(CatalogMetaProperties.STORAGE_CONFIGS_KEY_HDFS_SITE, MockArcticMetastoreServer.getHadoopSite());
    storageConfig.put(CatalogMetaProperties.STORAGE_CONFIGS_KEY_HIVE_SITE, "");

    Map<String, String> authConfig = new HashMap<>();
    authConfig.put(
        CatalogMetaProperties.AUTH_CONFIGS_KEY_TYPE,
        CatalogMetaProperties.AUTH_CONFIGS_VALUE_TYPE_SIMPLE);
    authConfig.put(
        CatalogMetaProperties.AUTH_CONFIGS_KEY_HADOOP_USERNAME,
        System.getProperty("user.name"));

    Map<String, String> catalogProperties = new HashMap<>();
    catalogProperties.put(CatalogMetaProperties.KEY_WAREHOUSE_DIR, "/tmp");
    CatalogMeta catalogMeta = new CatalogMeta(AMS_TEST_CATALOG_NAME, CATALOG_TYPE_HADOOP,
        storageConfig, authConfig, catalogProperties);
    List<CatalogMeta> catalogMetas = Lists.newArrayList(catalogMeta);
    ServiceContainer.getCatalogMetadataService().addCatalog(catalogMetas);
    catalog = CatalogLoader.load(amsHandler, AMS_TEST_CATALOG_NAME);
    catalog.createDatabase(AMS_TEST_DB_NAME);
  }

  @AfterClass
  public static void afterAllTest() {
    FileUtils.deleteQuietly(testBaseDir);
    FileUtils.deleteQuietly(testTableBaseDir);
    testBaseDir.mkdirs();

    try {
      DerbyTestUtil.deleteIfExists(DerbyTestUtil.path + "mydb1");
    } catch (IOException e) {
      e.printStackTrace();
    }
  }
}<|MERGE_RESOLUTION|>--- conflicted
+++ resolved
@@ -39,11 +39,8 @@
 import com.netease.arctic.ams.server.service.MetaService;
 import com.netease.arctic.ams.server.service.ServiceContainer;
 import com.netease.arctic.ams.server.service.TestDDLTracerService;
-<<<<<<< HEAD
-=======
 import com.netease.arctic.ams.server.service.TestFileInfoCacheService;
->>>>>>> b79af16f
-import com.netease.arctic.ams.server.service.impl.ArcticTransactionService;
+import com.netease.arctic.ams.server.service.TestSupportHiveSyncService;
 import com.netease.arctic.ams.server.service.impl.CatalogMetadataService;
 import com.netease.arctic.ams.server.service.impl.DDLTracerService;
 import com.netease.arctic.ams.server.service.impl.FileInfoCacheService;
@@ -81,13 +78,6 @@
 
 @RunWith(PowerMockRunner.class)
 @PowerMockRunnerDelegate(Suite.class)
-<<<<<<< HEAD
-@Suite.SuiteClasses({OptimizerControllerTest.class, TableControllerTest.class, TerminalControllerTest.class,
-                     TestDDLTracerService.class,LoginControllerTest.class, TestExpiredFileClean.class,
-                     TestMajorOptimizeCommit.class, TestMajorOptimizePlan.class, TestMinorOptimizeCommit.class,
-                     TestMinorOptimizePlan.class, TestOrphanFileClean.class, TestSupportHiveMajorOptimizePlan.class,
-                     TestSupportHiveMajorOptimizeCommit.class})
-=======
 @Suite.SuiteClasses({
     OptimizerControllerTest.class,
     TableControllerTest.class,
@@ -100,8 +90,10 @@
     TestMinorOptimizeCommit.class,
     TestMinorOptimizePlan.class,
     TestOrphanFileClean.class,
-    TestFileInfoCacheService.class})
->>>>>>> b79af16f
+    TestFileInfoCacheService.class,
+    TestSupportHiveMajorOptimizePlan.class,
+    TestSupportHiveMajorOptimizeCommit.class,
+    TestSupportHiveSyncService.class})
 @PrepareForTest({
     JDBCSqlSessionFactoryProvider.class,
     ArcticMetaStore.class,
@@ -148,29 +140,16 @@
     mockStatic(CatalogMetadataService.class);
 
     //mock service
-<<<<<<< HEAD
-    DDLTracerService ddlTracerService = new DDLTracerService();
-    when(ServiceContainer.getDdlTracerService()).thenReturn(ddlTracerService);
-    FileInfoCacheService fileInfoCacheService = new FileInfoCacheService();
-    when(ServiceContainer.getFileInfoCacheService()).thenReturn(fileInfoCacheService);
-    ArcticTransactionService transactionService = new ArcticTransactionService();
-    when(ServiceContainer.getArcticTransactionService()).thenReturn(transactionService);
-=======
     FileInfoCacheService fileInfoCacheService = new FileInfoCacheService();
     when(ServiceContainer.getFileInfoCacheService()).thenReturn(fileInfoCacheService);
     ArcticTransactionService arcticTransactionService = new ArcticTransactionService();
     when(ServiceContainer.getArcticTransactionService()).thenReturn(arcticTransactionService);
     DDLTracerService ddlTracerService = new DDLTracerService();
     when(ServiceContainer.getDdlTracerService()).thenReturn(ddlTracerService);
->>>>>>> b79af16f
     CatalogMetadataService catalogMetadataService = new CatalogMetadataService();
     when(ServiceContainer.getCatalogMetadataService()).thenReturn(catalogMetadataService);
     JDBCMetaService metaService = new JDBCMetaService();
     when(ServiceContainer.getMetaService()).thenReturn(metaService);
-<<<<<<< HEAD
-
-=======
->>>>>>> b79af16f
 
     //mock handler
     amsHandler = new ArcticTableMetastoreHandler(ServiceContainer.getMetaService());
