/*
 * Licensed to the Apache Software Foundation (ASF) under one
 * or more contributor license agreements.  See the NOTICE file
 * distributed with this work for additional information
 * regarding copyright ownership.  The ASF licenses this file
 * to you under the Apache License, Version 2.0 (the
 * "License"); you may not use this file except in compliance
 * with the License.  You may obtain a copy of the License at
 *
 *     http://www.apache.org/licenses/LICENSE-2.0
 *
 * Unless required by applicable law or agreed to in writing, software
 * distributed under the License is distributed on an "AS IS" BASIS,
 * WITHOUT WARRANTIES OR CONDITIONS OF ANY KIND, either express or implied.
 * See the License for the specific language governing permissions and
 * limitations under the License.
 */

package com.netease.arctic.ams.server;

import com.netease.arctic.ams.api.CatalogMeta;
import com.netease.arctic.ams.api.MockArcticMetastoreServer;
import com.netease.arctic.ams.api.properties.CatalogMetaProperties;
import com.netease.arctic.ams.server.config.ArcticMetaStoreConf;
import com.netease.arctic.ams.server.controller.CatalogControllerTest;
import com.netease.arctic.ams.server.controller.LoginControllerTest;
import com.netease.arctic.ams.server.controller.OptimizerControllerTest;
import com.netease.arctic.ams.server.controller.TableControllerTest;
import com.netease.arctic.ams.server.controller.TerminalControllerTest;
import com.netease.arctic.ams.server.handler.impl.ArcticTableMetastoreHandler;
import com.netease.arctic.ams.server.handler.impl.OptimizeManagerHandler;
import com.netease.arctic.ams.server.optimize.OptimizeService;
import com.netease.arctic.ams.server.optimize.SupportHiveTestGroup;
import com.netease.arctic.ams.server.optimize.TableOptimizeItemTest;
import com.netease.arctic.ams.server.optimize.TestExpireFileCleanSupportIceberg;
import com.netease.arctic.ams.server.optimize.TestExpiredFileClean;
import com.netease.arctic.ams.server.optimize.TestIcebergFullOptimizeCommit;
import com.netease.arctic.ams.server.optimize.TestIcebergFullOptimizePlan;
import com.netease.arctic.ams.server.optimize.TestIcebergMinorOptimizeCommit;
import com.netease.arctic.ams.server.optimize.TestIcebergMinorOptimizePlan;
import com.netease.arctic.ams.server.optimize.TestMajorOptimizeCommit;
import com.netease.arctic.ams.server.optimize.TestMajorOptimizePlan;
import com.netease.arctic.ams.server.optimize.TestMinorOptimizeCommit;
import com.netease.arctic.ams.server.optimize.TestMinorOptimizePlan;
import com.netease.arctic.ams.server.optimize.TestOrphanFileClean;
import com.netease.arctic.ams.server.optimize.TestOrphanFileCleanSupportIceberg;
import com.netease.arctic.ams.server.optimize.TestTableOptimizeItem;
import com.netease.arctic.ams.server.service.MetaService;
import com.netease.arctic.ams.server.service.ServiceContainer;
import com.netease.arctic.ams.server.service.TestArcticTransactionService;
import com.netease.arctic.ams.server.service.TestDDLTracerService;
import com.netease.arctic.ams.server.service.TestFileInfoCacheService;
import com.netease.arctic.ams.server.service.TestOptimizerService;
import com.netease.arctic.ams.server.service.impl.AdaptHiveService;
import com.netease.arctic.ams.server.service.impl.ArcticTransactionService;
import com.netease.arctic.ams.server.service.impl.CatalogMetadataService;
import com.netease.arctic.ams.server.service.impl.ContainerMetaService;
import com.netease.arctic.ams.server.service.impl.DDLTracerService;
import com.netease.arctic.ams.server.service.impl.FileInfoCacheService;
import com.netease.arctic.ams.server.service.impl.JDBCMetaService;
import com.netease.arctic.ams.server.service.impl.OptimizeQueueService;
import com.netease.arctic.ams.server.service.impl.OptimizerService;
import com.netease.arctic.ams.server.service.impl.PlatformFileInfoService;
import com.netease.arctic.ams.server.service.impl.TableBlockerService;
import com.netease.arctic.ams.server.service.impl.TestTableBlockerService;
import com.netease.arctic.ams.server.util.DerbyTestUtil;
import com.netease.arctic.ams.server.utils.CatalogUtil;
import com.netease.arctic.ams.server.utils.JDBCSqlSessionFactoryProvider;
import com.netease.arctic.ams.server.utils.SequenceNumberFetcherTest;
import com.netease.arctic.ams.server.utils.UnKeyedTableUtilTest;
import com.netease.arctic.catalog.ArcticCatalog;
import com.netease.arctic.catalog.CatalogLoader;
import com.netease.arctic.hive.HMSMockServer;
import com.netease.arctic.hive.utils.HiveTableUtil;
import com.netease.arctic.table.ArcticTable;
import org.apache.commons.io.FileUtils;
import org.apache.ibatis.session.SqlSessionFactory;
import org.apache.iceberg.CatalogProperties;
import org.apache.iceberg.PartitionSpec;
import org.assertj.core.util.Lists;
import org.junit.AfterClass;
import org.junit.BeforeClass;
import org.junit.ClassRule;
import org.junit.rules.TemporaryFolder;
import org.junit.runner.RunWith;
import org.junit.runners.Suite;
import org.mockito.stubbing.Answer;
import org.powermock.core.classloader.annotations.PowerMockIgnore;
import org.powermock.core.classloader.annotations.PrepareForTest;
import org.powermock.modules.junit4.PowerMockRunner;
import org.powermock.modules.junit4.PowerMockRunnerDelegate;

import java.io.File;
import java.io.IOException;
import java.util.HashMap;
import java.util.LinkedHashMap;
import java.util.List;
import java.util.Map;

import static com.netease.arctic.ams.api.properties.CatalogMetaProperties.CATALOG_TYPE_HADOOP;
import static com.netease.arctic.ams.server.util.DerbyTestUtil.get;
import static org.powermock.api.mockito.PowerMockito.mockStatic;
import static org.powermock.api.mockito.PowerMockito.when;

@RunWith(PowerMockRunner.class)
@PowerMockRunnerDelegate(Suite.class)
@Suite.SuiteClasses({
    CatalogControllerTest.class,
    OptimizerControllerTest.class,
    TableControllerTest.class,
    TerminalControllerTest.class,
    TestDDLTracerService.class,
    LoginControllerTest.class,
    TestExpiredFileClean.class,
    TestMajorOptimizeCommit.class,
    TestMajorOptimizePlan.class,
    TestMinorOptimizeCommit.class,
    TestMinorOptimizePlan.class,
    TestIcebergFullOptimizePlan.class,
    TestIcebergMinorOptimizePlan.class,
    TestIcebergFullOptimizeCommit.class,
    TestIcebergMinorOptimizeCommit.class,
    TestExpireFileCleanSupportIceberg.class,
    TestOrphanFileCleanSupportIceberg.class,
    TestOrphanFileClean.class,
    TestFileInfoCacheService.class,
    TestTableBlockerService.class,
    SupportHiveTestGroup.class,
    TestArcticTransactionService.class,
    TestOptimizerService.class,
<<<<<<< HEAD
    TestTableOptimizeItem.class,
    UnKeyedTableUtilTest.class
=======
    UnKeyedTableUtilTest.class,
    SequenceNumberFetcherTest.class,
    TableOptimizeItemTest.class
>>>>>>> ce76de98
})
@PrepareForTest({
    JDBCSqlSessionFactoryProvider.class,
    ArcticMetaStore.class,
    ServiceContainer.class,
    CatalogUtil.class,
    MetaService.class,
    ArcticCatalog.class,
    ArcticTable.class,
    PartitionSpec.class,
    FileInfoCacheService.class,
    CatalogMetadataService.class,
    OptimizeManagerHandler.class,
    AdaptHiveService.class,
    PlatformFileInfoService.class,
    HiveTableUtil.class
})
@PowerMockIgnore({"javax.management.*", "javax.net.ssl.*"})
public class AmsTestBase {

  private static final File testTableBaseDir = new File("/tmp");
  private static final File testBaseDir = new File("unit_test_base_tmp");
  public static ArcticTableMetastoreHandler amsHandler;
  protected static HMSMockServer hms;
  public static ArcticCatalog catalog;
  public static ArcticCatalog icebergCatalog;
  public static final String AMS_TEST_CATALOG_NAME = "ams_test_catalog";

  public static final String AMS_TEST_DB_NAME = "ams_test_db";
  public static final String CATALOG_CONTROLLER_UNITTEST_NAME = "unit_test";

  public static final String AMS_TEST_ICEBERG_CATALOG_NAME = "ams_test_iceberg_catalog";
  public static final String AMS_TEST_ICEBERG_DB_NAME = "ams_test_iceberg_db";

  @ClassRule
  public static final TemporaryFolder tempFolder = new TemporaryFolder();

  @BeforeClass
  public static void beforeAllTest() throws Exception {
    System.setProperty("HADOOP_USER_NAME", System.getProperty("user.name"));
    FileUtils.deleteQuietly(testBaseDir);
    FileUtils.deleteQuietly(testTableBaseDir);
    tempFolder.create();
    testBaseDir.mkdirs();
    testTableBaseDir.mkdir();

    try {
      DerbyTestUtil.deleteIfExists(DerbyTestUtil.path + "mydb1");
    } catch (IOException e) {
      e.printStackTrace();
    }

    mockStatic(JDBCSqlSessionFactoryProvider.class);
    when(JDBCSqlSessionFactoryProvider.get()).thenAnswer((Answer<SqlSessionFactory>) invocation ->
        get());
    DerbyTestUtil derbyTestUtil = new DerbyTestUtil();
    derbyTestUtil.createTestTable();
    mockStatic(ArcticMetaStore.class);
    when(ArcticMetaStore.getSystemSettingFromYaml()).thenAnswer((Answer<LinkedHashMap<String,Object>>) x ->
            new LinkedHashMap<String, Object>(){{
              put("a", "b");
              put("a", "b");
            }});
    mockStatic(ServiceContainer.class);
    mockStatic(CatalogMetadataService.class);

    //set config
    com.netease.arctic.ams.server.config.Configuration configuration =
        new com.netease.arctic.ams.server.config.Configuration();
    configuration.setString(ArcticMetaStoreConf.DB_TYPE, "derby");
    configuration.setString("arctic.ams.terminal.local.spark.sql.session.timeZone", "UTC");
    ArcticMetaStore.conf = configuration;

    //mock service
    FileInfoCacheService fileInfoCacheService = new FileInfoCacheService();
    when(ServiceContainer.getFileInfoCacheService()).thenReturn(fileInfoCacheService);
    DDLTracerService ddlTracerService = new DDLTracerService();
    when(ServiceContainer.getDdlTracerService()).thenReturn(ddlTracerService);
    CatalogMetadataService catalogMetadataService = new CatalogMetadataService();
    when(ServiceContainer.getCatalogMetadataService()).thenReturn(catalogMetadataService);
    AdaptHiveService adaptHiveService = new AdaptHiveService();
    when(ServiceContainer.getAdaptHiveService()).thenReturn(adaptHiveService);
    TableBlockerService tableBlockerService = new TableBlockerService(configuration);
    when(ServiceContainer.getTableBlockerService()).thenReturn(tableBlockerService);
    JDBCMetaService metaService = new JDBCMetaService();
    when(ServiceContainer.getMetaService()).thenReturn(metaService);
    PlatformFileInfoService platformFileInfoService = new PlatformFileInfoService();
    when(ServiceContainer.getPlatformFileInfoService()).thenReturn(platformFileInfoService);

    //mock handler
    amsHandler = new ArcticTableMetastoreHandler(ServiceContainer.getMetaService());
    when(ServiceContainer.getTableMetastoreHandler()).thenReturn(amsHandler);

    ArcticTransactionService arcticTransactionService = new ArcticTransactionService();
    when(ServiceContainer.getArcticTransactionService()).thenReturn(arcticTransactionService);

    OptimizeQueueService optimizeQueueService = new OptimizeQueueService();
    when(ServiceContainer.getOptimizeQueueService()).thenReturn(optimizeQueueService);
    OptimizerService optimizerService = new OptimizerService();
    when(ServiceContainer.getOptimizerService()).thenReturn(optimizerService);

    OptimizeService optimizeService = new OptimizeService();
    when(ServiceContainer.getOptimizeService()).thenReturn(optimizeService);

    ContainerMetaService containerMetaService = new ContainerMetaService();
    when(ServiceContainer.getContainerMetaService()).thenReturn(containerMetaService);

    //create
    createCatalog();
    createCatalogForCatalogController();
    createIcebergCatalog();
  }

  private static void createCatalogForCatalogController() {
    Map<String, String> storageConfig = new HashMap<>();
    storageConfig.put(
            CatalogMetaProperties.STORAGE_CONFIGS_KEY_TYPE,
            CatalogMetaProperties.STORAGE_CONFIGS_VALUE_TYPE_HDFS);
    storageConfig.put(CatalogMetaProperties.STORAGE_CONFIGS_KEY_CORE_SITE, MockArcticMetastoreServer.getHadoopSite());
    storageConfig.put(CatalogMetaProperties.STORAGE_CONFIGS_KEY_HDFS_SITE, MockArcticMetastoreServer.getHadoopSite());
    storageConfig.put(CatalogMetaProperties.STORAGE_CONFIGS_KEY_HIVE_SITE, "");

    Map<String, String> authConfig = new HashMap<>();
    authConfig.put(
            CatalogMetaProperties.AUTH_CONFIGS_KEY_TYPE,
            CatalogMetaProperties.AUTH_CONFIGS_VALUE_TYPE_SIMPLE);
    authConfig.put(
            CatalogMetaProperties.AUTH_CONFIGS_KEY_HADOOP_USERNAME,
            System.getProperty("user.name"));

    Map<String, String> catalogProperties = new HashMap<>();
    catalogProperties.put(CatalogMetaProperties.KEY_WAREHOUSE, "/tmp");
    CatalogMeta catalogMeta = new CatalogMeta(CATALOG_CONTROLLER_UNITTEST_NAME, CATALOG_TYPE_HADOOP,
            storageConfig, authConfig, catalogProperties);
    List<CatalogMeta> catalogMetas = Lists.newArrayList(catalogMeta);
    ServiceContainer.getCatalogMetadataService().addCatalog(catalogMetas);
  }

  private static void createCatalog() throws IOException {
    Map<String, String> storageConfig = new HashMap<>();
    storageConfig.put(
        CatalogMetaProperties.STORAGE_CONFIGS_KEY_TYPE,
        CatalogMetaProperties.STORAGE_CONFIGS_VALUE_TYPE_HDFS);
    storageConfig.put(CatalogMetaProperties.STORAGE_CONFIGS_KEY_CORE_SITE, MockArcticMetastoreServer.getHadoopSite());
    storageConfig.put(CatalogMetaProperties.STORAGE_CONFIGS_KEY_HDFS_SITE, MockArcticMetastoreServer.getHadoopSite());
    storageConfig.put(CatalogMetaProperties.STORAGE_CONFIGS_KEY_HIVE_SITE, "");

    Map<String, String> authConfig = new HashMap<>();
    authConfig.put(
        CatalogMetaProperties.AUTH_CONFIGS_KEY_TYPE,
        CatalogMetaProperties.AUTH_CONFIGS_VALUE_TYPE_SIMPLE);
    authConfig.put(
        CatalogMetaProperties.AUTH_CONFIGS_KEY_HADOOP_USERNAME,
        System.getProperty("user.name"));

    Map<String, String> catalogProperties = new HashMap<>();
    catalogProperties.put(CatalogMetaProperties.KEY_WAREHOUSE, tempFolder.newFolder().getPath());
    CatalogMeta catalogMeta = new CatalogMeta(AMS_TEST_CATALOG_NAME, CATALOG_TYPE_HADOOP,
        storageConfig, authConfig, catalogProperties);
    List<CatalogMeta> catalogMetas = Lists.newArrayList(catalogMeta);
    ServiceContainer.getCatalogMetadataService().addCatalog(catalogMetas);
    catalog = CatalogLoader.load(amsHandler, AMS_TEST_CATALOG_NAME);
    catalog.createDatabase(AMS_TEST_DB_NAME);
  }

  public static void createIcebergCatalog() throws IOException {
    Map<String, String> storageConfig = new HashMap<>();
    storageConfig.put(
        CatalogMetaProperties.STORAGE_CONFIGS_KEY_TYPE,
        CatalogMetaProperties.STORAGE_CONFIGS_VALUE_TYPE_HDFS);
    storageConfig.put(CatalogMetaProperties.STORAGE_CONFIGS_KEY_CORE_SITE, MockArcticMetastoreServer.getHadoopSite());
    storageConfig.put(CatalogMetaProperties.STORAGE_CONFIGS_KEY_HDFS_SITE, MockArcticMetastoreServer.getHadoopSite());

    Map<String, String> authConfig = new HashMap<>();
    authConfig.put(CatalogMetaProperties.AUTH_CONFIGS_KEY_TYPE,
        CatalogMetaProperties.AUTH_CONFIGS_VALUE_TYPE_SIMPLE);
    authConfig.put(CatalogMetaProperties.AUTH_CONFIGS_KEY_HADOOP_USERNAME,
        System.getProperty("user.name"));

    Map<String, String> catalogProperties = new HashMap<>();
    catalogProperties.put(CatalogProperties.WAREHOUSE_LOCATION, tempFolder.newFolder().getPath());
    catalogProperties.put(CatalogMetaProperties.TABLE_FORMATS, "iceberg");

    CatalogMeta catalogMeta = new CatalogMeta(AMS_TEST_ICEBERG_CATALOG_NAME, CATALOG_TYPE_HADOOP,
        storageConfig, authConfig, catalogProperties);
    List<CatalogMeta> catalogMetas = Lists.newArrayList(catalogMeta);
    ServiceContainer.getCatalogMetadataService().addCatalog(catalogMetas);
    icebergCatalog = CatalogLoader.load(amsHandler, AMS_TEST_ICEBERG_CATALOG_NAME);
    icebergCatalog.createDatabase(AMS_TEST_ICEBERG_DB_NAME);
  }

  @AfterClass
  public static void afterAllTest() {
    FileUtils.deleteQuietly(testBaseDir);
    FileUtils.deleteQuietly(testTableBaseDir);
    testBaseDir.mkdirs();

    try {
      DerbyTestUtil.deleteIfExists(DerbyTestUtil.path + "mydb1");
    } catch (IOException e) {
      e.printStackTrace();
    }
  }
}<|MERGE_RESOLUTION|>--- conflicted
+++ resolved
@@ -128,14 +128,10 @@
     SupportHiveTestGroup.class,
     TestArcticTransactionService.class,
     TestOptimizerService.class,
-<<<<<<< HEAD
     TestTableOptimizeItem.class,
-    UnKeyedTableUtilTest.class
-=======
     UnKeyedTableUtilTest.class,
     SequenceNumberFetcherTest.class,
     TableOptimizeItemTest.class
->>>>>>> ce76de98
 })
 @PrepareForTest({
     JDBCSqlSessionFactoryProvider.class,
