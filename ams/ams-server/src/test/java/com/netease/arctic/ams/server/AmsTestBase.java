/*
 * Licensed to the Apache Software Foundation (ASF) under one
 * or more contributor license agreements.  See the NOTICE file
 * distributed with this work for additional information
 * regarding copyright ownership.  The ASF licenses this file
 * to you under the Apache License, Version 2.0 (the
 * "License"); you may not use this file except in compliance
 * with the License.  You may obtain a copy of the License at
 *  *
 *     http://www.apache.org/licenses/LICENSE-2.0
 *  *
 * Unless required by applicable law or agreed to in writing, software
 * distributed under the License is distributed on an "AS IS" BASIS,
 * WITHOUT WARRANTIES OR CONDITIONS OF ANY KIND, either express or implied.
 * See the License for the specific language governing permissions and
 * limitations under the License.
 */

package com.netease.arctic.ams.server;

import com.netease.arctic.ams.api.CatalogMeta;
import com.netease.arctic.ams.api.MockArcticMetastoreServer;
import com.netease.arctic.ams.api.properties.CatalogMetaProperties;
import com.netease.arctic.ams.server.config.ArcticMetaStoreConf;
import com.netease.arctic.ams.server.controller.LoginControllerTest;
import com.netease.arctic.ams.server.controller.OptimizerControllerTest;
import com.netease.arctic.ams.server.controller.TableControllerTest;
import com.netease.arctic.ams.server.controller.TerminalControllerTest;
import com.netease.arctic.ams.server.handler.impl.ArcticTableMetastoreHandler;
import com.netease.arctic.ams.server.handler.impl.OptimizeManagerHandler;
import com.netease.arctic.ams.server.optimize.TestExpiredFileClean;
import com.netease.arctic.ams.server.optimize.TestMajorOptimizeCommit;
import com.netease.arctic.ams.server.optimize.TestMajorOptimizePlan;
import com.netease.arctic.ams.server.optimize.TestMinorOptimizeCommit;
import com.netease.arctic.ams.server.optimize.TestMinorOptimizePlan;
import com.netease.arctic.ams.server.optimize.TestOrphanFileClean;
import com.netease.arctic.ams.server.service.MetaService;
import com.netease.arctic.ams.server.service.ServiceContainer;
import com.netease.arctic.ams.server.service.TestDDLTracerService;
import com.netease.arctic.ams.server.service.TestFileInfoCacheService;
import com.netease.arctic.ams.server.service.impl.ArcticTransactionService;
import com.netease.arctic.ams.server.service.impl.CatalogMetadataService;
import com.netease.arctic.ams.server.service.impl.DDLTracerService;
import com.netease.arctic.ams.server.service.impl.FileInfoCacheService;
import com.netease.arctic.ams.server.service.impl.JDBCMetaService;
import com.netease.arctic.ams.server.util.DerbyTestUtil;
import com.netease.arctic.ams.server.utils.CatalogUtil;
import com.netease.arctic.ams.server.utils.JDBCSqlSessionFactoryProvider;
import com.netease.arctic.catalog.ArcticCatalog;
import com.netease.arctic.catalog.CatalogLoader;
import com.netease.arctic.table.ArcticTable;
import org.apache.commons.io.FileUtils;
import org.apache.ibatis.session.SqlSessionFactory;
import org.apache.iceberg.PartitionSpec;
import org.assertj.core.util.Lists;
import org.junit.AfterClass;
import org.junit.BeforeClass;
import org.junit.runner.RunWith;
import org.junit.runners.Suite;
import org.mockito.stubbing.Answer;
import org.powermock.core.classloader.annotations.PowerMockIgnore;
import org.powermock.modules.junit4.PowerMockRunnerDelegate;
import org.powermock.core.classloader.annotations.PrepareForTest;
import org.powermock.modules.junit4.PowerMockRunner;

import java.io.File;
import java.io.IOException;
import java.util.HashMap;
import java.util.List;
import java.util.Map;

import static com.netease.arctic.ams.api.properties.CatalogMetaProperties.CATALOG_TYPE_HADOOP;
import static com.netease.arctic.ams.server.util.DerbyTestUtil.get;
import static org.powermock.api.mockito.PowerMockito.mockStatic;
import static org.powermock.api.mockito.PowerMockito.when;

@RunWith(PowerMockRunner.class)
@PowerMockRunnerDelegate(Suite.class)
<<<<<<< HEAD
@Suite.SuiteClasses({OptimizerControllerTest.class, TableControllerTest.class, TerminalControllerTest.class,
                     TestDDLTracerService.class,LoginControllerTest.class, TestExpiredFileClean.class,
                     TestMajorOptimizeCommit.class, TestMajorOptimizePlan.class, TestMinorOptimizeCommit.class,
                     TestMinorOptimizePlan.class, TestOrphanFileClean.class, OptimizeIntegrationTest.class})
=======
@Suite.SuiteClasses({
    OptimizerControllerTest.class,
    TableControllerTest.class,
    TerminalControllerTest.class,
    TestDDLTracerService.class,
    LoginControllerTest.class,
    TestExpiredFileClean.class,
    TestMajorOptimizeCommit.class,
    TestMajorOptimizePlan.class,
    TestMinorOptimizeCommit.class,
    TestMinorOptimizePlan.class,
    TestOrphanFileClean.class,
    TestFileInfoCacheService.class})
>>>>>>> a47f8293
@PrepareForTest({
    JDBCSqlSessionFactoryProvider.class,
    ArcticMetaStore.class,
    ServiceContainer.class,
    CatalogUtil.class,
    MetaService.class,
    ArcticCatalog.class,
    ArcticTable.class,
    PartitionSpec.class,
    FileInfoCacheService.class,
    CatalogMetadataService.class,
    OptimizeManagerHandler.class
})
@PowerMockIgnore({"javax.management.*", "javax.net.ssl.*"})
public class AmsTestBase {

  private static final File testTableBaseDir = new File("/tmp");
  private static final File testBaseDir = new File("unit_test_base_tmp");
  public static ArcticTableMetastoreHandler amsHandler;
  public static ArcticCatalog catalog;
  public static final String AMS_TEST_CATALOG_NAME = "ams_test_catalog";
  public static final String AMS_TEST_DB_NAME = "ams_test_db";

  @BeforeClass
  public static void beforeAllTest() throws Exception {
    System.setProperty("HADOOP_USER_NAME", System.getProperty("user.name"));
    FileUtils.deleteQuietly(testBaseDir);
    FileUtils.deleteQuietly(testTableBaseDir);
    testBaseDir.mkdirs();

    try {
      DerbyTestUtil.deleteIfExists(DerbyTestUtil.path + "mydb1");
    } catch (IOException e) {
      e.printStackTrace();
    }

    mockStatic(JDBCSqlSessionFactoryProvider.class);
    when(JDBCSqlSessionFactoryProvider.get()).thenAnswer((Answer<SqlSessionFactory>) invocation ->
        get());
    DerbyTestUtil derbyTestUtil = new DerbyTestUtil();
    derbyTestUtil.createTestTable();
    mockStatic(ArcticMetaStore.class);
    mockStatic(ServiceContainer.class);
    mockStatic(CatalogMetadataService.class);

    //mock service
    FileInfoCacheService fileInfoCacheService = new FileInfoCacheService();
    when(ServiceContainer.getFileInfoCacheService()).thenReturn(fileInfoCacheService);
    ArcticTransactionService arcticTransactionService = new ArcticTransactionService();
    when(ServiceContainer.getArcticTransactionService()).thenReturn(arcticTransactionService);
    DDLTracerService ddlTracerService = new DDLTracerService();
    when(ServiceContainer.getDdlTracerService()).thenReturn(ddlTracerService);
    CatalogMetadataService catalogMetadataService = new CatalogMetadataService();
    when(ServiceContainer.getCatalogMetadataService()).thenReturn(catalogMetadataService);
    JDBCMetaService metaService = new JDBCMetaService();
    when(ServiceContainer.getMetaService()).thenReturn(metaService);

    //mock handler
    amsHandler = new ArcticTableMetastoreHandler(ServiceContainer.getMetaService());
    when(ServiceContainer.getTableMetastoreHandler()).thenReturn(amsHandler);

    //set handler config
    com.netease.arctic.ams.server.config.Configuration configuration =
        new com.netease.arctic.ams.server.config.Configuration();
    configuration.setString(ArcticMetaStoreConf.DB_TYPE, "derby");
    ArcticMetaStore.conf = configuration;

    //create
    createCatalog();
  }

  private static void createCatalog() {
    Map<String, String> storageConfig = new HashMap<>();
    storageConfig.put(
        CatalogMetaProperties.STORAGE_CONFIGS_KEY_TYPE,
        CatalogMetaProperties.STORAGE_CONFIGS_VALUE_TYPE_HDFS);
    storageConfig.put(CatalogMetaProperties.STORAGE_CONFIGS_KEY_CORE_SITE, MockArcticMetastoreServer.getHadoopSite());
    storageConfig.put(CatalogMetaProperties.STORAGE_CONFIGS_KEY_HDFS_SITE, MockArcticMetastoreServer.getHadoopSite());
    storageConfig.put(CatalogMetaProperties.STORAGE_CONFIGS_KEY_HIVE_SITE, "");

    Map<String, String> authConfig = new HashMap<>();
    authConfig.put(
        CatalogMetaProperties.AUTH_CONFIGS_KEY_TYPE,
        CatalogMetaProperties.AUTH_CONFIGS_VALUE_TYPE_SIMPLE);
    authConfig.put(
        CatalogMetaProperties.AUTH_CONFIGS_KEY_HADOOP_USERNAME,
        System.getProperty("user.name"));

    Map<String, String> catalogProperties = new HashMap<>();
    catalogProperties.put(CatalogMetaProperties.KEY_WAREHOUSE_DIR, "/tmp");
    CatalogMeta catalogMeta = new CatalogMeta(AMS_TEST_CATALOG_NAME, CATALOG_TYPE_HADOOP,
        storageConfig, authConfig, catalogProperties);
    List<CatalogMeta> catalogMetas = Lists.newArrayList(catalogMeta);
    ServiceContainer.getCatalogMetadataService().addCatalog(catalogMetas);
    catalog = CatalogLoader.load(amsHandler, AMS_TEST_CATALOG_NAME);
    catalog.createDatabase(AMS_TEST_DB_NAME);
  }

  @AfterClass
  public static void afterAllTest() {
    FileUtils.deleteQuietly(testBaseDir);
    FileUtils.deleteQuietly(testTableBaseDir);
    testBaseDir.mkdirs();

    try {
      DerbyTestUtil.deleteIfExists(DerbyTestUtil.path + "mydb1");
    } catch (IOException e) {
      e.printStackTrace();
    }
  }
}<|MERGE_RESOLUTION|>--- conflicted
+++ resolved
@@ -76,12 +76,6 @@
 
 @RunWith(PowerMockRunner.class)
 @PowerMockRunnerDelegate(Suite.class)
-<<<<<<< HEAD
-@Suite.SuiteClasses({OptimizerControllerTest.class, TableControllerTest.class, TerminalControllerTest.class,
-                     TestDDLTracerService.class,LoginControllerTest.class, TestExpiredFileClean.class,
-                     TestMajorOptimizeCommit.class, TestMajorOptimizePlan.class, TestMinorOptimizeCommit.class,
-                     TestMinorOptimizePlan.class, TestOrphanFileClean.class, OptimizeIntegrationTest.class})
-=======
 @Suite.SuiteClasses({
     OptimizerControllerTest.class,
     TableControllerTest.class,
@@ -94,8 +88,8 @@
     TestMinorOptimizeCommit.class,
     TestMinorOptimizePlan.class,
     TestOrphanFileClean.class,
-    TestFileInfoCacheService.class})
->>>>>>> a47f8293
+    TestFileInfoCacheService.class,
+    OptimizeIntegrationTest.class})
 @PrepareForTest({
     JDBCSqlSessionFactoryProvider.class,
     ArcticMetaStore.class,
