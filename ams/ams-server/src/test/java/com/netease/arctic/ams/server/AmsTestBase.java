--- conflicted
+++ resolved
@@ -216,18 +216,9 @@
     amsHandler = new ArcticTableMetastoreHandler(ServiceContainer.getMetaService());
     when(ServiceContainer.getTableMetastoreHandler()).thenReturn(amsHandler);
 
-<<<<<<< HEAD
     ArcticTransactionService arcticTransactionService = new ArcticTransactionService();
     when(ServiceContainer.getArcticTransactionService()).thenReturn(arcticTransactionService);
 
-    //set handler config
-    com.netease.arctic.ams.server.config.Configuration configuration =
-        new com.netease.arctic.ams.server.config.Configuration();
-    configuration.setString(ArcticMetaStoreConf.DB_TYPE, "derby");
-    ArcticMetaStore.conf = configuration;
-
-=======
->>>>>>> 59595103
     OptimizeQueueService optimizeQueueService = new OptimizeQueueService();
     when(ServiceContainer.getOptimizeQueueService()).thenReturn(optimizeQueueService);
     OptimizerService optimizerService = new OptimizerService();
