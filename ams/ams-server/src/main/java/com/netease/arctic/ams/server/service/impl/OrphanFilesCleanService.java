/*
 * Licensed to the Apache Software Foundation (ASF) under one
 * or more contributor license agreements.  See the NOTICE file
 * distributed with this work for additional information
 * regarding copyright ownership.  The ASF licenses this file
 * to you under the Apache License, Version 2.0 (the
 * "License"); you may not use this file except in compliance
 * with the License.  You may obtain a copy of the License at
 *
 *     http://www.apache.org/licenses/LICENSE-2.0
 *
 * Unless required by applicable law or agreed to in writing, software
 * distributed under the License is distributed on an "AS IS" BASIS,
 * WITHOUT WARRANTIES OR CONDITIONS OF ANY KIND, either express or implied.
 * See the License for the specific language governing permissions and
 * limitations under the License.
 */

package com.netease.arctic.ams.server.service.impl;

import com.google.common.base.Strings;
import com.netease.arctic.ams.server.service.IOrphanFilesCleanService;
import com.netease.arctic.ams.server.service.ServiceContainer;
import com.netease.arctic.ams.server.utils.CatalogUtil;
import com.netease.arctic.ams.server.utils.HiveLocationUtils;
import com.netease.arctic.ams.server.utils.ScheduledTasks;
import com.netease.arctic.ams.server.utils.ThreadPool;
import com.netease.arctic.ams.server.utils.UnKeyedTableUtil;
import com.netease.arctic.catalog.ArcticCatalog;
import com.netease.arctic.catalog.CatalogLoader;
import com.netease.arctic.io.ArcticFileIO;
import com.netease.arctic.table.ArcticTable;
import com.netease.arctic.table.KeyedTable;
import com.netease.arctic.table.TableIdentifier;
import com.netease.arctic.table.TableProperties;
import com.netease.arctic.table.UnkeyedTable;
import com.netease.arctic.utils.CompatiblePropertyUtil;
import com.netease.arctic.utils.TableFileUtils;
import org.apache.hadoop.fs.FileStatus;
import org.apache.hadoop.fs.Path;
import org.apache.iceberg.ManifestFile;
import org.apache.iceberg.ReachableFileUtil;
import org.apache.iceberg.Snapshot;
import org.apache.iceberg.relocated.com.google.common.collect.Iterables;
import org.slf4j.Logger;
import org.slf4j.LoggerFactory;

import java.io.File;
import java.time.Instant;
import java.time.LocalDateTime;
import java.time.ZoneId;
import java.util.HashSet;
import java.util.List;
import java.util.Set;
import java.util.regex.Pattern;

public class OrphanFilesCleanService implements IOrphanFilesCleanService {
  private static final Logger LOG = LoggerFactory.getLogger(OrphanFilesCleanService.class);
  // same as org.apache.iceberg.flink.sink.IcebergFilesCommitter#FLINK_JOB_ID
  public static final String FLINK_JOB_ID = "flink.job-id";

  public static final String METADATA_FOLDER_NAME = "metadata";
  public static final String DATA_FOLDER_NAME = "data";

  private static final long CHECK_INTERVAL = 7 * 24 * 60 * 60 * 1000;  // 7 days

  private ScheduledTasks<TableIdentifier, TableOrphanFileClean> cleanTasks;

  @Override
  public synchronized void checkOrphanFilesCleanTasks() {
    LOG.info("Schedule Orphan Cleaner");
    if (cleanTasks == null) {
      cleanTasks = new ScheduledTasks<>(ThreadPool.Type.ORPHAN);
    }

    Set<TableIdentifier> tableIds = CatalogUtil.loadTablesFromCatalog();
<<<<<<< HEAD
    cleanTasks.checkRunningTask(tableIds,
        () -> 0L,
        () -> CHECK_INTERVAL,
        TableOrphanFileClean::new,
        true);
=======
    cleanTasks.checkRunningTask(tableIds, t -> CHECK_INTERVAL, TableOrphanFileClean::new, true);
>>>>>>> 516c5ad7
    LOG.info("Schedule Orphan Cleaner finished with {} tasks", tableIds.size());
  }

  public static class TableOrphanFileClean implements ScheduledTasks.Task {
    private final TableIdentifier tableIdentifier;

    public TableOrphanFileClean(TableIdentifier tableIdentifier) {
      this.tableIdentifier = tableIdentifier;
    }

    @Override
    public void run() {
      try {
        LOG.info("{} clean orphan files", tableIdentifier);
        ArcticCatalog catalog =
            CatalogLoader.load(ServiceContainer.getTableMetastoreHandler(), tableIdentifier.getCatalog());
        ArcticTable arcticTable = catalog.loadTable(tableIdentifier);

        boolean needOrphanClean = CompatiblePropertyUtil.propertyAsBoolean(arcticTable.properties(),
            TableProperties.ENABLE_ORPHAN_CLEAN,
            TableProperties.ENABLE_ORPHAN_CLEAN_DEFAULT);

        if (!needOrphanClean) {
          return;
        }

        long keepTime = Long.parseLong(arcticTable.properties()
            .getOrDefault(TableProperties.MIN_ORPHAN_FILE_EXISTING_TIME,
                TableProperties.MIN_ORPHAN_FILE_EXISTING_TIME_DEFAULT)) * 60 * 1000;

        LOG.info("{} clean orphan files, keepTime={}", tableIdentifier, keepTime);
        // clear data files
        cleanContentFiles(arcticTable, System.currentTimeMillis() - keepTime);

        arcticTable = catalog.loadTable(tableIdentifier);
        // clear metadata files
        cleanMetadata(arcticTable, System.currentTimeMillis() - keepTime);
      } catch (Throwable t) {
        LOG.error("{} orphan file clean unexpected error", tableIdentifier, t);
      }
    }
  }

  public static void cleanContentFiles(ArcticTable arcticTable, long lastTime) {
    // For clean data files, should get valid files in the base store and the change store, so acquire in advance
    // to prevent repeated acquisition
    Set<String> validFiles = getValidContentFiles(arcticTable);
    if (arcticTable.isKeyedTable()) {
      KeyedTable keyedArcticTable = arcticTable.asKeyedTable();
      LOG.info("{} start clean content files of base store", arcticTable.id());
      int deleteFilesCnt = clearInternalTableContentsFiles(keyedArcticTable.baseTable(), lastTime, validFiles);
      LOG.info("{} total delete {} files from base store", arcticTable.id(), deleteFilesCnt);

      LOG.info("{} start clean content files of change store", arcticTable.id());
      deleteFilesCnt = clearInternalTableContentsFiles(keyedArcticTable.changeTable(), lastTime, validFiles);
      LOG.info("{} total delete {} files from change store", arcticTable.id(), deleteFilesCnt);
    } else {
      LOG.info("{} start clean content files", arcticTable.id());
      int deleteFilesCnt = clearInternalTableContentsFiles(arcticTable.asUnkeyedTable(), lastTime, validFiles);
      LOG.info("{} total delete {} files", arcticTable.id(), deleteFilesCnt);
    }
  }

  public static void cleanMetadata(ArcticTable arcticTable, long lastTime) {
    if (arcticTable.isKeyedTable()) {
      KeyedTable keyedArcticTable = arcticTable.asKeyedTable();
      LOG.info("{} start clean metadata files of base store", arcticTable.id());
      int deleteFilesCnt = clearInternalTableMetadata(keyedArcticTable.baseTable(), lastTime);
      LOG.info("{} total delete {} metadata files from base store", arcticTable.id(), deleteFilesCnt);

      LOG.info("{} start clean metadata files of change store", arcticTable.id());
      deleteFilesCnt = clearInternalTableMetadata(keyedArcticTable.changeTable(), lastTime);
      LOG.info("{} total delete {} metadata files from change store", arcticTable.id(), deleteFilesCnt);
    } else {
      LOG.info("{} start clean metadata files", arcticTable.id());
      int deleteFilesCnt = clearInternalTableMetadata(arcticTable.asUnkeyedTable(), lastTime);
      LOG.info("{} total delete {} metadata files", arcticTable.id(), deleteFilesCnt);
    }
  }

  private static int clearInternalTableContentsFiles(UnkeyedTable internalTable, long lastTime,
                                                     Set<String> exclude) {
    int deleteFilesCnt = 0;
    String dataLocation = internalTable.location() + File.separator + DATA_FOLDER_NAME;
    if (internalTable.io().exists(dataLocation)) {
      for (FileStatus fileStatus : internalTable.io().list(dataLocation)) {
        deleteFilesCnt += deleteInvalidContentFiles(internalTable.io(),
            fileStatus,
            lastTime,
            exclude);
      }
    }
    return deleteFilesCnt;
  }

  private static int clearInternalTableMetadata(UnkeyedTable internalTable, long lastTime) {
    Set<String> validFiles = getValidMetadataFiles(internalTable);
    LOG.info("{} table get {} valid files", internalTable.id(), validFiles.size());
    Pattern excludeFileNameRegex = getExcludeFileNameRegex(internalTable);
    LOG.info("{} table get exclude file name pattern {}", internalTable.id(), excludeFileNameRegex);
    int deleteFilesCnt = 0;
    String metadataLocation = internalTable.location() + File.separator + METADATA_FOLDER_NAME;
    LOG.info("start orphan files clean in {}", metadataLocation);
    for (FileStatus fileStatus : internalTable.io().list(metadataLocation)) {
      deleteFilesCnt += deleteInvalidMetadata(internalTable.io(),
          fileStatus,
          lastTime,
          validFiles,
          excludeFileNameRegex);
    }
    return deleteFilesCnt;
  }

  private static Pattern getExcludeFileNameRegex(UnkeyedTable table) {
    String latestFlinkJobId = null;
    for (Snapshot snapshot : table.snapshots()) {
      String flinkJobId = snapshot.summary().get(FLINK_JOB_ID);
      if (!Strings.isNullOrEmpty(flinkJobId)) {
        latestFlinkJobId = flinkJobId;
      }
    }
    if (latestFlinkJobId != null) {
      // file name starting with flink.job-id should not be deleted
      return Pattern.compile(latestFlinkJobId + ".*");
    }
    return null;
  }

  private static String formatTime(long timestamp) {
    return LocalDateTime.ofInstant(Instant.ofEpochMilli(timestamp), ZoneId.systemDefault()).toString();
  }

  private static int deleteInvalidContentFiles(ArcticFileIO io,
                                               FileStatus fileStatus,
                                               Long lastTime,
                                               Set<String> exclude) {
    String location = TableFileUtils.getUriPath(fileStatus.getPath().toString());
    if (io.isDirectory(location)) {
      if (!io.isEmptyDirectory(location)) {
        LOG.info("start orphan files clean in {}", location);
        int deleteFileCnt = 0;
        for (FileStatus file : io.list(location)) {
          deleteFileCnt += deleteInvalidContentFiles(io, file, lastTime, exclude);
        }
        LOG.info("delete {} files in {}", deleteFileCnt, location);

        if (location.endsWith(METADATA_FOLDER_NAME) || location.endsWith(DATA_FOLDER_NAME)) {
          return 0;
        }
        TableFileUtils.deleteEmptyDirectory(io, location, exclude);
        return deleteFileCnt;
      } else if (io.isEmptyDirectory(location) &&
          fileStatus.getModificationTime() < lastTime) {
        if (location.endsWith(METADATA_FOLDER_NAME) || location.endsWith(DATA_FOLDER_NAME)) {
          return 0;
        }

        TableFileUtils.deleteEmptyDirectory(io, location, exclude);
        LOG.info("delete empty dir : {}[{}]", location, formatTime(fileStatus.getModificationTime()));
        return 0;
      } else {
        return 0;
      }
    } else {
      if (!exclude.contains(location) &&
          !exclude.contains(TableFileUtils.getUriPath(new Path(location).getParent().toString())) &&
          fileStatus.getModificationTime() < lastTime) {
        io.deleteFile(location);
        return 1;
      }

      return 0;
    }
  }

  private static int deleteInvalidMetadata(ArcticFileIO io,
                                           FileStatus fileStatus,
                                           Long lastTime,
                                           Set<String> exclude,
                                           Pattern excludeFileNameRegex) {
    String location = TableFileUtils.getUriPath(fileStatus.getPath().toString());
    if (io.isDirectory(location)) {
      LOG.warn("unexpected dir in metadata/, {}", location);
      return 0;
    } else {
      if (!exclude.contains(location) && fileStatus.getModificationTime() < lastTime &&
          (excludeFileNameRegex == null ||
              !excludeFileNameRegex.matcher(TableFileUtils.getFileName(location)).matches())) {
        io.deleteFile(location);
        return 1;
      } else {
        return 0;
      }
    }
  }

  private static Set<String> getValidMetadataFiles(UnkeyedTable internalTable) {
    TableIdentifier tableIdentifier = internalTable.id();
    ArcticFileIO io = internalTable.io();
    Set<String> validFiles = new HashSet<>();
    Iterable<Snapshot> snapshots = internalTable.snapshots();
    int size = Iterables.size(snapshots);
    LOG.info("{} get {} snapshots to scan", tableIdentifier, size);
    int cnt = 0;
    for (Snapshot snapshot : snapshots) {
      cnt++;
      int before = validFiles.size();
      String manifestListLocation = snapshot.manifestListLocation();
      
      validFiles.add(TableFileUtils.getUriPath(manifestListLocation));

      io.doAs(() -> {
        // valid data files
        List<ManifestFile> manifestFiles = snapshot.allManifests();
        for (ManifestFile manifestFile : manifestFiles) {
          validFiles.add(TableFileUtils.getUriPath(manifestFile.path()));
        }
        return null;
      });
      LOG.info("{} scan snapshot {}: {} and get {} files, complete {}/{}", tableIdentifier, snapshot.snapshotId(),
          formatTime(snapshot.timestampMillis()), validFiles.size() - before, cnt, size);
    }
    ReachableFileUtil.metadataFileLocations(internalTable, false)
        .forEach(f -> validFiles.add(TableFileUtils.getUriPath(f)));
    validFiles.add(TableFileUtils.getUriPath(ReachableFileUtil.versionHintLocation(internalTable)));

    return validFiles;
  }

  private static Set<String> getValidContentFiles(ArcticTable arcticTable) {
    Set<String> validFiles = new HashSet<>();
    if (arcticTable.isKeyedTable()) {
      Set<String> baseValidFiles = UnKeyedTableUtil.getAllContentFilePath(arcticTable.asKeyedTable().baseTable());
      LOG.info("{} get {} valid files in the base store", arcticTable.id(), baseValidFiles.size());
      Set<String> changeValidFiles = UnKeyedTableUtil.getAllContentFilePath(arcticTable.asKeyedTable().changeTable());
      LOG.info("{} get {} valid files in the change store", arcticTable.id(), baseValidFiles.size());
      validFiles.addAll(baseValidFiles);
      validFiles.addAll(changeValidFiles);
    } else {
      Set<String> baseValidFiles = UnKeyedTableUtil.getAllContentFilePath(arcticTable.asUnkeyedTable());
      validFiles.addAll(baseValidFiles);
    }

    LOG.info("{} get {} valid files", arcticTable.id(), validFiles.size());

    // add hive location to exclude
    Set<String> hiveValidLocations = HiveLocationUtils.getHiveLocation(arcticTable);
    LOG.info("{} get {} valid locations in the Hive", arcticTable.id(), hiveValidLocations.size());
    validFiles.addAll(hiveValidLocations);

    return validFiles;
  }

}<|MERGE_RESOLUTION|>--- conflicted
+++ resolved
@@ -74,15 +74,11 @@
     }
 
     Set<TableIdentifier> tableIds = CatalogUtil.loadTablesFromCatalog();
-<<<<<<< HEAD
     cleanTasks.checkRunningTask(tableIds,
         () -> 0L,
         () -> CHECK_INTERVAL,
         TableOrphanFileClean::new,
         true);
-=======
-    cleanTasks.checkRunningTask(tableIds, t -> CHECK_INTERVAL, TableOrphanFileClean::new, true);
->>>>>>> 516c5ad7
     LOG.info("Schedule Orphan Cleaner finished with {} tasks", tableIds.size());
   }
 
