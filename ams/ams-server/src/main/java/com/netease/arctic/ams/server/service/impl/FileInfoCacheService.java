/*
 * Licensed to the Apache Software Foundation (ASF) under one
 * or more contributor license agreements.  See the NOTICE file
 * distributed with this work for additional information
 * regarding copyright ownership.  The ASF licenses this file
 * to you under the Apache License, Version 2.0 (the
 * "License"); you may not use this file except in compliance
 * with the License.  You may obtain a copy of the License at
 *
 *     http://www.apache.org/licenses/LICENSE-2.0
 *
 * Unless required by applicable law or agreed to in writing, software
 * distributed under the License is distributed on an "AS IS" BASIS,
 * WITHOUT WARRANTIES OR CONDITIONS OF ANY KIND, either express or implied.
 * See the License for the specific language governing permissions and
 * limitations under the License.
 */

package com.netease.arctic.ams.server.service.impl;

import com.netease.arctic.AmsClient;
import com.netease.arctic.ams.api.Constants;
import com.netease.arctic.ams.api.DataFile;
import com.netease.arctic.ams.api.DataFileInfo;
import com.netease.arctic.ams.api.MetaException;
import com.netease.arctic.ams.api.PartitionFieldData;
import com.netease.arctic.ams.api.TableChange;
import com.netease.arctic.ams.api.TableCommitMeta;
import com.netease.arctic.ams.api.TableIdentifier;
import com.netease.arctic.ams.server.ArcticMetaStore;
import com.netease.arctic.ams.server.config.ArcticMetaStoreConf;
import com.netease.arctic.ams.server.mapper.FileInfoCacheMapper;
import com.netease.arctic.ams.server.mapper.SnapInfoCacheMapper;
import com.netease.arctic.ams.server.model.CacheFileInfo;
import com.netease.arctic.ams.server.model.CacheSnapshotInfo;
import com.netease.arctic.ams.server.model.PartitionBaseInfo;
import com.netease.arctic.ams.server.model.PartitionFileBaseInfo;
import com.netease.arctic.ams.server.model.SnapshotStatistics;
import com.netease.arctic.ams.server.model.TableMetadata;
import com.netease.arctic.ams.server.model.TransactionsOfTable;
import com.netease.arctic.ams.server.service.IJDBCService;
import com.netease.arctic.ams.server.service.IMetaService;
import com.netease.arctic.ams.server.service.ServiceContainer;
import com.netease.arctic.ams.server.utils.TableMetadataUtil;
import com.netease.arctic.ams.server.utils.ThreadPool;
import com.netease.arctic.catalog.ArcticCatalog;
import com.netease.arctic.catalog.CatalogLoader;
import com.netease.arctic.data.DataFileType;
import com.netease.arctic.table.ArcticTable;
import com.netease.arctic.table.TableProperties;
import com.netease.arctic.utils.SnapshotFileUtil;
import org.apache.commons.collections.CollectionUtils;
import org.apache.commons.lang.StringUtils;
import org.apache.ibatis.session.SqlSession;
import org.apache.iceberg.Snapshot;
import org.apache.iceberg.Table;
import org.apache.iceberg.relocated.com.google.common.collect.Lists;
import org.apache.iceberg.util.SnapshotUtil;
import org.slf4j.Logger;
import org.slf4j.LoggerFactory;

import java.sql.Timestamp;
import java.util.ArrayList;
import java.util.List;
import java.util.Objects;
import java.util.concurrent.ConcurrentHashMap;

public class FileInfoCacheService extends IJDBCService {

  private static final Logger LOG = LoggerFactory.getLogger(FileInfoCacheService.class);

  public static ConcurrentHashMap<String, Long> cacheTableSnapshot = new ConcurrentHashMap<>();

  public void commitCacheFileInfo(TableCommitMeta tableCommitMeta) throws MetaException {
    if (isNeedCache(tableCommitMeta)) {
      LOG.warn("should not cache {}", tableCommitMeta);
      return;
    }

    List<CacheSnapshotInfo> cacheSnapInfoList = genSnapInfo(tableCommitMeta);
    List<CacheFileInfo> fileInfoList = genFileInfo(tableCommitMeta);

    try (SqlSession sqlSession = getSqlSession(false)) {
      FileInfoCacheMapper fileInfoCacheMapper = getMapper(sqlSession, FileInfoCacheMapper.class);
      fileInfoList.stream().filter(e -> e.getDeleteSnapshotId() == null)
          .forEach(fileInfoCacheMapper::insertCache);
      LOG.info("insert {} files into file cache", fileInfoList.stream().filter(e -> e.getDeleteSnapshotId() == null)
          .count());

      fileInfoList.stream().filter(e -> e.getDeleteSnapshotId() != null).forEach(fileInfoCacheMapper::updateCache);
      LOG.info("update {} files in file cache", fileInfoList.stream().filter(e -> e.getDeleteSnapshotId() != null)
          .count());

      SnapInfoCacheMapper snapInfoCacheMapper = getMapper(sqlSession, SnapInfoCacheMapper.class);
      cacheSnapInfoList.forEach(snapInfoCacheMapper::insertCache);
      LOG.info("insert {} snapshot into snapshot cache", cacheSnapInfoList.size());

      sqlSession.commit();
    } catch (Exception e) {
      LOG.error("insert file cache error", e);
    }
  }

  public List<DataFileInfo> getOptimizeDatafiles(TableIdentifier tableIdentifier, String tableType) {
    try (SqlSession sqlSession = getSqlSession(true)) {
      FileInfoCacheMapper fileInfoCacheMapper = getMapper(sqlSession, FileInfoCacheMapper.class);
      return fileInfoCacheMapper.getOptimizeDatafiles(tableIdentifier, tableType);
    }
  }

  public List<DataFileInfo> getChangeTableTTLDataFiles(TableIdentifier tableIdentifier, long ttl) {
    try (SqlSession sqlSession = getSqlSession(true)) {
      FileInfoCacheMapper fileInfoCacheMapper = getMapper(sqlSession, FileInfoCacheMapper.class);
      return fileInfoCacheMapper.getChangeTableTTLDataFiles(tableIdentifier, Constants.INNER_TABLE_CHANGE, ttl);
    }
  }

  public List<SnapshotStatistics> getCurrentSnapInfo(TableIdentifier identifier, String innerTable) {
    try (SqlSession sqlSession = getSqlSession(true)) {
      SnapInfoCacheMapper snapInfoCacheMapper = getMapper(sqlSession, SnapInfoCacheMapper.class);
      return snapInfoCacheMapper.getCurrentSnapInfo(identifier, innerTable);
    }
  }

  private void syncCache(TableIdentifier identifier, String innerTable, Long parentSnapId) {
    try (SqlSession sqlSession = getSqlSession(true)) {

      SnapInfoCacheMapper snapInfoCacheMapper = getMapper(sqlSession, SnapInfoCacheMapper.class);
      List<Long> snaps = snapInfoCacheMapper.getCurrentSnap(identifier, innerTable, parentSnapId);

      if (CollectionUtils.isNotEmpty(snaps)) {
        Long currSnap = snaps.get(0);
        String innerTableIdentifier =
            TableMetadataUtil.getTableAllIdentifyName(identifier) + "." + innerTable;
        cacheTableSnapshot.put(innerTableIdentifier, currSnap);
      }
    }
  }

  /**
   * @param time delete all cache which commit time less than time and is deleted
   */
  public void expiredCache(long time) {
    try (SqlSession sqlSession = getSqlSession(true)) {
      FileInfoCacheMapper fileInfoCacheMapper = getMapper(sqlSession, FileInfoCacheMapper.class);
      fileInfoCacheMapper.expireCache(time);

      SnapInfoCacheMapper snapInfoCacheMapper = getMapper(sqlSession, SnapInfoCacheMapper.class);
      snapInfoCacheMapper.expireCache(time);
    }
  }

  public void syncTableFileInfo(TableIdentifier identifier, String tableType, Long from, Long to) {
    LOG.info("start sync table {} file info", identifier);
    try {
      // load table
      Table table = null;
      try {
        AmsClient client = ServiceContainer.getTableMetastoreHandler();
        ArcticCatalog catalog = CatalogLoader.load(client, identifier.getCatalog());
        com.netease.arctic.table.TableIdentifier tmp = com.netease.arctic.table.TableIdentifier.of(
            identifier.getCatalog(),
            identifier.getDatabase(),
            identifier.getTableName());
        ArcticTable arcticTable = catalog.loadTable(tmp);
        if (arcticTable.isUnkeyedTable()) {
          table = arcticTable.asUnkeyedTable();
        } else {
<<<<<<< HEAD
          if ("change".equalsIgnoreCase(tableType)) {
=======
          if (Constants.INNER_TABLE_CHANGE.equalsIgnoreCase(tableType)) {
>>>>>>> a7a5411e
            table = arcticTable.asKeyedTable().changeTable();
          } else {
            table = arcticTable.asKeyedTable().baseTable();
          }
        }
      } catch (Exception e) {
        LOG.warn("load table error when sync file info cache:" + identifier.getCatalog() + identifier.getDatabase() +
            identifier.getTableName(), e);
      }

      // get snapshot info
      if (table == null) {
        return;
      }
      if (table.currentSnapshot() == null) {
        return;
      }
      long currId = table.currentSnapshot().snapshotId();
      if (currId == -1) {
        return;
      }
      long fromId = from == null ? -1 : from;
      long toId = to == null ? currId : to;
      // if there is no new snapshots commit in table after last sync will not sync file cache
      if (fromId == toId) {
        return;
      }
      List<Snapshot> snapshots = snapshotsWithin(table, fromId, toId);

      // generate cache info
      LOG.info("{} start sync file info", identifier);
      ArcticTable finalTable = (ArcticTable) table;
      finalTable.io().doAs(() -> {
        syncFileInfo(finalTable, identifier, tableType, snapshots);
        return null;
      });

      // update local on-memory cache
      cacheTableSnapshot.put(TableMetadataUtil.getTableAllIdentifyName(identifier) + tableType, toId);
    } catch (Exception e) {
      LOG.error("sync cache info error " + identifier, e);
    }
  }

  public void deleteTableCache(com.netease.arctic.table.TableIdentifier identifier) {
    TableIdentifier tableIdentifier = new TableIdentifier();
    tableIdentifier.catalog = identifier.getCatalog();
    tableIdentifier.database = identifier.getDatabase();
    tableIdentifier.tableName = identifier.getTableName();
    try (SqlSession sqlSession = getSqlSession(true)) {
      FileInfoCacheMapper fileInfoCacheMapper = getMapper(sqlSession, FileInfoCacheMapper.class);
      fileInfoCacheMapper.deleteTableCache(tableIdentifier);

      SnapInfoCacheMapper snapInfoCacheMapper = getMapper(sqlSession, SnapInfoCacheMapper.class);
      snapInfoCacheMapper.deleteTableCache(tableIdentifier);

      // update local on-memory cache
      cacheTableSnapshot
          .remove(TableMetadataUtil.getTableAllIdentifyName(tableIdentifier) + Constants.INNER_TABLE_BASE);
      cacheTableSnapshot
          .remove(TableMetadataUtil.getTableAllIdentifyName(tableIdentifier) + Constants.INNER_TABLE_CHANGE);
    } catch (Exception e) {
      LOG.error("delete table file cache error ", e);
    }
  }

  private boolean isNeedCache(TableCommitMeta tableCommitMeta) {
    if (CollectionUtils.isNotEmpty(tableCommitMeta.getChanges())) {
      TableChange tableChange = tableCommitMeta.getChanges().get(0);
      String innerTableIdentifier =
          TableMetadataUtil.getTableAllIdentifyName(tableCommitMeta.getTableIdentifier()) + "." +
              tableChange.getInnerTable();

      // check whether cache snapshot id is continuous
      Long commitParent = tableChange.getParentSnapshotId();
      Long cacheParent = cacheTableSnapshot.get(innerTableIdentifier);
      if (commitParent == -1) {
        return false;
      }
      if (!commitParent.equals(cacheParent)) {
        syncCache(tableCommitMeta.getTableIdentifier(), tableChange.getInnerTable(), commitParent);
        cacheParent = cacheTableSnapshot.get(innerTableIdentifier);
      }
      if (!commitParent.equals(cacheParent)) {
        final Long finalCacheParent = cacheParent;
        ThreadPool.getSyncFileInfoCachePool().execute(() ->
            syncTableFileInfo(tableCommitMeta.getTableIdentifier(), tableChange.getInnerTable(), finalCacheParent,
                tableChange.getSnapshotId())
        );
        return true;
      }
    }
    return false;
  }

  private static List<Snapshot> snapshotsWithin(Table table, long fromSnapshotId, long toSnapshotId) {
    List<Long> snapshotIds = SnapshotUtil.snapshotIdsBetween(table, fromSnapshotId, toSnapshotId);
    List<Snapshot> snapshots = Lists.newArrayList();
    snapshotIds.forEach(id -> snapshots.add(table.snapshot(id)));
    return snapshots;
  }

  private void syncFileInfo(
      ArcticTable table,
      TableIdentifier identifier,
      String tableType,
      List<Snapshot> snapshots) {
    for (int i = snapshots.size() - 1; i >= 0; i--) {
      List<CacheFileInfo> fileInfos = new ArrayList<>();
      List<DataFile> addFiles = new ArrayList<>();
      List<DataFile> deleteFiles = new ArrayList<>();
      Snapshot snapshot = snapshots.get(i);
      SnapshotFileUtil.getSnapshotFiles(table, snapshot, addFiles, deleteFiles);
      for (DataFile amsFile : addFiles) {
        String partitionName = StringUtils.isEmpty(partitionToPath(amsFile.getPartition())) ?
            null :
            partitionToPath(amsFile.getPartition());
        long watermark = 0L;
        boolean isDataFile = Objects.equals(amsFile.fileType, DataFileType.INSERT_FILE.name()) ||
            Objects.equals(amsFile.fileType, DataFileType.BASE_FILE.name());
        if (isDataFile &&
            table.properties() != null && table.properties().containsKey(TableProperties.TABLE_EVENT_TIME_FIELD)) {
          watermark =
              amsFile.getUpperBounds()
                  .get(table.properties().get(TableProperties.TABLE_EVENT_TIME_FIELD))
                  .getLong();
        }
        CacheFileInfo cacheFileInfo = new CacheFileInfo(identifier, snapshot.snapshotId(), null, tableType,
            amsFile.getPath(), amsFile.getFileType(), amsFile.getFileSize(), amsFile.getMask(),
            amsFile.getIndex(), amsFile.getSpecId(), partitionName, snapshot.timestampMillis(),
            amsFile.getRecordCount(), snapshot.operation(), watermark);

        fileInfos.add(cacheFileInfo);
      }

      for (DataFile amsFile : deleteFiles) {
        CacheFileInfo cacheFileInfo = new CacheFileInfo();
        cacheFileInfo.setTableIdentifier(identifier);
        cacheFileInfo.setDeleteSnapshotId(snapshot.snapshotId());
        cacheFileInfo.setFilePath(amsFile.getPath());
        cacheFileInfo.setInnerTable(tableType);
        fileInfos.add(cacheFileInfo);
      }
      List<CacheSnapshotInfo> snapshotInfos = syncSnapInfo(identifier, tableType, snapshot);

      try (SqlSession sqlSession = getSqlSession(false)) {
        FileInfoCacheMapper fileInfoCacheMapper = getMapper(sqlSession, FileInfoCacheMapper.class);
        fileInfos.stream().filter(e -> e.getDeleteSnapshotId() == null).forEach(fileInfoCacheMapper::insertCache);
        fileInfos.stream().filter(e -> e.getDeleteSnapshotId() != null).forEach(fileInfoCacheMapper::updateCache);

        SnapInfoCacheMapper snapInfoCacheMapper = getMapper(sqlSession, SnapInfoCacheMapper.class);
        snapshotInfos.forEach(snapInfoCacheMapper::insertCache);

        sqlSession.commit();
      } catch (Exception e) {
        LOG.error("insert file cache error", e);
      }
    }
  }

  private List<CacheFileInfo> genFileInfo(TableCommitMeta tableCommitMeta) {
    List<CacheFileInfo> rs = new ArrayList<>();

    if (CollectionUtils.isNotEmpty(tableCommitMeta.getChanges())) {
      tableCommitMeta.getChanges().forEach(tableChange -> {
        if (CollectionUtils.isNotEmpty(tableChange.getAddFiles())) {
          tableChange.getAddFiles().forEach(datafile -> {
            CacheFileInfo cacheFileInfo = new CacheFileInfo();
            cacheFileInfo.setTableIdentifier(tableCommitMeta.getTableIdentifier());
            cacheFileInfo.setAddSnapshotId(tableChange.getSnapshotId());
            cacheFileInfo.setInnerTable(tableChange.getInnerTable());
            cacheFileInfo.setFilePath(datafile.getPath());
            cacheFileInfo.setFileType(datafile.getFileType());
            cacheFileInfo.setFileSize(datafile.getFileSize());
            cacheFileInfo.setFileMask(datafile.getMask());
            cacheFileInfo.setFileIndex(datafile.getIndex());
            cacheFileInfo.setRecordCount(datafile.getRecordCount());
            cacheFileInfo.setSpecId(datafile.getSpecId());
            if (tableCommitMeta.getProperties() != null &&
                tableCommitMeta.getProperties().containsKey(TableProperties.TABLE_EVENT_TIME_FIELD)) {
              Long watermark =
                  datafile.getUpperBounds()
                      .get(tableCommitMeta.getProperties().get(TableProperties.TABLE_EVENT_TIME_FIELD))
                      .getLong();
              cacheFileInfo.setWatermark(watermark);
            } else {
              cacheFileInfo.setWatermark(0L);
            }
            cacheFileInfo.setAction(tableCommitMeta.getAction());
            String partitionName = partitionToPath(datafile.getPartition());
            cacheFileInfo.setPartitionName(StringUtils.isEmpty(partitionName) ? null : partitionName);
            cacheFileInfo.setCommitTime(tableCommitMeta.getCommitTime());
            rs.add(cacheFileInfo);
          });
        }

        if (CollectionUtils.isNotEmpty(tableChange.getDeleteFiles())) {
          tableChange.getDeleteFiles().forEach(datafile -> {
            CacheFileInfo cacheFileInfo = new CacheFileInfo();
            cacheFileInfo.setTableIdentifier(tableCommitMeta.getTableIdentifier());
            cacheFileInfo.setDeleteSnapshotId(tableChange.getSnapshotId());
            cacheFileInfo.setFilePath(datafile.getPath());
            cacheFileInfo.setInnerTable(tableChange.innerTable);
            rs.add(cacheFileInfo);
          });
        }
      });
    }
    return rs;
  }

  private List<CacheSnapshotInfo> syncSnapInfo(TableIdentifier identifier, String tableType, Snapshot snapshot) {
    List<CacheSnapshotInfo> rs = new ArrayList<>();
    CacheSnapshotInfo cache = new CacheSnapshotInfo();
    cache.setTableIdentifier(identifier);
    cache.setSnapshotId(snapshot.snapshotId());
    cache.setParentSnapshotId(snapshot.parentId() == null ? -1 : snapshot.parentId());
    cache.setAction(snapshot.operation());
    cache.setInnerTable(tableType);
    cache.setCommitTime(snapshot.timestampMillis());
    rs.add(cache);
    return rs;
  }

  private List<CacheSnapshotInfo> genSnapInfo(TableCommitMeta tableCommitMeta) {
    List<CacheSnapshotInfo> rs = new ArrayList<>();
    if (CollectionUtils.isNotEmpty(tableCommitMeta.getChanges())) {
      tableCommitMeta.getChanges().forEach(tableChange -> {
        String innerTableIdentifier =
            TableMetadataUtil.getTableAllIdentifyName(tableCommitMeta.getTableIdentifier()) + "." +
                tableChange.getInnerTable();

        CacheSnapshotInfo cache = new CacheSnapshotInfo();
        cache.setTableIdentifier(tableCommitMeta.getTableIdentifier());
        cache.setSnapshotId(tableChange.getSnapshotId());
        cache.setParentSnapshotId(tableChange.getParentSnapshotId());
        cache.setAction(tableCommitMeta.getAction());
        cache.setInnerTable(tableChange.getInnerTable());
        cache.setCommitTime(tableCommitMeta.getCommitTime());
        rs.add(cache);

        cacheTableSnapshot.put(innerTableIdentifier, tableChange.getSnapshotId());
      });
    }
    return rs;
  }

  public List<TransactionsOfTable> getTransactions(TableIdentifier tableIdentifier) {
    try (SqlSession sqlSession = getSqlSession(true)) {
      FileInfoCacheMapper fileInfoCacheMapper = getMapper(sqlSession, FileInfoCacheMapper.class);
      return fileInfoCacheMapper.getTransactions(tableIdentifier);
    }
  }

  public List<DataFileInfo> getDatafilesInfo(TableIdentifier tableIdentifier, Long transactionId) {
    try (SqlSession sqlSession = getSqlSession(true)) {
      FileInfoCacheMapper fileInfoCacheMapper = getMapper(sqlSession, FileInfoCacheMapper.class);
      return fileInfoCacheMapper.getDatafilesInfo(tableIdentifier, transactionId);
    }
  }

  public List<PartitionBaseInfo> getPartitionBaseInfoList(TableIdentifier tableIdentifier) {
    try (SqlSession sqlSession = getSqlSession(true)) {
      FileInfoCacheMapper fileInfoCacheMapper = getMapper(sqlSession, FileInfoCacheMapper.class);
      return fileInfoCacheMapper.getPartitionBaseInfoList(tableIdentifier);
    }
  }

  public List<PartitionFileBaseInfo> getPartitionFileList(TableIdentifier tableIdentifier, String partition) {
    try (SqlSession sqlSession = getSqlSession(true)) {
      FileInfoCacheMapper fileInfoCacheMapper = getMapper(sqlSession, FileInfoCacheMapper.class);
      return fileInfoCacheMapper.getPartitionFileList(tableIdentifier, partition);
    }
  }

  public Long getWatermark(TableIdentifier tableIdentifier, String innerTable) {
    try (SqlSession sqlSession = getSqlSession(true)) {
      FileInfoCacheMapper fileInfoCacheMapper = getMapper(sqlSession, FileInfoCacheMapper.class);
      Timestamp watermark = fileInfoCacheMapper.getWatermark(tableIdentifier, innerTable);
      return watermark == null ? 0 : watermark.getTime();
    }
  }

  private String partitionToPath(List<PartitionFieldData> partitionFieldDataList) {
    StringBuilder sb = new StringBuilder();
    for (int i = 0; i < partitionFieldDataList.size(); i++) {
      if (i > 0) {
        sb.append("/");
      }
      sb.append(partitionFieldDataList.get(i).getName()).append("=")
          .append(partitionFieldDataList.get(i).getValue());
    }
    return sb.toString();
  }

  public static class SyncAndExpireFileCacheTask {

    public static final Logger LOG = LoggerFactory.getLogger(SyncAndExpireFileCacheTask.class);

    private final FileInfoCacheService fileInfoCacheService;
    private final IMetaService metaService;

    public SyncAndExpireFileCacheTask() {
      this.fileInfoCacheService = ServiceContainer.getFileInfoCacheService();
      this.metaService = ServiceContainer.getMetaService();
    }

    public void doTask() {
      LOG.info("start execute doTask");
      expiredCache();
      syncCache();
    }

    private void expiredCache() {
      LOG.info("start execute expiredCache");
      fileInfoCacheService.expiredCache(
          System.currentTimeMillis() - ArcticMetaStore.conf.getLong(ArcticMetaStoreConf.FILE_CACHE_EXPIRED_INTERVAL));
    }

    private void syncCache() {
      LOG.info("start execute syncCache");
      List<TableMetadata> tableMetadata = metaService.listTables();
      long lowTime = System.currentTimeMillis() -
          ArcticMetaStore.conf.getLong(ArcticMetaStoreConf.TABLE_FILE_INFO_CACHE_INTERVAL);
      tableMetadata.forEach(meta -> {
        if (meta.getTableIdentifier() == null) {
          return;
        }
        TableIdentifier tableIdentifier = new TableIdentifier();
        tableIdentifier.catalog = meta.getTableIdentifier().getCatalog();
        tableIdentifier.database = meta.getTableIdentifier().getDatabase();
        tableIdentifier.tableName = meta.getTableIdentifier().getTableName();
        try {
          ArcticCatalog catalog =
              CatalogLoader.load(ServiceContainer.getTableMetastoreHandler(), tableIdentifier.getCatalog());
          com.netease.arctic.table.TableIdentifier tmp = com.netease.arctic.table.TableIdentifier.of(
              tableIdentifier.getCatalog(),
              tableIdentifier.getDatabase(),
              tableIdentifier.getTableName());
          ArcticTable arcticTable = catalog.loadTable(tmp);
<<<<<<< HEAD
          doSync(tableIdentifier, "base", lowTime);
          if (arcticTable.isKeyedTable()) {
            doSync(tableIdentifier, "change", lowTime);
=======
          doSync(tableIdentifier, Constants.INNER_TABLE_BASE, lowTime);
          if (arcticTable.isKeyedTable()) {
            doSync(tableIdentifier, Constants.INNER_TABLE_CHANGE, lowTime);
>>>>>>> a7a5411e
          }
        } catch (Exception e) {
          LOG.error(
              "SyncAndExpireFileCacheTask sync cache error " + tableIdentifier.catalog + tableIdentifier.database +
                  tableIdentifier.tableName, e);
        }
      });
    }

    private void doSync(TableIdentifier tableIdentifier, String innerTable, long lowTime) {
      try {
        List<SnapshotStatistics> snapshotStatistics =
            fileInfoCacheService.getCurrentSnapInfo(tableIdentifier, innerTable);
        if (CollectionUtils.isEmpty(snapshotStatistics)) {
          fileInfoCacheService.syncTableFileInfo(tableIdentifier, innerTable, null, null);
        } else {
          if (snapshotStatistics.get(0).getCommitTime() < lowTime) {
            fileInfoCacheService.syncTableFileInfo(tableIdentifier, innerTable, snapshotStatistics.get(0).getId(),
                null);
          }
        }
      } catch (Exception e) {
        LOG.error("period sync file cache error", e);
      }
    }
  }
}<|MERGE_RESOLUTION|>--- conflicted
+++ resolved
@@ -166,11 +166,7 @@
         if (arcticTable.isUnkeyedTable()) {
           table = arcticTable.asUnkeyedTable();
         } else {
-<<<<<<< HEAD
-          if ("change".equalsIgnoreCase(tableType)) {
-=======
           if (Constants.INNER_TABLE_CHANGE.equalsIgnoreCase(tableType)) {
->>>>>>> a7a5411e
             table = arcticTable.asKeyedTable().changeTable();
           } else {
             table = arcticTable.asKeyedTable().baseTable();
@@ -511,15 +507,9 @@
               tableIdentifier.getDatabase(),
               tableIdentifier.getTableName());
           ArcticTable arcticTable = catalog.loadTable(tmp);
-<<<<<<< HEAD
-          doSync(tableIdentifier, "base", lowTime);
-          if (arcticTable.isKeyedTable()) {
-            doSync(tableIdentifier, "change", lowTime);
-=======
           doSync(tableIdentifier, Constants.INNER_TABLE_BASE, lowTime);
           if (arcticTable.isKeyedTable()) {
             doSync(tableIdentifier, Constants.INNER_TABLE_CHANGE, lowTime);
->>>>>>> a7a5411e
           }
         } catch (Exception e) {
           LOG.error(
