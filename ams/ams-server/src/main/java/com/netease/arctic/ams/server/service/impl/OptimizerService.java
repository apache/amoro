--- conflicted
+++ resolved
@@ -28,10 +28,6 @@
 import com.netease.arctic.ams.server.config.ConfigFileProperties;
 import com.netease.arctic.ams.server.mapper.OptimizerGroupMapper;
 import com.netease.arctic.ams.server.mapper.OptimizerMapper;
-<<<<<<< HEAD
-import com.netease.arctic.ams.server.model.BasicOptimizeTask;
-=======
->>>>>>> 699ec1e3
 import com.netease.arctic.ams.server.model.Container;
 import com.netease.arctic.ams.server.model.OptimizeTaskRuntime;
 import com.netease.arctic.ams.server.model.Optimizer;
@@ -192,6 +188,7 @@
     }
   }
 
+
   public void insertOptimizer(
       String optimizerName, int queueId, String queueName, TableTaskStatus status, String startTime,
       int coreNumber, long memory, int parallelism, String container) {
@@ -258,27 +255,6 @@
             stateInfo.get(STATUS_IDENTIFICATION) != null) {
       LOG.info("Optimizer " + newReportData.optimizerId + " retry occurred");
       //The flink status has changed. Procedure
-<<<<<<< HEAD
-      long optimizerId = newReportData.optimizerId;
-      try (SqlSession sqlSession = getSqlSession(true)) {
-        OptimizeTasksMapper optimizeTasksMapper = getMapper(sqlSession, OptimizeTasksMapper.class);
-        //Gets the task in execution of the optimizer
-        List<BasicOptimizeTask> basicOptimizeTasks = optimizeTasksMapper
-                .selectOptimizeTasksByJobIDAndStatus(optimizerId, OptimizeStatus.Executing.name());
-        for (BasicOptimizeTask basicOptimizeTask : basicOptimizeTasks) {
-
-          //Since optimzer may poll tasks before heartbeat,
-          //only tasks whose createtime is less than status Identification are set to fail
-          if (basicOptimizeTask.getCreateTime()  < Long.parseLong(statusIdentification)) {
-            OptimizeTaskId taskId = basicOptimizeTask.taskId;
-
-            TableIdentifier tableIdentifier = basicOptimizeTask.getTableIdentifier();
-
-            TableOptimizeItem tableOptimizeItem = ServiceContainer.getOptimizeService()
-                    .getTableOptimizeItem(com.netease.arctic.table.TableIdentifier.of(tableIdentifier));
-
-            tableOptimizeItem.taskFailedForOptimizerRetry(taskId);
-=======
       String optimizerId = String.valueOf(newReportData.optimizerId);
 
       //get all arctic table from cache
@@ -297,7 +273,6 @@
               OptimizeStatus.Executing.equals(optimizeRuntime.getStatus()) &&
               optimizeRuntime.getExecuteTime() < Long.parseLong(statusIdentification)) {
             tableOptimizeItem.taskFailedForOptimizerRetry(optimizeTask.getTaskId());
->>>>>>> 699ec1e3
           }
         }
       }
