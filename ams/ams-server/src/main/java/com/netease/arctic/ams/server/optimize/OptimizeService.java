--- conflicted
+++ resolved
@@ -206,16 +206,10 @@
     }
   }
 
-<<<<<<< HEAD
-  private void addTableIntoCache(TableOptimizeItem arcticTableItem, Map<String, String> properties,
-                                 boolean persistRuntime) {
-    optimizeTables.put(arcticTableItem.getTableIdentifier(), arcticTableItem);
-=======
   @VisibleForTesting
   void addTableIntoCache(TableOptimizeItem arcticTableItem, Map<String, String> properties,
                          boolean persistRuntime) {
-    cachedTables.put(arcticTableItem.getTableIdentifier(), arcticTableItem);
->>>>>>> b3c3fff1
+    optimizeTables.put(arcticTableItem.getTableIdentifier(), arcticTableItem);
     try {
       String groupName = CompatiblePropertyUtil.propertyAsString(properties,
           TableProperties.SELF_OPTIMIZING_GROUP, TableProperties.SELF_OPTIMIZING_GROUP_DEFAULT);
@@ -312,7 +306,6 @@
     } else {
       tableMetadata = metaService.loadTableMetadata(tableIdentifier);
     }
-
     return tableMetadata;
   }
 
