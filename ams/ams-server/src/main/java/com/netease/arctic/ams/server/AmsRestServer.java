/*
 * Licensed to the Apache Software Foundation (ASF) under one
 * or more contributor license agreements.  See the NOTICE file
 * distributed with this work for additional information
 * regarding copyright ownership.  The ASF licenses this file
 * to you under the Apache License, Version 2.0 (the
 * "License"); you may not use this file except in compliance
 * with the License.  You may obtain a copy of the License at
 *
 *     http://www.apache.org/licenses/LICENSE-2.0
 *
 * Unless required by applicable law or agreed to in writing, software
 * distributed under the License is distributed on an "AS IS" BASIS,
 * WITHOUT WARRANTIES OR CONDITIONS OF ANY KIND, either express or implied.
 * See the License for the specific language governing permissions and
 * limitations under the License.
 */

package com.netease.arctic.ams.server;

import com.alibaba.fastjson.JSONObject;
import com.netease.arctic.ams.server.controller.HealthCheckController;
import com.netease.arctic.ams.server.controller.LoginController;
import com.netease.arctic.ams.server.controller.OptimizerController;
import com.netease.arctic.ams.server.controller.TableController;
import com.netease.arctic.ams.server.controller.TerminalController;
import com.netease.arctic.ams.server.controller.VersionController;
import com.netease.arctic.ams.server.controller.response.ErrorResponse;
import com.netease.arctic.ams.server.exception.ForbiddenException;
import com.netease.arctic.ams.server.exception.SignatureCheckException;
import com.netease.arctic.ams.server.service.impl.ApiTokenService;
import com.netease.arctic.ams.server.utils.ParamSignatureCalculator;
import io.javalin.Javalin;
import io.javalin.http.HttpCode;
import io.javalin.http.staticfiles.Location;
import org.apache.commons.lang3.StringUtils;
import org.eclipse.jetty.server.session.SessionHandler;
import org.slf4j.Logger;
import org.slf4j.LoggerFactory;

import java.util.Date;
import java.util.List;
import java.util.Map;

import static io.javalin.apibuilder.ApiBuilder.delete;
import static io.javalin.apibuilder.ApiBuilder.get;
import static io.javalin.apibuilder.ApiBuilder.path;
import static io.javalin.apibuilder.ApiBuilder.post;
import static io.javalin.apibuilder.ApiBuilder.put;

public class AmsRestServer {
  public static final Logger LOG = LoggerFactory.getLogger("AmsRestServer");
  private static Javalin app;

  public static void startRestServer(Integer port) {
    app = Javalin.create(config -> {
      config.addStaticFiles(staticFiles -> {
        staticFiles.hostedPath = "/";
        // change to host files on a subpath, like '/assets'
        staticFiles.directory = "/static";
        // the directory where your files are located
        staticFiles.location = Location.CLASSPATH;
        // Location.CLASSPATH (jar) or Location.EXTERNAL (file system)
        staticFiles.precompress = false;
        // if the files should be pre-compressed and cached in memory (optimization)
        staticFiles.aliasCheck = null;
        // you can configure this to enable symlinks (= ContextHandler.ApproveAliases())
        //staticFiles.headers = Map.of(...);
        // headers that will be set for the files
        staticFiles.skipFileFunction = req -> false;
        // you can use this to skip certain files in the dir, based on the HttpServletRequest
      });

      //redirect the static page url to index.html
      config.addSinglePageRoot("/overview", "/static/index.html", Location.CLASSPATH);
      config.addSinglePageRoot("/introduce", "/static/index.html", Location.CLASSPATH);
      config.addSinglePageRoot("/table", "/static/index.html", Location.CLASSPATH);
      config.addSinglePageRoot("/optimize", "/static/index.html", Location.CLASSPATH);
      config.addSinglePageRoot("/login", "/static/index.html", Location.CLASSPATH);
      config.addSinglePageRoot("/terminal", "/static/index.html", Location.CLASSPATH);
      config.addSinglePageRoot("/optimizing", "/static/index.html", Location.CLASSPATH);

      config.sessionHandler(() -> new SessionHandler());
      config.enableCorsForAllOrigins();
    });
    app.start(port);
    LOG.info("Javalin Rest server start at {}!!!", port);

    // before
    app.before(ctx -> {
      String uriPath = ctx.path();
      if (needApiKeyCheck(uriPath)) {
        checkApiToken(ctx.method(), ctx.url(), ctx.queryParam("apiKey"),
                ctx.queryParam("signature"), ctx.queryParamMap());
      } else if (needLoginCheck(uriPath)) {
        if (null == ctx.sessionAttribute("user")) {
          LOG.info("session info: {}", ctx.sessionAttributeMap() == null ? null : JSONObject.toJSONString(
              ctx.sessionAttributeMap()));
          throw new ForbiddenException();
        }
      }
    });

    app.routes(() -> {
      /*backend routers*/
      path("", () -> {
        //  /docs/latest can't be locationed to the index.html, so we add rule to redict to it.
        get("/docs/latest", ctx -> ctx.redirect("/docs/latest/index.html"));
      });
      path("/ams/v1", () -> {
        /** login controller**/
        get("/login/current", LoginController::getCurrent);
        post("/login", LoginController::login);

        /**  table controller **/
        get("/tables/catalogs/{catalog}/dbs/{db}/tables/{table}/details", TableController::getTableDetail);
        get("/tables/catalogs/{catalog}/dbs/{db}/tables/{table}/optimize", TableController::getOptimizeInfo);
        get(
            "/tables/catalogs/{catalog}/dbs/{db}/tables/{table}/transactions",
            TableController::getTableTransactions);
        get("/tables/catalogs/{catalog}/dbs/{db}/tables/{table}/transactions/{transactionId}/detail",
            TableController::getTransactionDetail);
        get("/tables/catalogs/{catalog}/dbs/{db}/tables/{table}/partitions", TableController::getTablePartitions);
        get("/tables/catalogs/{catalog}/dbs/{db}/tables/{table}/partitions/{partition}/files",
<<<<<<< HEAD
            TableController::getPartitionFileListInfo);
=======
                TableController::getPartitionFileListInfo);
        get("/tables/catalogs/{catalog}/dbs/{db}/tables/{table}/operations", TableController::getTableOperations);

>>>>>>> e823bfd2
        get("/catalogs/{catalog}/databases/{db}/tables", TableController::getTableList);
        get("/catalogs/{catalog}/databases", TableController::getDatabaseList);
        get("/catalogs", TableController::getCatalogs);

        /** optimize controller **/
        get("/optimize/optimizerGroups/{optimizerGroup}/tables", OptimizerController::getOptimizerTables);
        get("/optimize/optimizerGroups/{optimizerGroup}/optimizers", OptimizerController::getOptimizers);
        get("/optimize/optimizerGroups", OptimizerController::getOptimizerGroups);
        get("/optimize/optimizerGroups/{optimizerGroup}/info", OptimizerController::getOptimizerGroupInfo);
        delete("/optimize/optimizerGroups/{optimizerGroup}/optimizers/{jobId}", OptimizerController::releaseOptimizer);
        post("/optimize/optimizerGroups/{optimizerGroup}/optimizers", OptimizerController::scaleOutOptimizer);

        /** console controller **/
        get("/terminal/examples", TerminalController::getExamples);
        get("/terminal/examples/{exampleName}", TerminalController::getSqlExamples);
        post("/terminal/catalogs/{catalog}/execute", TerminalController::executeSql);
        get("/terminal/{sessionId}/logs", TerminalController::getLogs);
        get("/terminal/{sessionId}/result", TerminalController::getSqlStatus);
        put("/terminal/{sessionId}/stop", TerminalController::stopSql);
        get("/terminal/latestInfos/", TerminalController::getLatestInfo);

        /** health check **/
        get("/health/status", HealthCheckController::healthCheck);

        /** version controller **/
        get("/versionInfo", VersionController::getVersionInfo);
      });
      // for open api
      path("/api/ams/v1", () -> {

        /**  table controller **/
        get("/tables/catalogs/{catalog}/dbs/{db}/tables/{table}/details", TableController::getTableDetail);
        get("/tables/catalogs/{catalog}/dbs/{db}/tables/{table}/optimize", TableController::getOptimizeInfo);
        get("/tables/catalogs/{catalog}/dbs/{db}/tables/{table}/transactions",
                TableController::getTableTransactions);
        get("/tables/catalogs/{catalog}/dbs/{db}/tables/{table}/transactions/{transactionId}/detail",
                TableController::getTransactionDetail);
        get("/tables/catalogs/{catalog}/dbs/{db}/tables/{table}/partitions", TableController::getTablePartitions);
        get("/tables/catalogs/{catalog}/dbs/{db}/tables/{table}/partitions/{partition}/files",
                TableController::getPartitionFileListInfo);
        get("/catalogs/{catalog}/databases/{db}/tables", TableController::getTableList);
        get("/catalogs/{catalog}/databases", TableController::getDatabaseList);
        get("/catalogs", TableController::getCatalogs);

        /** optimize controller **/
        get("/optimize/optimizerGroups/{optimizerGroup}/tables", OptimizerController::getOptimizerTables);
        get("/optimize/optimizerGroups/{optimizerGroup}/optimizers", OptimizerController::getOptimizers);
        get("/optimize/optimizerGroups", OptimizerController::getOptimizerGroups);
        get("/optimize/optimizerGroups/{optimizerGroup}/info", OptimizerController::getOptimizerGroupInfo);
        delete("/optimize/optimizerGroups/{optimizerGroup}/optimizers/{jobId}", OptimizerController::releaseOptimizer);
        post("/optimize/optimizerGroups/{optimizerGroup}/optimizers", OptimizerController::scaleOutOptimizer);

        /** console controller **/
        get("/terminal/examples", TerminalController::getExamples);
        get("/terminal/examples/{exampleName}", TerminalController::getSqlExamples);
        post("/terminal/catalogs/{catalog}/execute", TerminalController::executeSql);
        get("/terminal/{sessionId}/logs", TerminalController::getLogs);
        get("/terminal/{sessionId}/result", TerminalController::getSqlStatus);
        put("/terminal/{sessionId}/stop", TerminalController::stopSql);
        get("/terminal/latestInfos/", TerminalController::getLatestInfo);

        /** health check **/
        get("/health/status", HealthCheckController::healthCheck);

        /** version controller **/
        get("/versionInfo", VersionController::getVersionInfo);
      });
    });

    // after-handler
    app.after(ctx -> {
    });

    // exception-handler
    app.exception(Exception.class, (e, ctx) -> {
      if (e instanceof ForbiddenException) {
        ctx.json(new ErrorResponse(HttpCode.FORBIDDEN, "need login! before request", ""));
        return;
      } else if (e instanceof SignatureCheckException) {
        ctx.json(new ErrorResponse(HttpCode.FORBIDDEN, "SignatureExceptoin! before request", ""));
      } else {
        LOG.error("Failed to handle request", e);
        ctx.json(new ErrorResponse(HttpCode.INTERNAL_SERVER_ERROR, e.getMessage(), ""));
      }
    });

    // default response handle
    app.error(HttpCode.NOT_FOUND.getStatus(), ctx -> {
      ctx.json(new ErrorResponse(HttpCode.NOT_FOUND, "page not found!", ""));
    });

    app.error(HttpCode.INTERNAL_SERVER_ERROR.getStatus(), ctx -> {
      ctx.json(new ErrorResponse(HttpCode.INTERNAL_SERVER_ERROR, "internal error!", ""));
    });
  }

  public static void stopRestServer() {
    if (app != null) {
      app.stop();
    }
  }

  private static final String[] urlWhiteList = {
      "/ams/v1/login",
      "/",
      "/overview",
      "/introduce",
      "/table",
      "/optimize",
      "/login",
      "/terminal",
      "/index.html",
      "/favicon.ico",
      "/js/*",
      "/img/*",
      "/css/*"
  };

  private static boolean needLoginCheck(String uri) {
    for (String item : urlWhiteList) {
      if (item.endsWith("*")) {
        if (uri.startsWith(item.substring(0, item.length() - 1))) {
          return false;
        }
      } else {
        if (uri.equals(item)) {
          return false;
        }
      }
    }
    return true;
  }

  private static boolean needApiKeyCheck(String uri) {
    return uri.startsWith("/api");
  }

  private static void checkApiToken(String requestMethod, String requestUrl, String apiKey, String signature,
                             Map<String, List<String>> params) {
    String plainText;
    String encryptString;
    String signCal;
    LOG.debug("[{}] url: {}, ", requestMethod, requestUrl);

    long receive = System.currentTimeMillis();
    ApiTokenService apiTokenService = new ApiTokenService();
    try {
      //get secrect
      String secrete = apiTokenService.getSecretByKey(apiKey);

      if (secrete == null) {
        throw new SignatureCheckException();
      }

      if (apiKey == null || signature == null) {
        throw new SignatureCheckException();
      }

      params.remove("apiKey");
      params.remove("signature");

      String paramString = ParamSignatureCalculator.generateParamStringWithValueList(params);

      if (StringUtils.isBlank(paramString)) {
        encryptString = ParamSignatureCalculator.SIMPLE_DATE_FORMAT.format(new Date());
      } else {
        encryptString = paramString;
      }

      plainText = String.format("%s%s%s", apiKey, encryptString, secrete);
      signCal = ParamSignatureCalculator.getMD5(plainText);
      LOG.info("calculate:  plainText:{}, signCal:{}, signFromRequest: {}", plainText, signCal, signature);

      if (!signature.equals(signCal)) {
        LOG.error(String.format("Signature Check Failed!!, req:%s, cal:%s", signature, signCal));
        throw new SignatureCheckException();
      }
    } catch (Exception e) {
      LOG.error("api doFilter error. ex:{}", e);
      throw new SignatureCheckException();
    } finally {
      LOG.debug("[finish] in {} ms, [{}] {}", System.currentTimeMillis() - receive, requestMethod, requestUrl);
    }
  }
}<|MERGE_RESOLUTION|>--- conflicted
+++ resolved
@@ -115,20 +115,15 @@
         /**  table controller **/
         get("/tables/catalogs/{catalog}/dbs/{db}/tables/{table}/details", TableController::getTableDetail);
         get("/tables/catalogs/{catalog}/dbs/{db}/tables/{table}/optimize", TableController::getOptimizeInfo);
-        get(
-            "/tables/catalogs/{catalog}/dbs/{db}/tables/{table}/transactions",
-            TableController::getTableTransactions);
+        get("/tables/catalogs/{catalog}/dbs/{db}/tables/{table}/transactions",
+                TableController::getTableTransactions);
         get("/tables/catalogs/{catalog}/dbs/{db}/tables/{table}/transactions/{transactionId}/detail",
-            TableController::getTransactionDetail);
+                TableController::getTransactionDetail);
         get("/tables/catalogs/{catalog}/dbs/{db}/tables/{table}/partitions", TableController::getTablePartitions);
         get("/tables/catalogs/{catalog}/dbs/{db}/tables/{table}/partitions/{partition}/files",
-<<<<<<< HEAD
-            TableController::getPartitionFileListInfo);
-=======
                 TableController::getPartitionFileListInfo);
         get("/tables/catalogs/{catalog}/dbs/{db}/tables/{table}/operations", TableController::getTableOperations);
 
->>>>>>> e823bfd2
         get("/catalogs/{catalog}/databases/{db}/tables", TableController::getTableList);
         get("/catalogs/{catalog}/databases", TableController::getDatabaseList);
         get("/catalogs", TableController::getCatalogs);
@@ -232,19 +227,19 @@
   }
 
   private static final String[] urlWhiteList = {
-      "/ams/v1/login",
-      "/",
-      "/overview",
-      "/introduce",
-      "/table",
-      "/optimize",
-      "/login",
-      "/terminal",
-      "/index.html",
-      "/favicon.ico",
-      "/js/*",
-      "/img/*",
-      "/css/*"
+    "/ams/v1/login",
+    "/",
+    "/overview",
+    "/introduce",
+    "/table",
+    "/optimize",
+    "/login",
+    "/terminal",
+    "/index.html",
+    "/favicon.ico",
+    "/js/*",
+    "/img/*",
+    "/css/*"
   };
 
   private static boolean needLoginCheck(String uri) {
