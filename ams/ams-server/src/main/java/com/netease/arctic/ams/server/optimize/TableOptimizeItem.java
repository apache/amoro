--- conflicted
+++ resolved
@@ -396,17 +396,10 @@
       }
     }
     // if optimizeTasks is empty
-<<<<<<< HEAD
     if (!CompatiblePropertyUtil
         .propertyAsBoolean(getArcticTable(false).properties(), TableProperties.ENABLE_SELF_OPTIMIZING,
             TableProperties.ENABLE_SELF_OPTIMIZING_DEFAULT)) {
-      tryUpdateOptimizeInfo(TableOptimizeInfo.OptimizeStatus.Idle, Collections.emptyList(), null);
-=======
-    if (!(Boolean.parseBoolean(PropertyUtil
-        .propertyAsString(getArcticTable(false).properties(), TableProperties.ENABLE_OPTIMIZE,
-            TableProperties.ENABLE_OPTIMIZE_DEFAULT)))) {
       tryUpdateOptimizeInfo(TableOptimizeRuntime.OptimizeStatus.Idle, Collections.emptyList(), null);
->>>>>>> ba9e4e46
     } else {
       if (com.netease.arctic.utils.TableTypeUtil.isIcebergTableFormat(getArcticTable())) {
         Iterable<FileScanTask> fileScanTasks = arcticTable.asUnkeyedTable().newScan().planFiles();
