/*
 * Licensed to the Apache Software Foundation (ASF) under one
 * or more contributor license agreements.  See the NOTICE file
 * distributed with this work for additional information
 * regarding copyright ownership.  The ASF licenses this file
 * to you under the Apache License, Version 2.0 (the
 * "License"); you may not use this file except in compliance
 * with the License.  You may obtain a copy of the License at
 *
 *    http://www.apache.org/licenses/LICENSE-2.0
 *
 * Unless required by applicable law or agreed to in writing, software
 * distributed under the License is distributed on an "AS IS" BASIS,
 * WITHOUT WARRANTIES OR CONDITIONS OF ANY KIND, either express or implied.
 * See the License for the specific language governing permissions and
 * limitations under the License.
 */

package com.netease.arctic.ams.server.repair.command;

import com.netease.arctic.ams.server.repair.RepairWay;
import org.apache.commons.lang3.ArrayUtils;
import org.apache.commons.lang3.StringUtils;

import java.util.Arrays;
import java.util.stream.Collectors;

public class SimpleRegexCommandParser implements CommandParser {

  private AnalyzeCallGenerator analyzeCallGenerator;

  private RepairCallGenerator repairCallGenerator;

  private OptimizeCallGenerator optimizeCallGenerator;

  private RefreshCallGenerator refreshCallGenerator;

  private ShowCallGenerator showCallGenerator;

  private UseCallGenerator useCallGenerator;

  private static final String ANALYZE = "ANALYZE";
  private static final String REPAIR = "REPAIR";
  private static final String THROUGH = "THROUGH";
  private static final String USE = "USE";
  private static final String OPTIMIZE = "OPTIMIZE";
  private static final String REFRESH = "REFRESH";
  private static final String FILE_CACHE = "FILE_CACHE";
  private static final String SHOW = "SHOW";


  @Override
  public CallCommand parse(String line) throws IllegalCommandException {
    String[] commandSplit = line.split("\\s+");
    if (commandSplit.length < 2) {
      throw new IllegalCommandException("Please check if your command is correct!");
    }

    switch (commandSplit[0].toUpperCase()) {
      case ANALYZE:
        return analyzeCallGenerator.generate(commandSplit[1]);
      case REPAIR:
        if (commandSplit.length < 4 || !StringUtils.equalsIgnoreCase(commandSplit[2], THROUGH)) {
          throw new IllegalCommandException("Please check if your command is correct!");
        }
<<<<<<< HEAD
        if (StringUtils.equalsIgnoreCase(commandSplit[3], RepairCall.Way.ROLLBACK.name())) {
          if (commandSplit.length < 5) {
            throw new IllegalCommandException("Please check if you enter your SnapshotID!");
          } else {
            return repairCallGenerator.generate(commandSplit[1], RepairCall.Way.ROLLBACK, commandSplit[4]);
          }
        } else if (StringUtils.equalsIgnoreCase(commandSplit[3], RepairCall.Way.FIND_BACK.name()) ||
            StringUtils.equalsIgnoreCase(commandSplit[3], RepairCall.Way.SYNC_METADATA.name())) {
          return repairCallGenerator.generate(commandSplit[1], RepairCall.Way.valueOf(commandSplit[3]), null);
=======
        if (StringUtils.equalsIgnoreCase(commandSplit[3], RepairWay.ROLLBACK.name())) {
          if (commandSplit.length < 5) {
            throw new IllegalCommandException("Please check if you enter your SnapshotID!");
          } else {
            return repairCallGenerator.generate(commandSplit[1], RepairWay.ROLLBACK, commandSplit[4]);
          }
        } else if (StringUtils.equalsIgnoreCase(commandSplit[3], RepairWay.FIND_BACK.name()) ||
            StringUtils.equalsIgnoreCase(commandSplit[3], RepairWay.SYNC_METADATA.name())) {
          return repairCallGenerator.generate(commandSplit[1], RepairWay.valueOf(commandSplit[3]), null);
>>>>>>> f4d1bfe1
        }
      case USE:
        return useCallGenerator.generate(commandSplit[1]);
      case OPTIMIZE:
        if (commandSplit.length < 3) {
          throw new IllegalCommandException("Please check if your command is correct!");
        }
        if (StringUtils.equalsIgnoreCase(commandSplit[1], OptimizeCall.Action.START.name()) ||
            StringUtils.equalsIgnoreCase(commandSplit[1], OptimizeCall.Action.STOP.name())) {
          return optimizeCallGenerator.generate(OptimizeCall.Action.valueOf(commandSplit[1]), commandSplit[2]);
        }
      case REFRESH:
        if (!(commandSplit.length < 3) && StringUtils.equalsIgnoreCase(commandSplit[1], FILE_CACHE)) {
          return refreshCallGenerator.generate(commandSplit[2]);
        } else {
          throw new IllegalCommandException("Please check if your command is correct!");
        }
      case SHOW:
        if (StringUtils.equalsIgnoreCase(commandSplit[1], ShowCall.Namespaces.DATABASES.name()) ||
            StringUtils.equalsIgnoreCase(commandSplit[1], ShowCall.Namespaces.TABLES.name())) {
          return showCallGenerator.generate(ShowCall.Namespaces.valueOf(commandSplit[1]));
        } else {
          throw new IllegalCommandException("Please check if your command is correct!");
        }
    }
    throw new IllegalCommandException("Please check if your command is correct!");
  }

  @Override
  public String[] keywords() {
    String[] keywordsUpper = {
        ANALYZE,
        REPAIR,
        THROUGH,
        USE,
        OPTIMIZE,
        REFRESH,
        FILE_CACHE,
        SHOW,
<<<<<<< HEAD
        OptimizeCall.Action.START.name(),
        OptimizeCall.Action.STOP.name(),
        RepairCall.Way.FIND_BACK.name(),
        RepairCall.Way.SYNC_METADATA.name(),
        RepairCall.Way.ROLLBACK.name(),
        ShowCall.Namespaces.DATABASES.name(),
        ShowCall.Namespaces.TABLES.name()
=======
        OptimizeCall.action.START.name(),
        OptimizeCall.action.STOP.name(),
        RepairWay.FIND_BACK.name(),
        RepairWay.SYNC_METADATA.name(),
        RepairWay.ROLLBACK.name(),
        ShowCall.namespaces.DATABASES.name(),
        ShowCall.namespaces.TABLES.name()
>>>>>>> f4d1bfe1
    };
    Object[] keywordsLower = Arrays.stream(keywordsUpper).map(
        keyword -> keyword.toLowerCase()).collect(Collectors.toList()).toArray();

    return (String[]) ArrayUtils.addAll(keywordsUpper, keywordsLower);
  }
}<|MERGE_RESOLUTION|>--- conflicted
+++ resolved
@@ -63,17 +63,6 @@
         if (commandSplit.length < 4 || !StringUtils.equalsIgnoreCase(commandSplit[2], THROUGH)) {
           throw new IllegalCommandException("Please check if your command is correct!");
         }
-<<<<<<< HEAD
-        if (StringUtils.equalsIgnoreCase(commandSplit[3], RepairCall.Way.ROLLBACK.name())) {
-          if (commandSplit.length < 5) {
-            throw new IllegalCommandException("Please check if you enter your SnapshotID!");
-          } else {
-            return repairCallGenerator.generate(commandSplit[1], RepairCall.Way.ROLLBACK, commandSplit[4]);
-          }
-        } else if (StringUtils.equalsIgnoreCase(commandSplit[3], RepairCall.Way.FIND_BACK.name()) ||
-            StringUtils.equalsIgnoreCase(commandSplit[3], RepairCall.Way.SYNC_METADATA.name())) {
-          return repairCallGenerator.generate(commandSplit[1], RepairCall.Way.valueOf(commandSplit[3]), null);
-=======
         if (StringUtils.equalsIgnoreCase(commandSplit[3], RepairWay.ROLLBACK.name())) {
           if (commandSplit.length < 5) {
             throw new IllegalCommandException("Please check if you enter your SnapshotID!");
@@ -83,7 +72,6 @@
         } else if (StringUtils.equalsIgnoreCase(commandSplit[3], RepairWay.FIND_BACK.name()) ||
             StringUtils.equalsIgnoreCase(commandSplit[3], RepairWay.SYNC_METADATA.name())) {
           return repairCallGenerator.generate(commandSplit[1], RepairWay.valueOf(commandSplit[3]), null);
->>>>>>> f4d1bfe1
         }
       case USE:
         return useCallGenerator.generate(commandSplit[1]);
@@ -91,9 +79,9 @@
         if (commandSplit.length < 3) {
           throw new IllegalCommandException("Please check if your command is correct!");
         }
-        if (StringUtils.equalsIgnoreCase(commandSplit[1], OptimizeCall.Action.START.name()) ||
-            StringUtils.equalsIgnoreCase(commandSplit[1], OptimizeCall.Action.STOP.name())) {
-          return optimizeCallGenerator.generate(OptimizeCall.Action.valueOf(commandSplit[1]), commandSplit[2]);
+        if (StringUtils.equalsIgnoreCase(commandSplit[1], OptimizeCall.action.START.name()) ||
+            StringUtils.equalsIgnoreCase(commandSplit[1], OptimizeCall.action.STOP.name())) {
+          return optimizeCallGenerator.generate(OptimizeCall.action.valueOf(commandSplit[1]), commandSplit[2]);
         }
       case REFRESH:
         if (!(commandSplit.length < 3) && StringUtils.equalsIgnoreCase(commandSplit[1], FILE_CACHE)) {
@@ -102,9 +90,9 @@
           throw new IllegalCommandException("Please check if your command is correct!");
         }
       case SHOW:
-        if (StringUtils.equalsIgnoreCase(commandSplit[1], ShowCall.Namespaces.DATABASES.name()) ||
-            StringUtils.equalsIgnoreCase(commandSplit[1], ShowCall.Namespaces.TABLES.name())) {
-          return showCallGenerator.generate(ShowCall.Namespaces.valueOf(commandSplit[1]));
+        if (StringUtils.equalsIgnoreCase(commandSplit[1], ShowCall.namespaces.DATABASES.name()) ||
+            StringUtils.equalsIgnoreCase(commandSplit[1], ShowCall.namespaces.TABLES.name())) {
+          return showCallGenerator.generate(ShowCall.namespaces.valueOf(commandSplit[1]));
         } else {
           throw new IllegalCommandException("Please check if your command is correct!");
         }
@@ -123,15 +111,6 @@
         REFRESH,
         FILE_CACHE,
         SHOW,
-<<<<<<< HEAD
-        OptimizeCall.Action.START.name(),
-        OptimizeCall.Action.STOP.name(),
-        RepairCall.Way.FIND_BACK.name(),
-        RepairCall.Way.SYNC_METADATA.name(),
-        RepairCall.Way.ROLLBACK.name(),
-        ShowCall.Namespaces.DATABASES.name(),
-        ShowCall.Namespaces.TABLES.name()
-=======
         OptimizeCall.action.START.name(),
         OptimizeCall.action.STOP.name(),
         RepairWay.FIND_BACK.name(),
@@ -139,7 +118,6 @@
         RepairWay.ROLLBACK.name(),
         ShowCall.namespaces.DATABASES.name(),
         ShowCall.namespaces.TABLES.name()
->>>>>>> f4d1bfe1
     };
     Object[] keywordsLower = Arrays.stream(keywordsUpper).map(
         keyword -> keyword.toLowerCase()).collect(Collectors.toList()).toArray();
