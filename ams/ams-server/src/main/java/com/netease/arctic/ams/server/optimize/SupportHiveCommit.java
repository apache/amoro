--- conflicted
+++ resolved
@@ -102,30 +102,15 @@
                   break;
                 }
               } else {
-<<<<<<< HEAD
-                Partition existedPartition = HivePartitionUtil
-                    .getPartition(hiveClient, arcticTable, partitionValues);
-                if (existedPartition == null) {
-                  String hiveSubdirectory = HiveTableUtil.newHiveSubdirectory(
-                      arcticTable.isKeyedTable() ? maxTransactionId : IdGenerator.randomId());
-                  partitionPath = HiveTableUtil.newHiveDataLocation(((SupportHive) arcticTable).hiveLocation(),
-                      arcticTable.spec(), targetFile.partition(), hiveSubdirectory);
-                } else {
-                  partitionPath = existedPartition.getSd().getLocation();
-=======
                 String hiveSubdirectory = HiveTableUtil.newHiveSubdirectory(
                     arcticTable.isKeyedTable() ? maxTransactionId : IdGenerator.randomId());
 
-                // HivePartitionUtil
-                //     .createPartitionIfAbsent(hiveClient, arcticTable, partitionValues, partitionPath,
-                //         Collections.emptyList(), (int) (System.currentTimeMillis() / 1000));
                 Partition p = HivePartitionUtil.getPartition(hiveClient, arcticTable, partitionValues);
                 if (p == null) {
                   partitionPath = HiveTableUtil.newHiveDataLocation(((SupportHive) arcticTable).hiveLocation(),
                       arcticTable.spec(), targetFile.partition(), hiveSubdirectory);
                 } else {
                   partitionPath = p.getSd().getLocation();
->>>>>>> 4ea9873e
                 }
               }
               partitionPathMap.put(partition, partitionPath);
