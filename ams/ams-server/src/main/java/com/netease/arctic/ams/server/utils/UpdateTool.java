--- conflicted
+++ resolved
@@ -125,8 +125,6 @@
     }
     return null;
   }
-<<<<<<< HEAD
-=======
 
   private static TableCommitMeta getTableCommitMeta(TableIdentifier tableIdentifier, Snapshot createSnapshot) {
     TableChange tableChange = new TableChange();
@@ -143,5 +141,4 @@
     return tableCommitMeta;
   }
 
->>>>>>> c71b799e
 }