/*
 * Licensed to the Apache Software Foundation (ASF) under one
 * or more contributor license agreements.  See the NOTICE file
 * distributed with this work for additional information
 * regarding copyright ownership.  The ASF licenses this file
 * to you under the Apache License, Version 2.0 (the
 * "License"); you may not use this file except in compliance
 * with the License.  You may obtain a copy of the License at
 *
 *     http://www.apache.org/licenses/LICENSE-2.0
 *
 * Unless required by applicable law or agreed to in writing, software
 * distributed under the License is distributed on an "AS IS" BASIS,
 * WITHOUT WARRANTIES OR CONDITIONS OF ANY KIND, either express or implied.
 * See the License for the specific language governing permissions and
 * limitations under the License.
 */

package com.netease.arctic.ams.server.mapper;

import com.netease.arctic.ams.server.model.BasicOptimizeTask;
import com.netease.arctic.ams.server.model.OptimizeTaskRuntime;
import com.netease.arctic.ams.server.mybatis.ListOfTreeNode2StringConverter;
import com.netease.arctic.ams.server.mybatis.Long2TsConvertor;
import com.netease.arctic.ams.server.mybatis.Map2StringConverter;
import org.apache.ibatis.annotations.Delete;
import org.apache.ibatis.annotations.Insert;
import org.apache.ibatis.annotations.Param;
import org.apache.ibatis.annotations.Result;
import org.apache.ibatis.annotations.Results;
import org.apache.ibatis.annotations.Select;

import java.util.List;

public interface OptimizeTasksMapper {
  String TABLE_NAME = "optimize_task";

  @Select("select trace_id, optimize_type, catalog_name, db_name, table_name, `partition`," +
      " task_commit_group, task_plan_group, to_sequence, from_sequence, " +
      " source_nodes, create_time, properties, queue_id," +
      " insert_file_size, delete_file_size, base_file_size, pos_delete_file_size," +
      " insert_files, delete_files, base_files, pos_delete_files" +
      " from " + TABLE_NAME)
  @Results({
      @Result(property = "tableIdentifier.catalog", column = "catalog_name"),
      @Result(property = "tableIdentifier.database", column = "db_name"),
      @Result(property = "tableIdentifier.tableName", column = "table_name"),
      @Result(property = "taskId.traceId", column = "trace_id"),
      @Result(property = "taskId.type", column = "optimize_type"),
      @Result(property = "partition", column = "partition"),
      @Result(property = "taskCommitGroup", column = "task_commit_group"),
      @Result(property = "taskPlanGroup", column = "task_plan_group"),
      @Result(property = "toSequence", column = "to_sequence"),
      @Result(property = "fromSequence", column = "from_sequence"),
      @Result(property = "queueId", column = "queue_id"),
      @Result(property = "insertFileSize", column = "insert_file_size"),
      @Result(property = "deleteFileSize", column = "delete_file_size"),
      @Result(property = "baseFileSize", column = "base_file_size"),
      @Result(property = "posDeleteFileSize", column = "pos_delete_file_size"),
      @Result(property = "insertFileCnt", column = "insert_files"),
      @Result(property = "deleteFileCnt", column = "delete_files"),
      @Result(property = "baseFileCnt", column = "base_files"),
      @Result(property = "posDeleteFileCnt", column = "pos_delete_files"),
      @Result(property = "createTime", column = "create_time",
          typeHandler = Long2TsConvertor.class),
      @Result(property = "properties", column = "properties",
          typeHandler = Map2StringConverter.class),
      @Result(property = "sourceNodes", column = "source_nodes",
          typeHandler = ListOfTreeNode2StringConverter.class)
  })
  List<BasicOptimizeTask> selectAllOptimizeTasks();

  @Insert("insert into " + TABLE_NAME + " (" +
      " trace_id, optimize_type, catalog_name, db_name, table_name, `partition`," +
      " task_commit_group, task_plan_group, to_sequence, from_sequence," +
      " source_nodes, create_time, properties, queue_id," +
      " insert_file_size, delete_file_size, base_file_size, pos_delete_file_size," +
      " insert_files, delete_files, base_files, pos_delete_files," +
      " status, pending_time, execute_time," +
      " prepared_time, report_time, commit_time, job_type, job_id, attempt_id, retry, fail_reason," +
      " fail_time, new_file_size, new_file_cnt, cost_time)" +
      " values(" +
      " #{optimizeTask.taskId.traceId}," +
      " #{optimizeTask.taskId.type}," +
      " #{optimizeTask.tableIdentifier.catalog}," +
      " #{optimizeTask.tableIdentifier.database}," +
      " #{optimizeTask.tableIdentifier.tableName}," +
      " #{optimizeTask.partition}," +
      " #{optimizeTask.taskCommitGroup}," +
      " #{optimizeTask.taskPlanGroup}," +
      " #{optimizeTask.toSequence}," +
      " #{optimizeTask.fromSequence}," +
      " #{optimizeTask.sourceNodes, " +
      "typeHandler=com.netease.arctic.ams.server.mybatis.ListOfTreeNode2StringConverter}," +
      " #{optimizeTask.createTime, " +
      "typeHandler=com.netease.arctic.ams.server.mybatis.Long2TsConvertor}," +
      " #{optimizeTask.properties, " +
      "typeHandler=com.netease.arctic.ams.server.mybatis.Map2StringConverter}," +
      " #{optimizeTask.queueId}," +
      " #{optimizeTask.insertFileSize}," +
      " #{optimizeTask.deleteFileSize}," +
      " #{optimizeTask.baseFileSize}," +
      " #{optimizeTask.posDeleteFileSize}," +
      " #{optimizeTask.insertFileCnt}," +
      " #{optimizeTask.deleteFileCnt}," +
      " #{optimizeTask.baseFileCnt}," +
      " #{optimizeTask.posDeleteFileCnt}," +
      " #{optimizeTaskRuntime.status}, " +
      " #{optimizeTaskRuntime.pendingTime, " +
      "typeHandler=com.netease.arctic.ams.server.mybatis.Long2TsConvertor}," +
      " #{optimizeTaskRuntime.executeTime, " +
      "typeHandler=com.netease.arctic.ams.server.mybatis.Long2TsConvertor}," +
      " #{optimizeTaskRuntime.preparedTime, " +
      "typeHandler=com.netease.arctic.ams.server.mybatis.Long2TsConvertor}," +
      " #{optimizeTaskRuntime.reportTime, " +
      "typeHandler=com.netease.arctic.ams.server.mybatis.Long2TsConvertor}," +
      " #{optimizeTaskRuntime.commitTime, " +
      "typeHandler=com.netease.arctic.ams.server.mybatis.Long2TsConvertor}," +
      " #{optimizeTaskRuntime.jobId.type}," +
      " #{optimizeTaskRuntime.jobId.id}," +
      " #{optimizeTaskRuntime.attemptId}," +
      " #{optimizeTaskRuntime.retry}," +
      " #{optimizeTaskRuntime.failReason}," +
      " #{optimizeTaskRuntime.failTime, " +
      "typeHandler=com.netease.arctic.ams.server.mybatis.Long2TsConvertor}," +
      " #{optimizeTaskRuntime.newFileSize}," +
      " #{optimizeTaskRuntime.newFileCnt}," +
      " #{optimizeTaskRuntime.costTime}" +
      " )")
  void insertOptimizeTask(@Param("optimizeTask") BasicOptimizeTask optimizeTask,
                          @Param("optimizeTaskRuntime") OptimizeTaskRuntime optimizeTaskRuntime);

  @Delete("delete from " + TABLE_NAME + " where trace_id = #{traceId}")
  void deleteOptimizeTask(@Param("traceId") String traceId);
<<<<<<< HEAD

  @Select("select trace_id, optimize_type, catalog_name, db_name, table_name, create_time from " +
          TABLE_NAME + " where job_id = #{jobId} and status = #{status} ")
  @Results({
          @Result(property = "tableIdentifier.catalog", column = "catalog_name"),
          @Result(property = "tableIdentifier.database", column = "db_name"),
          @Result(property = "tableIdentifier.tableName", column = "table_name"),
          @Result(property = "taskId.traceId", column = "trace_id"),
          @Result(property = "taskId.type", column = "optimize_type"),
          @Result(property = "createTime", column = "create_time",
                  typeHandler = Long2TsConvertor.class)
  })
  List<BasicOptimizeTask> selectOptimizeTasksByJobIDAndStatus(@Param("jobId") long jobId,
                                                              @Param("status") String status);
=======
>>>>>>> 699ec1e3
}<|MERGE_RESOLUTION|>--- conflicted
+++ resolved
@@ -132,21 +132,4 @@
 
   @Delete("delete from " + TABLE_NAME + " where trace_id = #{traceId}")
   void deleteOptimizeTask(@Param("traceId") String traceId);
-<<<<<<< HEAD
-
-  @Select("select trace_id, optimize_type, catalog_name, db_name, table_name, create_time from " +
-          TABLE_NAME + " where job_id = #{jobId} and status = #{status} ")
-  @Results({
-          @Result(property = "tableIdentifier.catalog", column = "catalog_name"),
-          @Result(property = "tableIdentifier.database", column = "db_name"),
-          @Result(property = "tableIdentifier.tableName", column = "table_name"),
-          @Result(property = "taskId.traceId", column = "trace_id"),
-          @Result(property = "taskId.type", column = "optimize_type"),
-          @Result(property = "createTime", column = "create_time",
-                  typeHandler = Long2TsConvertor.class)
-  })
-  List<BasicOptimizeTask> selectOptimizeTasksByJobIDAndStatus(@Param("jobId") long jobId,
-                                                              @Param("status") String status);
-=======
->>>>>>> 699ec1e3
 }