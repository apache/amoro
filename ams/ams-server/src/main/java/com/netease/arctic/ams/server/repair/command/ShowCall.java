--- conflicted
+++ resolved
@@ -11,15 +11,6 @@
 
 public class ShowCall implements CallCommand {
 
-<<<<<<< HEAD
-  /**
-   * DATABASES, TABLES
-   */
-  public enum Namespaces {
-    DATABASES,
-    TABLES
-  }
-
   private ArcticCatalog arcticCatalog;
   private Namespaces namespaces;
 
@@ -27,9 +18,6 @@
     this.arcticCatalog = arcticCatalog;
     this.namespaces = namespaces;
   }
-=======
-  private namespaces namespaces;
->>>>>>> f4d1bfe1
 
   @Override
   public String call(Context context) throws TException {
@@ -45,8 +33,9 @@
         throw new UnsupportedOperationException("not support show operation named:" + this.namespaces);
     }
   }
-  
-  public enum namespaces {
-    DATABASES, TABLES
+
+  public enum Namespaces {
+    DATABASES,
+    TABLES
   }
 }