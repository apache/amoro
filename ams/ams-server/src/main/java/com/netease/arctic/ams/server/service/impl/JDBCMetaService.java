/*
 * Licensed to the Apache Software Foundation (ASF) under one
 * or more contributor license agreements.  See the NOTICE file
 * distributed with this work for additional information
 * regarding copyright ownership.  The ASF licenses this file
 * to you under the Apache License, Version 2.0 (the
 * "License"); you may not use this file except in compliance
 * with the License.  You may obtain a copy of the License at
 *
 *     http://www.apache.org/licenses/LICENSE-2.0
 *
 * Unless required by applicable law or agreed to in writing, software
 * distributed under the License is distributed on an "AS IS" BASIS,
 * WITHOUT WARRANTIES OR CONDITIONS OF ANY KIND, either express or implied.
 * See the License for the specific language governing permissions and
 * limitations under the License.
 */

package com.netease.arctic.ams.server.service.impl;

import com.netease.arctic.ams.api.InvalidObjectException;
import com.netease.arctic.ams.api.MetaException;
import com.netease.arctic.ams.api.NoSuchObjectException;
import com.netease.arctic.ams.server.config.ServerTableProperties;
import com.netease.arctic.ams.server.mapper.DatabaseMetadataMapper;
import com.netease.arctic.ams.server.mapper.TableMetadataMapper;
import com.netease.arctic.ams.server.model.OptimizeQueueItem;
import com.netease.arctic.ams.server.model.TableMetadata;
import com.netease.arctic.ams.server.optimize.TableOptimizeItem;
import com.netease.arctic.ams.server.service.IInternalTableService;
import com.netease.arctic.ams.server.service.IJDBCService;
import com.netease.arctic.ams.server.service.IMetaService;
import com.netease.arctic.ams.server.service.ServiceContainer;
import com.netease.arctic.ams.server.utils.PropertiesUtil;
import com.netease.arctic.io.ArcticFileIO;
import com.netease.arctic.io.ArcticHadoopFileIO;
import com.netease.arctic.table.BaseUnkeyedTable;
import com.netease.arctic.table.TableIdentifier;
import com.netease.arctic.table.TableMetaStore;
import com.netease.arctic.table.TableProperties;
import com.netease.arctic.table.UnkeyedTable;
import org.apache.commons.lang3.StringUtils;
import org.apache.ibatis.session.SqlSession;
import org.apache.iceberg.Table;
import org.apache.iceberg.Tables;
import org.apache.iceberg.hadoop.HadoopTables;
import org.slf4j.Logger;
import org.slf4j.LoggerFactory;

import java.util.ArrayList;
import java.util.List;
import java.util.Map;
import java.util.Objects;
import java.util.concurrent.ConcurrentHashMap;

public class JDBCMetaService extends IJDBCService implements IMetaService {
  public static final Logger LOG = LoggerFactory.getLogger(JDBCMetaService.class);
  public static final Map<Key, TableMetaStore> TABLE_META_STORE_CACHE = new ConcurrentHashMap<>();
  private final FileInfoCacheService fileInfoCacheService;
  private final ArcticTransactionService transactionService;
  private final DDLTracerService ddlTracerService;

<<<<<<< HEAD
  private final MetricsStatisticService metricsStatisticService;
=======
  private final AdaptHiveService adaptHiveService;
>>>>>>> e5740f75

  public JDBCMetaService() {
    super();
    this.fileInfoCacheService = ServiceContainer.getFileInfoCacheService();
    this.transactionService = ServiceContainer.getArcticTransactionService();
    this.ddlTracerService = ServiceContainer.getDdlTracerService();
<<<<<<< HEAD
    this.metricsStatisticService = ServiceContainer.getMetricsStatisticService();
=======
    this.adaptHiveService = ServiceContainer.getAdaptHiveService();
>>>>>>> e5740f75
  }

  @Override
  public void createTable(TableMetadata tableMetadata) {
    try (SqlSession sqlSession = getSqlSession(false)) {
      try {
        TableMetadataMapper tableMetadataMapper = getMapper(sqlSession, TableMetadataMapper.class);
        tableMetadataMapper.createTableMeta(tableMetadata);
        tableMetadata = tableMetadataMapper.loadTableMeta(tableMetadata.getTableIdentifier());
      } catch (Exception e) {
        sqlSession.rollback(true);
        throw e;
      }
      sqlSession.commit(true);
    }

    buildArcticTable(tableMetadata);
    TABLE_META_STORE_CACHE.put(new Key(tableMetadata.getTableIdentifier(), tableMetadata.getMetaStore()),
        tableMetadata.getMetaStore());
    try {
      List<TableIdentifier> toAddTables = new ArrayList<>();
      toAddTables.add(tableMetadata.getTableIdentifier());
      ServiceContainer.getOptimizeService().addNewTables(toAddTables);
    } catch (Exception e) {
      LOG.warn("createTable success but failed to refresh optimize table cache", e);
    }
  }

  @Override
  public TableMetadata loadTableMetadata(TableIdentifier tableIdentifier) {
    try (SqlSession sqlSession = getSqlSession(true)) {
      TableMetadataMapper tableMetadataMapper = getMapper(sqlSession, TableMetadataMapper.class);
      TableMetadata tableMetadata = tableMetadataMapper.loadTableMeta(tableIdentifier);
      if (tableMetadata == null) {
        return null;
      }
      TableMetaStore existTableMetastore =
          TABLE_META_STORE_CACHE.putIfAbsent(new Key(tableMetadata.getTableIdentifier(), tableMetadata.getMetaStore()),
              tableMetadata.getMetaStore());
      if (existTableMetastore != null) {
        tableMetadata.setMetaStore(existTableMetastore);
      } else {
        LOG.info("{} build new TableMetaStore", tableMetadata.getTableIdentifier());
      }
      return tableMetadata;
    }
  }

  @Override
  public void dropTableMetadata(TableIdentifier tableIdentifier,
                                IInternalTableService internalTableService,
                                boolean deleteData) throws MetaException {
    TableMetadata tableMetadata;
    try (SqlSession sqlSession = getSqlSession(false)) {
      TableMetadataMapper tableMetadataMapper = getMapper(sqlSession, TableMetadataMapper.class);
      tableMetadata = tableMetadataMapper.loadTableMeta(tableIdentifier);
      try {
        tableMetadataMapper.deleteTableMeta(tableIdentifier);

        if (internalTableService != null) {
          internalTableService.dropTable(tableMetadata.getMetaStore(),
              tableMetadata.getBaseLocation(),
              false);
          if (StringUtils.isNotBlank(tableMetadata.getPrimaryKey())) {
            internalTableService.dropTable(tableMetadata.getMetaStore(),
                tableMetadata.getChangeLocation(),
                false);
          }
        }

        fileInfoCacheService.deleteTableCache(tableIdentifier);
        transactionService.delete(tableIdentifier.buildTableIdentifier());
        ddlTracerService.dropTableData(tableIdentifier.buildTableIdentifier());
<<<<<<< HEAD
        metricsStatisticService.deleteTableMetrics(tableIdentifier.buildTableIdentifier());
=======
        adaptHiveService.removeTableCache(tableIdentifier);
>>>>>>> e5740f75
      } catch (Exception e) {
        LOG.error("The internal table service drop table failed.");
        sqlSession.rollback(true);
        throw e;
      }
      sqlSession.commit(true);
    }

    TABLE_META_STORE_CACHE.remove(new Key(tableMetadata.getTableIdentifier(), tableMetadata.getMetaStore()));
    try {
      List<TableIdentifier> toRemoveTables = new ArrayList<>();
      toRemoveTables.add(tableMetadata.getTableIdentifier());
      ServiceContainer.getOptimizeService().clearRemovedTables(toRemoveTables);
    } catch (Exception e) {
      LOG.warn("dropTable success but failed to refresh optimize table cache", e);
    }
  }

  @Override
  public void updateTableProperties(TableIdentifier tableIdentifier, Map<String, String> properties) {
    try (SqlSession sqlSession = getSqlSession(true)) {
      TableMetadataMapper tableMetadataMapper = getMapper(sqlSession, TableMetadataMapper.class);
      PropertiesUtil.removeHiddenProperties(properties, ServerTableProperties.HIDDEN_INTERNAL);
      TableMetadata oldTableMetaData = loadTableMetadata(tableIdentifier);
      ServiceContainer.getDdlTracerService().commitProperties(tableIdentifier.buildTableIdentifier(),
          oldTableMetaData.getProperties(),
          properties);
      tableMetadataMapper.updateTableProperties(tableIdentifier, properties);
      String oldQueueName = oldTableMetaData.getProperties().getOrDefault(TableProperties.OPTIMIZE_GROUP,
          TableProperties.OPTIMIZE_GROUP_DEFAULT);
      String newQueueName =
          properties.getOrDefault(TableProperties.OPTIMIZE_GROUP, TableProperties.OPTIMIZE_GROUP_DEFAULT);
      if (StringUtils.isNotBlank(oldQueueName) && StringUtils.isNotBlank(newQueueName) && !oldQueueName.equals(
          newQueueName)) {
        OptimizeQueueItem newOptimizeQueue = ServiceContainer.getOptimizeQueueService().getOptimizeQueue(newQueueName);
        TableOptimizeItem arcticTableItem = ServiceContainer.getOptimizeService().getTableOptimizeItem(tableIdentifier);
        ServiceContainer.getOptimizeQueueService().release(tableIdentifier);
        try {
          arcticTableItem.clearOptimizeTasks();
        } catch (Throwable t) {
          LOG.error("failed to delete " + tableIdentifier + " compact task, ignore", t);
        }
        ServiceContainer.getOptimizeQueueService().bind(arcticTableItem.getTableIdentifier(),
            newOptimizeQueue.getOptimizeQueueMeta().getQueueId());
      }
    } catch (InvalidObjectException | NoSuchObjectException e) {
      LOG.error("get tables failed " + tableIdentifier, e);
    }
  }

  @Override
  public List<String> listDatabases(String catalogName) {
    try (SqlSession sqlSession = getSqlSession(true)) {
      DatabaseMetadataMapper dbMapper = getMapper(sqlSession, DatabaseMetadataMapper.class);
      return dbMapper.listDb(catalogName);
    }
  }

  @Override
  public void createDatabase(String catalogName, String dbName) {
    try (SqlSession sqlSession = getSqlSession(true)) {
      DatabaseMetadataMapper dbMapper = getMapper(sqlSession, DatabaseMetadataMapper.class);
      dbMapper.insertDb(catalogName, dbName);
    }
  }

  @Override
  public void dropDatabase(String catalogName, String dbName) {
    try (SqlSession sqlSession = getSqlSession(true)) {
      DatabaseMetadataMapper dbMapper = getMapper(sqlSession, DatabaseMetadataMapper.class);
      dbMapper.dropDb(catalogName, dbName);
    }
  }

  @Override
  public List<TableMetadata> listTables() {
    try (SqlSession sqlSession = getSqlSession(true)) {
      TableMetadataMapper tableMetadataMapper = getMapper(sqlSession, TableMetadataMapper.class);
      return tableMetadataMapper.listTableMetas();
    }
  }

  @Override
  public List<TableMetadata> getTables(String catalogName, String database) {
    try (SqlSession sqlSession = getSqlSession(true)) {
      TableMetadataMapper tableMetadataMapper = getMapper(sqlSession, TableMetadataMapper.class);
      return tableMetadataMapper.getTableMetas(catalogName, database);
    }
  }

  @Override
  public Integer getTableCountInCatalog(String catalogName) {
    try (SqlSession sqlSession = getSqlSession(true)) {
      TableMetadataMapper tableMetadataMapper = getMapper(sqlSession, TableMetadataMapper.class);
      return tableMetadataMapper.getTableCountInCatalog(catalogName);
    }
  }



  @Override
  public boolean isExist(TableIdentifier tableIdentifier) {
    return loadTableMetadata(tableIdentifier) != null;
  }

  @Override
  public UnkeyedTable buildArcticTable(TableMetadata tableMetadata) {
    Tables tables = new HadoopTables(tableMetadata.getMetaStore().getConfiguration());
    Table icebergTable = tableMetadata.getMetaStore().doAs(()
        -> tables.load(tableMetadata.getBaseLocation()));
    ArcticFileIO fileIO = new ArcticHadoopFileIO(tableMetadata.getMetaStore());
    return new BaseUnkeyedTable(tableMetadata.getTableIdentifier(), icebergTable, fileIO);
  }

  public static class Key {
    private final TableIdentifier tableIdentifier;
    private final TableMetaStore tableMetaStore;

    public Key(TableIdentifier tableIdentifier, TableMetaStore tableMetaStore) {
      this.tableIdentifier = tableIdentifier;
      this.tableMetaStore = tableMetaStore;
    }

    @Override
    public boolean equals(Object o) {
      if (this == o) return true;
      if (o == null || getClass() != o.getClass()) return false;
      Key key = (Key) o;
      return Objects.equals(tableIdentifier, key.tableIdentifier) && Objects.equals(tableMetaStore,
          key.tableMetaStore);
    }

    @Override
    public int hashCode() {
      return Objects.hash(tableIdentifier, tableMetaStore);
    }
  }
}<|MERGE_RESOLUTION|>--- conflicted
+++ resolved
@@ -60,22 +60,17 @@
   private final ArcticTransactionService transactionService;
   private final DDLTracerService ddlTracerService;
 
-<<<<<<< HEAD
   private final MetricsStatisticService metricsStatisticService;
-=======
+
   private final AdaptHiveService adaptHiveService;
->>>>>>> e5740f75
 
   public JDBCMetaService() {
     super();
     this.fileInfoCacheService = ServiceContainer.getFileInfoCacheService();
     this.transactionService = ServiceContainer.getArcticTransactionService();
     this.ddlTracerService = ServiceContainer.getDdlTracerService();
-<<<<<<< HEAD
     this.metricsStatisticService = ServiceContainer.getMetricsStatisticService();
-=======
     this.adaptHiveService = ServiceContainer.getAdaptHiveService();
->>>>>>> e5740f75
   }
 
   @Override
@@ -149,11 +144,8 @@
         fileInfoCacheService.deleteTableCache(tableIdentifier);
         transactionService.delete(tableIdentifier.buildTableIdentifier());
         ddlTracerService.dropTableData(tableIdentifier.buildTableIdentifier());
-<<<<<<< HEAD
+        adaptHiveService.removeTableCache(tableIdentifier);
         metricsStatisticService.deleteTableMetrics(tableIdentifier.buildTableIdentifier());
-=======
-        adaptHiveService.removeTableCache(tableIdentifier);
->>>>>>> e5740f75
       } catch (Exception e) {
         LOG.error("The internal table service drop table failed.");
         sqlSession.rollback(true);
