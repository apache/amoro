/*
 * Licensed to the Apache Software Foundation (ASF) under one
 * or more contributor license agreements.  See the NOTICE file
 * distributed with this work for additional information
 * regarding copyright ownership.  The ASF licenses this file
 * to you under the Apache License, Version 2.0 (the
 * "License"); you may not use this file except in compliance
 * with the License.  You may obtain a copy of the License at
 *
 *     http://www.apache.org/licenses/LICENSE-2.0
 *
 * Unless required by applicable law or agreed to in writing, software
 * distributed under the License is distributed on an "AS IS" BASIS,
 * WITHOUT WARRANTIES OR CONDITIONS OF ANY KIND, either express or implied.
 * See the License for the specific language governing permissions and
 * limitations under the License.
 */

package com.netease.arctic.ams.server.service.impl;

import com.alibaba.fastjson.JSONObject;
import com.netease.arctic.ams.api.CatalogMeta;
import com.netease.arctic.ams.api.properties.CatalogMetaProperties;
import com.netease.arctic.ams.server.config.ConfigFileProperties;
import com.netease.arctic.ams.server.mapper.CatalogMetadataMapper;
import com.netease.arctic.ams.server.service.IJDBCService;
import com.netease.arctic.utils.ConfigurationFileUtils;
import org.apache.commons.collections.CollectionUtils;
import org.apache.commons.lang.StringUtils;
import org.apache.ibatis.session.SqlSession;

import java.io.IOException;
import java.util.HashMap;
import java.util.List;
<<<<<<< HEAD
import java.util.Optional;
=======
import java.util.Map;
>>>>>>> e1726314

public class CatalogMetadataService extends IJDBCService {

  public List<CatalogMeta> getCatalogs() {
    try (SqlSession sqlSession = getSqlSession(true)) {
      CatalogMetadataMapper catalogMetadataMapper =
              getMapper(sqlSession, CatalogMetadataMapper.class);
      return catalogMetadataMapper.getCatalogs();
    }
  }

  public Optional<CatalogMeta> getCatalog(String catalogName) {
    try (SqlSession sqlSession = getSqlSession(true)) {
      CatalogMetadataMapper catalogMetadataMapper =
              getMapper(sqlSession, CatalogMetadataMapper.class);
      List<CatalogMeta> tmpMetadataList = catalogMetadataMapper.getCatalog(catalogName);
      if (CollectionUtils.isNotEmpty(tmpMetadataList)) {
        return Optional.of(tmpMetadataList.get(0));
      } else {
        return Optional.empty();
      }
    }
  }

  /**
   * check catalog exists
   *
   * @param catalogName
   * @return
   */
  public boolean catalogExist(String catalogName) {
    try (SqlSession sqlSession = getSqlSession(true)) {
      CatalogMetadataMapper catalogMetadataMapper =
              getMapper(sqlSession, CatalogMetadataMapper.class);
      List<CatalogMeta> tmpMetadataList = catalogMetadataMapper.getCatalog(catalogName);
      if (CollectionUtils.isNotEmpty(tmpMetadataList)) {
        return true;
      } else {
        return false;
      }
    }
  }


  public void addCatalog(List<CatalogMeta> catalogMeta) {
    try (SqlSession sqlSession = getSqlSession(true)) {

      CatalogMetadataMapper catalogMetadataMapper =
          getMapper(sqlSession, CatalogMetadataMapper.class);
      for (CatalogMeta c : catalogMeta) {
        if (!getCatalog(c.catalogName).isPresent()) {
          catalogMetadataMapper.insertCatalog(c);
        }
      }
    }
  }

  /**
   * add one catalog
   *
   * @param catalogMeta
   */
  public void addCatalog(CatalogMeta catalogMeta) {
    try (SqlSession sqlSession = getSqlSession(true)) {
      CatalogMetadataMapper catalogMetadataMapper =
              getMapper(sqlSession, CatalogMetadataMapper.class);
      catalogMetadataMapper.insertCatalog(catalogMeta);
    }
  }

  public CatalogMeta addCatalog(JSONObject catalog) throws IOException {
    CatalogMeta catalogMeta = new CatalogMeta();
    catalogMeta.catalogName = catalog.getString(ConfigFileProperties.CATALOG_NAME);
    catalogMeta.catalogType = catalog.getString(ConfigFileProperties.CATALOG_TYPE);

    if (catalog.containsKey(ConfigFileProperties.CATALOG_STORAGE_CONFIG)) {
      Map<String, String> storageConfig = new HashMap<>();
      JSONObject catalogStorageConfig = catalog.getJSONObject(ConfigFileProperties.CATALOG_STORAGE_CONFIG);

      if (catalogStorageConfig.containsKey(ConfigFileProperties.CATALOG_STORAGE_TYPE)) {
        storageConfig.put(
                CatalogMetaProperties.STORAGE_CONFIGS_KEY_TYPE,
                catalogStorageConfig.getString(ConfigFileProperties.CATALOG_STORAGE_TYPE));
      }
      storageConfig.put(
              CatalogMetaProperties.STORAGE_CONFIGS_KEY_CORE_SITE,
              ConfigurationFileUtils.encodeXmlConfigurationFileWithBase64(
                      catalogStorageConfig.getString(ConfigFileProperties.CATALOG_CORE_SITE)));
      storageConfig.put(
              CatalogMetaProperties.STORAGE_CONFIGS_KEY_HDFS_SITE,
              ConfigurationFileUtils.encodeXmlConfigurationFileWithBase64(
                      catalogStorageConfig.getString(ConfigFileProperties.CATALOG_HDFS_SITE)));
      storageConfig.put(
              CatalogMetaProperties.STORAGE_CONFIGS_KEY_HIVE_SITE,
              ConfigurationFileUtils.encodeXmlConfigurationFileWithBase64(
                      catalogStorageConfig.getString(ConfigFileProperties.CATALOG_HIVE_SITE)));
      catalogMeta.storageConfigs = storageConfig;
    }

    if (catalog.containsKey(ConfigFileProperties.CATALOG_AUTH_CONFIG)) {
      Map<String, String> authConfig = new HashMap<>();
      JSONObject catalogAuthConfig = catalog.getJSONObject(ConfigFileProperties.CATALOG_AUTH_CONFIG);
      if (catalogAuthConfig.containsKey(ConfigFileProperties.CATALOG_AUTH_TYPE)) {
        authConfig.put(
                CatalogMetaProperties.AUTH_CONFIGS_KEY_TYPE,
                catalogAuthConfig.getString(ConfigFileProperties.CATALOG_AUTH_TYPE));
      }
      if (catalogAuthConfig.getString(ConfigFileProperties.CATALOG_AUTH_TYPE)
              .equalsIgnoreCase(CatalogMetaProperties.AUTH_CONFIGS_VALUE_TYPE_SIMPLE)) {
        if (catalogAuthConfig.containsKey(ConfigFileProperties.CATALOG_SIMPLE_HADOOP_USERNAME)) {
          authConfig.put(
                  CatalogMetaProperties.AUTH_CONFIGS_KEY_HADOOP_USERNAME,
                  catalogAuthConfig.getString(ConfigFileProperties.CATALOG_SIMPLE_HADOOP_USERNAME));
        }
      } else if (catalogAuthConfig.getString(ConfigFileProperties.CATALOG_AUTH_TYPE)
              .equalsIgnoreCase(CatalogMetaProperties.AUTH_CONFIGS_VALUE_TYPE_KERBEROS)) {
        if (catalogAuthConfig.containsKey(ConfigFileProperties.CATALOG_KEYTAB)) {
          authConfig.put(
                  CatalogMetaProperties.AUTH_CONFIGS_KEY_KEYTAB,
                  ConfigurationFileUtils.encodeConfigurationFileWithBase64(
                          catalogAuthConfig.getString(ConfigFileProperties.CATALOG_KEYTAB)));
        }
        if (catalogAuthConfig.containsKey(ConfigFileProperties.CATALOG_KRB5)) {
          authConfig.put(
                  CatalogMetaProperties.AUTH_CONFIGS_KEY_KRB5,
                  ConfigurationFileUtils.encodeConfigurationFileWithBase64(
                          catalogAuthConfig.getString(ConfigFileProperties.CATALOG_KRB5)));
        }
        if (catalogAuthConfig.containsKey(ConfigFileProperties.CATALOG_PRINCIPAL)) {
          authConfig.put(
                  CatalogMetaProperties.AUTH_CONFIGS_KEY_PRINCIPAL,
                  catalogAuthConfig.getString(ConfigFileProperties.CATALOG_PRINCIPAL));
        }
      }
      catalogMeta.authConfigs = authConfig;
    }

    if (catalog.containsKey(ConfigFileProperties.CATALOG_PROPERTIES)) {
      catalogMeta.catalogProperties = catalog.getObject(ConfigFileProperties.CATALOG_PROPERTIES, Map.class);
    }
    return catalogMeta;
  }

  public void deleteCatalog(String catalogName) {
    try (SqlSession sqlSession = getSqlSession(true)) {
      CatalogMetadataMapper catalogMetadataMapper =
              getMapper(sqlSession, CatalogMetadataMapper.class);
      if (StringUtils.isNotEmpty(catalogName)) {
        catalogMetadataMapper.deleteCatalog(catalogName);
      }
    }
  }

  public void updateCatalog(CatalogMeta catalogMeta) {
    try (SqlSession sqlSession = getSqlSession(true)) {
      CatalogMetadataMapper catalogMetadataMapper =
              getMapper(sqlSession, CatalogMetadataMapper.class);
      catalogMetadataMapper.updateCatalog(catalogMeta);
    }
  }
}<|MERGE_RESOLUTION|>--- conflicted
+++ resolved
@@ -32,11 +32,8 @@
 import java.io.IOException;
 import java.util.HashMap;
 import java.util.List;
-<<<<<<< HEAD
+import java.util.Map;
 import java.util.Optional;
-=======
-import java.util.Map;
->>>>>>> e1726314
 
 public class CatalogMetadataService extends IJDBCService {
 
@@ -51,7 +48,7 @@
   public Optional<CatalogMeta> getCatalog(String catalogName) {
     try (SqlSession sqlSession = getSqlSession(true)) {
       CatalogMetadataMapper catalogMetadataMapper =
-              getMapper(sqlSession, CatalogMetadataMapper.class);
+          getMapper(sqlSession, CatalogMetadataMapper.class);
       List<CatalogMeta> tmpMetadataList = catalogMetadataMapper.getCatalog(catalogName);
       if (CollectionUtils.isNotEmpty(tmpMetadataList)) {
         return Optional.of(tmpMetadataList.get(0));
