--- conflicted
+++ resolved
@@ -208,18 +208,11 @@
   }
 
   @Override
-<<<<<<< HEAD
-  public Blocker block(TableIdentifier tableIdentifier, List<BlockableOperation> operations)
-      throws OperationConflictException {
-    BaseBlocker block = ServiceContainer.getTableBlockerService()
-        .block(com.netease.arctic.table.TableIdentifier.of(tableIdentifier), operations);
-=======
   public Blocker block(TableIdentifier tableIdentifier, List<BlockableOperation> operations,
                        Map<String, String> properties)
       throws OperationConflictException {
     BaseBlocker block = ServiceContainer.getTableBlockerService()
         .block(com.netease.arctic.table.TableIdentifier.of(tableIdentifier), operations, properties);
->>>>>>> 6b809988
     return block.buildBlocker();
   }
 
