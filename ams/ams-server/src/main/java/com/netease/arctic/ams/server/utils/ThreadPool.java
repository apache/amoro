/*
 * Licensed to the Apache Software Foundation (ASF) under one
 * or more contributor license agreements.  See the NOTICE file
 * distributed with this work for additional information
 * regarding copyright ownership.  The ASF licenses this file
 * to you under the Apache License, Version 2.0 (the
 * "License"); you may not use this file except in compliance
 * with the License.  You may obtain a copy of the License at
 *
 *     http://www.apache.org/licenses/LICENSE-2.0
 *
 * Unless required by applicable law or agreed to in writing, software
 * distributed under the License is distributed on an "AS IS" BASIS,
 * WITHOUT WARRANTIES OR CONDITIONS OF ANY KIND, either express or implied.
 * See the License for the specific language governing permissions and
 * limitations under the License.
 */

package com.netease.arctic.ams.server.utils;

import com.google.common.util.concurrent.ThreadFactoryBuilder;
import com.netease.arctic.ams.server.config.ArcticMetaStoreConf;
import com.netease.arctic.ams.server.config.Configuration;
import org.slf4j.Logger;
import org.slf4j.LoggerFactory;

import java.util.concurrent.Executors;
import java.util.concurrent.LinkedBlockingQueue;
import java.util.concurrent.ScheduledExecutorService;
import java.util.concurrent.ThreadFactory;
import java.util.concurrent.ThreadPoolExecutor;
import java.util.concurrent.TimeUnit;

/**
 * Utility singleton class to manage all the threads.
 */
public class ThreadPool {

  private static final Logger LOG = LoggerFactory.getLogger(ThreadPool.class);
  private static ThreadPool self;
  private static ScheduledExecutorService optimizeCheckPool;
  private static ScheduledExecutorService commitPool;
  private static ScheduledExecutorService expirePool;
  private static ScheduledExecutorService orphanPool;
  private static ScheduledExecutorService optimizerMonitorPool;
  private static ThreadPoolExecutor syncFileInfoCachePool;
  private static ScheduledExecutorService tableRuntimeDataExpirePool;

  public enum Type {
    OPTIMIZE_CHECK,
    COMMIT,
    EXPIRE,
    ORPHAN,
    SYNC_FILE_INFO_CACHE,
    OPTIMIZER_MONITOR,
    TABLE_RUNTIME_DATA_EXPIRE
  }

  public static synchronized ThreadPool initialize(Configuration conf) {
    if (self == null) {
      self = new ThreadPool(conf);
      LOG.debug("ThreadPool initialized");
    }
    return self;
  }

  private ThreadPool(Configuration conf) {
    ThreadFactory optimizeThreadFactory = new ThreadFactoryBuilder().setDaemon(false)
        .setNameFormat("Metastore Scheduled Check Worker %d").build();
    optimizeCheckPool =
        Executors.newScheduledThreadPool(
            conf.getInteger(ArcticMetaStoreConf.OPTIMIZE_CHECK_THREAD_POOL_SIZE),
            optimizeThreadFactory);

    ThreadFactory commitThreadFactory = new ThreadFactoryBuilder().setDaemon(false)
        .setNameFormat("Metastore Scheduled Commit Worker %d").build();
    commitPool = Executors.newScheduledThreadPool(
        conf.getInteger(ArcticMetaStoreConf.OPTIMIZE_COMMIT_THREAD_POOL_SIZE),
        commitThreadFactory);

    ThreadFactory expireThreadFactory = new ThreadFactoryBuilder().setDaemon(false)
        .setNameFormat("Metastore Scheduled Expire Worker %d").build();
    expirePool = Executors.newScheduledThreadPool(
        conf.getInteger(ArcticMetaStoreConf.EXPIRE_THREAD_POOL_SIZE),
        expireThreadFactory);

    ThreadFactory orphanThreadFactory = new ThreadFactoryBuilder().setDaemon(false)
        .setNameFormat("Metastore Scheduled Orphan Worker %d").build();
    orphanPool = Executors.newScheduledThreadPool(
        conf.getInteger(ArcticMetaStoreConf.ORPHAN_CLEAN_THREAD_POOL_SIZE),
        orphanThreadFactory);

    ThreadFactory optimizerMonitorThreadFactory = new ThreadFactoryBuilder().setDaemon(false)
        .setNameFormat("Metastore Scheduled Optimizer Monitor Worker %d").build();
    optimizerMonitorPool = Executors.newScheduledThreadPool(
        1,
        optimizerMonitorThreadFactory);

    ThreadFactory syncFileInfoCachePoolThreadFactory = new ThreadFactoryBuilder().setDaemon(false)
        .setNameFormat("Metastore Scheduled SyncFileInfoCache Monitor Worker %d").build();
    syncFileInfoCachePool =
        new ThreadPoolExecutor(
            conf.getInteger(ArcticMetaStoreConf.SYNC_FILE_INFO_CACHE_THREAD_POOL_SIZE),
            conf.getInteger(ArcticMetaStoreConf.SYNC_FILE_INFO_CACHE_THREAD_POOL_SIZE),
            1,
            TimeUnit.MINUTES,
            new LinkedBlockingQueue<>(),
            syncFileInfoCachePoolThreadFactory);

    ThreadFactory tableRuntimeDataExpirePoolThreadFactory = new ThreadFactoryBuilder().setDaemon(false)
        .setNameFormat("Metastore Scheduled Table Runtime Data Expire Worker %d").build();
    tableRuntimeDataExpirePool = Executors.newScheduledThreadPool(
        1,
        tableRuntimeDataExpirePoolThreadFactory);
  }

  public static ScheduledExecutorService getPool(Type type) {
    if (self == null) {
      throw new RuntimeException("ThreadPool accessed before initialized");
    }
    switch (type) {
      case OPTIMIZE_CHECK:
        return optimizeCheckPool;
      case COMMIT:
        return commitPool;
      case EXPIRE:
        return expirePool;
      case ORPHAN:
        return orphanPool;
      case OPTIMIZER_MONITOR:
        return optimizerMonitorPool;
      case TABLE_RUNTIME_DATA_EXPIRE:
        return tableRuntimeDataExpirePool;
      default:
        throw new RuntimeException("ThreadPool not support this type: " + type);
    }
  }

  public static ThreadPoolExecutor getSyncFileInfoCachePool() {
    return syncFileInfoCachePool;
  }

  public static synchronized void shutdown() {
    if (self != null) {
<<<<<<< HEAD
      optimizeCheckPool.shutdownNow();
      optimizerMonitorPool.shutdownNow();
      commitPool.shutdownNow();
      expirePool.shutdownNow();
      orphanPool.shutdownNow();
      syncFileInfoCachePool.shutdownNow();
      tableRuntimeDataExpirePool.shutdownNow();
=======
      optimizeCheckPool.shutdown();
      commitPool.shutdown();
      expirePool.shutdown();
      orphanPool.shutdown();
      optimizerMonitorPool.shutdown();
      syncFileInfoCachePool.shutdown();
>>>>>>> d96445f0
      self = null;
    }
  }
}<|MERGE_RESOLUTION|>--- conflicted
+++ resolved
@@ -142,22 +142,13 @@
 
   public static synchronized void shutdown() {
     if (self != null) {
-<<<<<<< HEAD
-      optimizeCheckPool.shutdownNow();
-      optimizerMonitorPool.shutdownNow();
-      commitPool.shutdownNow();
-      expirePool.shutdownNow();
-      orphanPool.shutdownNow();
-      syncFileInfoCachePool.shutdownNow();
-      tableRuntimeDataExpirePool.shutdownNow();
-=======
       optimizeCheckPool.shutdown();
+      optimizerMonitorPool.shutdown();
       commitPool.shutdown();
       expirePool.shutdown();
       orphanPool.shutdown();
-      optimizerMonitorPool.shutdown();
       syncFileInfoCachePool.shutdown();
->>>>>>> d96445f0
+      tableRuntimeDataExpirePool.shutdownNow();
       self = null;
     }
   }
