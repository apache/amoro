--- conflicted
+++ resolved
@@ -158,11 +158,8 @@
       expirePool.shutdown();
       orphanPool.shutdown();
       syncFileInfoCachePool.shutdown();
-<<<<<<< HEAD
+      tableRuntimeDataExpirePool.shutdownNow();
       supportHiveSyncPool.shutdown();
-=======
-      tableRuntimeDataExpirePool.shutdownNow();
->>>>>>> 1e62f4ed
       self = null;
     }
   }
