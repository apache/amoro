/*
 * Licensed to the Apache Software Foundation (ASF) under one
 * or more contributor license agreements.  See the NOTICE file
 * distributed with this work for additional information
 * regarding copyright ownership.  The ASF licenses this file
 * to you under the Apache License, Version 2.0 (the
 * "License"); you may not use this file except in compliance
 * with the License.  You may obtain a copy of the License at
 *
 *     http://www.apache.org/licenses/LICENSE-2.0
 *
 * Unless required by applicable law or agreed to in writing, software
 * distributed under the License is distributed on an "AS IS" BASIS,
 * WITHOUT WARRANTIES OR CONDITIONS OF ANY KIND, either express or implied.
 * See the License for the specific language governing permissions and
 * limitations under the License.
 */

package com.netease.arctic.ams.server.model;

import com.netease.arctic.ams.api.DataFile;
import com.netease.arctic.ams.api.PartitionFieldData;
import com.netease.arctic.ams.api.TableIdentifier;
import com.netease.arctic.ams.server.utils.TableMetadataUtil;
import com.netease.arctic.data.DataFileType;
import com.netease.arctic.table.TableProperties;
import com.netease.arctic.trace.SnapshotSummary;
import org.apache.commons.lang.StringUtils;
import org.apache.iceberg.Snapshot;
import org.apache.iceberg.Table;
import org.apache.iceberg.relocated.com.google.common.hash.Hashing;

import java.nio.charset.StandardCharsets;
import java.util.List;
import java.util.Objects;

public class CacheFileInfo {

  private TableIdentifier tableIdentifier;
  private Long addSnapshotId;
  private Long parentSnapshotId;
  private Long deleteSnapshotId;
  private String innerTable;
  private String filePath;
  private String primaryKeyMd5;
  private String fileType;
  private String producer;
  private Long fileSize;
  private Long fileMask;
  private Long fileIndex;
  private Long specId;
  private String partitionName;
  private Long commitTime;
  private Long recordCount;
  private String action;
  private Long watermark;

  public CacheFileInfo() {

  }

  public CacheFileInfo(
      String primaryKeyMd5, TableIdentifier tableIdentifier, Long addSnapshotId,
      Long parentSnapshotId, Long deleteSnapshotId, String innerTable,
      String filePath, String fileType, Long fileSize, Long fileMask, Long fileIndex, Long specId,
      String partitionName, Long commitTime, Long recordCount, String action, Long watermark, String producer) {
    this.primaryKeyMd5 = primaryKeyMd5;
    this.tableIdentifier = tableIdentifier;
    this.addSnapshotId = addSnapshotId;
    this.parentSnapshotId = parentSnapshotId;
    this.deleteSnapshotId = deleteSnapshotId;
    this.innerTable = innerTable;
    this.filePath = filePath;
    this.fileType = fileType;
    this.fileSize = fileSize;
    this.fileMask = fileMask;
    this.fileIndex = fileIndex;
    this.specId = specId;
    this.partitionName = partitionName;
    this.commitTime = commitTime;
    this.recordCount = recordCount;
    this.action = action;
    this.watermark = watermark;
    this.producer = producer;
  }

<<<<<<< HEAD
  public static CacheFileInfo convert(
      Table table, DataFile amsFile, TableIdentifier identifier, String tableType, Snapshot snapshot) {
=======
  public DataFileInfo toDataFileInfo() {
    DataFileInfo dataFileInfo = new DataFileInfo();
    dataFileInfo.setCommitTime(commitTime);
    dataFileInfo.setPath(filePath);
    dataFileInfo.setPartition(partitionName);
    dataFileInfo.setSize(fileSize);
    dataFileInfo.setType(fileType);

    return dataFileInfo;
  }

  public static CacheFileInfo convert(
      Table table, DataFile amsFile, TableIdentifier identifier, String tableType,
      Snapshot snapshot) {
>>>>>>> a746bbd7
    long watermark = 0L;
    boolean isDataFile = Objects.equals(amsFile.fileType, DataFileType.INSERT_FILE.name()) ||
        Objects.equals(amsFile.fileType, DataFileType.BASE_FILE.name());
    if (isDataFile &&
        table.properties() != null && table.properties().containsKey(TableProperties.TABLE_EVENT_TIME_FIELD)) {
      watermark =
          amsFile.getUpperBounds()
              .get(table.properties().get(TableProperties.TABLE_EVENT_TIME_FIELD))
              .getLong();
    }
    String partitionName = StringUtils.isEmpty(partitionToPath(amsFile.getPartition())) ?
        "" :
        partitionToPath(amsFile.getPartition());
    String primaryKey =
        TableMetadataUtil.getTableAllIdentifyName(identifier) + tableType + amsFile.getPath() + partitionName;
    String primaryKeyMd5 = Hashing.md5()
        .hashBytes(primaryKey.getBytes(StandardCharsets.UTF_8))
        .toString();
    Long parentId = snapshot.parentId() == null ? -1 : snapshot.parentId();
<<<<<<< HEAD
    String producer =
        snapshot.summary().getOrDefault(SnapshotSummary.SNAPSHOT_PRODUCER, SnapshotSummary.SNAPSHOT_PRODUCER_DEFAULT);
    String partitionName = StringUtils.isEmpty(partitionToPath(amsFile.getPartition())) ?
        null :
        partitionToPath(amsFile.getPartition());
=======
>>>>>>> a746bbd7
    return new CacheFileInfo(primaryKeyMd5, identifier, snapshot.snapshotId(),
        parentId, null,
        tableType, amsFile.getPath(), amsFile.getFileType(), amsFile.getFileSize(), amsFile.getMask(),
        amsFile.getIndex(), amsFile.getSpecId(), partitionName, snapshot.timestampMillis(),
        amsFile.getRecordCount(), snapshot.operation(), watermark, producer);
  }

  private static String partitionToPath(List<PartitionFieldData> partitionFieldDataList) {
    StringBuilder sb = new StringBuilder();
    for (int i = 0; i < partitionFieldDataList.size(); i++) {
      if (i > 0) {
        sb.append("/");
      }
      sb.append(partitionFieldDataList.get(i).getName()).append("=")
          .append(partitionFieldDataList.get(i).getValue());
    }
    return sb.toString();
  }

  public String getPrimaryKeyMd5() {
    return primaryKeyMd5;
  }

  public void setPrimaryKeyMd5(String primaryKeyMd5) {
    this.primaryKeyMd5 = primaryKeyMd5;
  }

  public Long getCommitTime() {
    return commitTime;
  }

  public void setCommitTime(Long commitTime) {
    this.commitTime = commitTime;
  }

  public String getPartitionName() {
    return partitionName;
  }

  public void setPartitionName(String partitionName) {
    this.partitionName = partitionName;
  }

  public TableIdentifier getTableIdentifier() {
    return tableIdentifier;
  }

  public void setTableIdentifier(TableIdentifier tableIdentifier) {
    this.tableIdentifier = tableIdentifier;
  }

  public Long getAddSnapshotId() {
    return addSnapshotId;
  }

  public void setAddSnapshotId(Long addSnapshotId) {
    this.addSnapshotId = addSnapshotId;
  }

  public Long getParentSnapshotId() {
    return parentSnapshotId;
  }

  public void setParentSnapshotId(Long parentSnapshotId) {
    this.parentSnapshotId = parentSnapshotId;
  }

  public Long getDeleteSnapshotId() {
    return deleteSnapshotId;
  }

  public void setDeleteSnapshotId(Long deleteSnapshotId) {
    this.deleteSnapshotId = deleteSnapshotId;
  }

  public String getInnerTable() {
    return innerTable;
  }

  public void setInnerTable(String innerTable) {
    this.innerTable = innerTable;
  }

  public String getFilePath() {
    return filePath;
  }

  public void setFilePath(String filePath) {
    this.filePath = filePath;
  }

  public String getFileType() {
    return fileType;
  }

  public void setFileType(String fileType) {
    this.fileType = fileType;
  }

  public String getProducer() {
    return producer;
  }

  public void setProducer(String producer) {
    this.producer = producer;
  }

  public Long getFileSize() {
    return fileSize;
  }

  public void setFileSize(Long fileSize) {
    this.fileSize = fileSize;
  }

  public Long getFileMask() {
    return fileMask;
  }

  public void setFileMask(Long fileMask) {
    this.fileMask = fileMask;
  }

  public Long getFileIndex() {
    return fileIndex;
  }

  public void setFileIndex(Long fileIndex) {
    this.fileIndex = fileIndex;
  }

  public Long getSpecId() {
    return specId;
  }

  public void setSpecId(Long specId) {
    this.specId = specId;
  }

  public Long getRecordCount() {
    return recordCount;
  }

  public void setRecordCount(Long recordCount) {
    this.recordCount = recordCount;
  }

  public String getAction() {
    return action;
  }

  public void setAction(String action) {
    this.action = action;
  }

  public Long getWatermark() {
    return watermark;
  }

  public void setWatermark(Long watermark) {
    this.watermark = watermark;
  }

  @Override
  public String toString() {
    return "CacheFileInfo{" +
        "tableIdentifier=" + tableIdentifier +
        ", addSnapshotId=" + addSnapshotId +
        ", deleteSnapshotId=" + deleteSnapshotId +
        ", innerTable='" + innerTable + '\'' +
        ", filePath='" + filePath + '\'' +
        ", fileType='" + fileType + '\'' +
        ", fileSize=" + fileSize +
        ", fileMask=" + fileMask +
        ", fileIndex=" + fileIndex +
        ", specId=" + specId +
        ", partitionName='" + partitionName + '\'' +
        ", commitTime=" + commitTime +
        ", recordCount=" + recordCount +
        ", action='" + action + '\'' +
        ", watermark=" + watermark +
        '}';
  }
}<|MERGE_RESOLUTION|>--- conflicted
+++ resolved
@@ -84,25 +84,8 @@
     this.producer = producer;
   }
 
-<<<<<<< HEAD
   public static CacheFileInfo convert(
       Table table, DataFile amsFile, TableIdentifier identifier, String tableType, Snapshot snapshot) {
-=======
-  public DataFileInfo toDataFileInfo() {
-    DataFileInfo dataFileInfo = new DataFileInfo();
-    dataFileInfo.setCommitTime(commitTime);
-    dataFileInfo.setPath(filePath);
-    dataFileInfo.setPartition(partitionName);
-    dataFileInfo.setSize(fileSize);
-    dataFileInfo.setType(fileType);
-
-    return dataFileInfo;
-  }
-
-  public static CacheFileInfo convert(
-      Table table, DataFile amsFile, TableIdentifier identifier, String tableType,
-      Snapshot snapshot) {
->>>>>>> a746bbd7
     long watermark = 0L;
     boolean isDataFile = Objects.equals(amsFile.fileType, DataFileType.INSERT_FILE.name()) ||
         Objects.equals(amsFile.fileType, DataFileType.BASE_FILE.name());
@@ -122,14 +105,8 @@
         .hashBytes(primaryKey.getBytes(StandardCharsets.UTF_8))
         .toString();
     Long parentId = snapshot.parentId() == null ? -1 : snapshot.parentId();
-<<<<<<< HEAD
     String producer =
         snapshot.summary().getOrDefault(SnapshotSummary.SNAPSHOT_PRODUCER, SnapshotSummary.SNAPSHOT_PRODUCER_DEFAULT);
-    String partitionName = StringUtils.isEmpty(partitionToPath(amsFile.getPartition())) ?
-        null :
-        partitionToPath(amsFile.getPartition());
-=======
->>>>>>> a746bbd7
     return new CacheFileInfo(primaryKeyMd5, identifier, snapshot.snapshotId(),
         parentId, null,
         tableType, amsFile.getPath(), amsFile.getFileType(), amsFile.getFileSize(), amsFile.getMask(),
