/*
 * Licensed to the Apache Software Foundation (ASF) under one
 * or more contributor license agreements.  See the NOTICE file
 * distributed with this work for additional information
 * regarding copyright ownership.  The ASF licenses this file
 * to you under the Apache License, Version 2.0 (the
 * "License"); you may not use this file except in compliance
 * with the License.  You may obtain a copy of the License at
 *
 *     http://www.apache.org/licenses/LICENSE-2.0
 *
 * Unless required by applicable law or agreed to in writing, software
 * distributed under the License is distributed on an "AS IS" BASIS,
 * WITHOUT WARRANTIES OR CONDITIONS OF ANY KIND, either express or implied.
 * See the License for the specific language governing permissions and
 * limitations under the License.
 */

package com.netease.arctic.ams.server.utils;

<<<<<<< HEAD
import com.netease.arctic.AmsClient;
import com.netease.arctic.ams.server.ArcticMetaStore;
import com.netease.arctic.ams.server.config.ArcticMetaStoreConf;
=======
import com.netease.arctic.ams.api.CatalogMeta;
>>>>>>> 2f479899
import com.netease.arctic.ams.server.service.ServiceContainer;
import com.netease.arctic.catalog.ArcticCatalog;
import com.netease.arctic.catalog.BaseIcebergCatalog;
import com.netease.arctic.catalog.CatalogLoader;
import com.netease.arctic.table.TableIdentifier;
import org.apache.commons.lang3.StringUtils;

import java.util.HashMap;
import java.util.HashSet;
import java.util.List;
import java.util.Set;
import java.util.concurrent.ConcurrentHashMap;

/**
 * catalog util class。cache thrift objects
 */
public class CatalogUtil {
  public static final ConcurrentHashMap<String, ArcticCatalog> catalogCache = new ConcurrentHashMap<>();

  /**
   * add cache
   */
  public static ArcticCatalog getArcticCatalog(String thriftHost, Integer thriftPort, String name) {
    if (StringUtils.isBlank(thriftHost)) {
      thriftHost = "localhost";
    }

    if (catalogCache.get(name) == null) {
      synchronized (CatalogUtil.class) {
        if (catalogCache.get(name) == null) {
          String catalogThriftUrl = String.format("thrift://%s:%d/%s", thriftHost, thriftPort, name);
          ArcticCatalog catalog = CatalogLoader.load(catalogThriftUrl, new HashMap<>());
          catalogCache.put(name, catalog);
          return catalog;
        }
      }
    }
    return catalogCache.get(name);
  }

<<<<<<< HEAD
  public static ArcticCatalog getArcticCatalog(String name) {
    if (catalogCache.get(name) == null) {
      synchronized (CatalogUtil.class) {
        if (catalogCache.get(name) == null) {
          AmsClient client = ServiceContainer.getTableMetastoreHandler();
          ArcticCatalog catalog = CatalogLoader.load(client, name);
          catalogCache.put(name, catalog);
          return catalog;
        }
      }
    }
    return catalogCache.get(name);
  }

  public static boolean isIcebergCatalog(String name) {
    ArcticCatalog ac = getArcticCatalog(name);
    return ac instanceof BaseIcebergCatalog;
=======
  public static Set<TableIdentifier> loadTablesFromCatalog() {
    Set<TableIdentifier> tables = new HashSet<>();
    List<CatalogMeta> catalogMetas = ServiceContainer.getCatalogMetadataService().getCatalogs();
    catalogMetas.forEach(catalogMeta -> {
      ArcticCatalog arcticCatalog =
          CatalogLoader.load(ServiceContainer.getTableMetastoreHandler(), catalogMeta.getCatalogName());
      List<String> databases = arcticCatalog.listDatabases();
      for (String database : databases) {
        tables.addAll(arcticCatalog.listTables(database));
      }
    });

    return tables;
>>>>>>> 2f479899
  }
}<|MERGE_RESOLUTION|>--- conflicted
+++ resolved
@@ -18,13 +18,8 @@
 
 package com.netease.arctic.ams.server.utils;
 
-<<<<<<< HEAD
 import com.netease.arctic.AmsClient;
-import com.netease.arctic.ams.server.ArcticMetaStore;
-import com.netease.arctic.ams.server.config.ArcticMetaStoreConf;
-=======
 import com.netease.arctic.ams.api.CatalogMeta;
->>>>>>> 2f479899
 import com.netease.arctic.ams.server.service.ServiceContainer;
 import com.netease.arctic.catalog.ArcticCatalog;
 import com.netease.arctic.catalog.BaseIcebergCatalog;
@@ -65,7 +60,6 @@
     return catalogCache.get(name);
   }
 
-<<<<<<< HEAD
   public static ArcticCatalog getArcticCatalog(String name) {
     if (catalogCache.get(name) == null) {
       synchronized (CatalogUtil.class) {
@@ -83,7 +77,8 @@
   public static boolean isIcebergCatalog(String name) {
     ArcticCatalog ac = getArcticCatalog(name);
     return ac instanceof BaseIcebergCatalog;
-=======
+  }
+
   public static Set<TableIdentifier> loadTablesFromCatalog() {
     Set<TableIdentifier> tables = new HashSet<>();
     List<CatalogMeta> catalogMetas = ServiceContainer.getCatalogMetadataService().getCatalogs();
@@ -97,6 +92,5 @@
     });
 
     return tables;
->>>>>>> 2f479899
   }
 }