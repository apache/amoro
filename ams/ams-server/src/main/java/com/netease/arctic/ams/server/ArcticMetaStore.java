--- conflicted
+++ resolved
@@ -166,6 +166,14 @@
 
     config.put(ArcticMetaStoreConf.ARCTIC_HOME.key(), getArcticHome());
 
+    // terminal properties
+    for (String key : systemConfig.keySet()) {
+      if (key != null && key.startsWith(ArcticMetaStoreConf.TERMINAL_PREFIX)) {
+        String value = systemConfig.getString(key);
+        config.put(key, value);
+      }
+    }
+
     return config;
 
   }
@@ -505,89 +513,6 @@
   private static Configuration initSystemConfig() {
     Configuration config = Configuration.fromObjectMap(getSystemSettingFromYaml());
     config.setString(ArcticMetaStoreConf.ARCTIC_HOME, getArcticHome());
-<<<<<<< HEAD
-    String systemThriftPort = System.getProperty(ArcticMetaStoreConf.THRIFT_BIND_PORT.key());
-    if (systemThriftPort == null) {
-      config.setInteger(
-          ArcticMetaStoreConf.THRIFT_BIND_PORT, systemConfig.getInteger(ArcticMetaStoreConf.THRIFT_BIND_PORT.key()));
-    } else {
-      config.setInteger(
-          ArcticMetaStoreConf.THRIFT_BIND_PORT, Integer.parseInt(systemThriftPort));
-    }
-    if (!systemConfig.containsKey(ArcticMetaStoreConf.THRIFT_BIND_HOST_PREFIX.key())) {
-      throw new RuntimeException("configuration " + ArcticMetaStoreConf.THRIFT_BIND_HOST_PREFIX.key() + " must be set");
-    }
-    InetAddress inetAddress =
-        AmsUtils.getLocalHostExactAddress(systemConfig.getString(ArcticMetaStoreConf.THRIFT_BIND_HOST_PREFIX.key()));
-    if (inetAddress == null) {
-      throw new RuntimeException("can't find host address start with " +
-          systemConfig.getString(ArcticMetaStoreConf.THRIFT_BIND_HOST_PREFIX.key()));
-    }
-    config.setString(ArcticMetaStoreConf.THRIFT_BIND_HOST, inetAddress.getHostAddress());
-    config.setInteger(
-        ArcticMetaStoreConf.HTTP_SERVER_PORT, systemConfig.getInteger(ArcticMetaStoreConf.HTTP_SERVER_PORT.key()));
-    config.setInteger(
-        ArcticMetaStoreConf.OPTIMIZE_CHECK_THREAD_POOL_SIZE,
-        systemConfig.getInteger(ArcticMetaStoreConf.OPTIMIZE_CHECK_THREAD_POOL_SIZE.key()));
-    config.setInteger(
-        ArcticMetaStoreConf.OPTIMIZE_COMMIT_THREAD_POOL_SIZE,
-        systemConfig.getInteger(ArcticMetaStoreConf.OPTIMIZE_COMMIT_THREAD_POOL_SIZE.key()));
-    config.setInteger(
-        ArcticMetaStoreConf.EXPIRE_THREAD_POOL_SIZE,
-        systemConfig.getInteger(ArcticMetaStoreConf.EXPIRE_THREAD_POOL_SIZE.key()));
-    config.setInteger(
-        ArcticMetaStoreConf.ORPHAN_CLEAN_THREAD_POOL_SIZE,
-        systemConfig.getInteger(ArcticMetaStoreConf.ORPHAN_CLEAN_THREAD_POOL_SIZE.key()));
-    config.setInteger(
-        ArcticMetaStoreConf.SYNC_FILE_INFO_CACHE_THREAD_POOL_SIZE,
-        systemConfig.getInteger(ArcticMetaStoreConf.SYNC_FILE_INFO_CACHE_THREAD_POOL_SIZE.key()));
-
-    config.setString(
-        ArcticMetaStoreConf.DB_TYPE,
-        systemConfig.getString(ArcticMetaStoreConf.DB_TYPE.key()));
-    config.setString(
-        ArcticMetaStoreConf.MYBATIS_CONNECTION_URL,
-        systemConfig.getString(ArcticMetaStoreConf.MYBATIS_CONNECTION_URL.key()));
-    config.setString(
-        ArcticMetaStoreConf.MYBATIS_CONNECTION_DRIVER_CLASS_NAME,
-        systemConfig.getString(ArcticMetaStoreConf.MYBATIS_CONNECTION_DRIVER_CLASS_NAME.key()));
-
-    //mysql config
-    if (systemConfig.getString(ArcticMetaStoreConf.DB_TYPE.key()).equalsIgnoreCase("mysql")) {
-      config.setString(
-          ArcticMetaStoreConf.MYBATIS_CONNECTION_PASSWORD,
-          systemConfig.getString(ArcticMetaStoreConf.MYBATIS_CONNECTION_PASSWORD.key()));
-      config.setString(
-          ArcticMetaStoreConf.MYBATIS_CONNECTION_USER_NAME,
-          systemConfig.getString(ArcticMetaStoreConf.MYBATIS_CONNECTION_USER_NAME.key()));
-    }
-
-    //HA config
-    if (systemConfig.containsKey(ArcticMetaStoreConf.HA_ENABLE.key()) &&
-        systemConfig.getBoolean(ArcticMetaStoreConf.HA_ENABLE.key())) {
-      config.setBoolean(ArcticMetaStoreConf.HA_ENABLE, true);
-      config.setString(
-          ArcticMetaStoreConf.CLUSTER_NAME,
-          systemConfig.getString(ArcticMetaStoreConf.CLUSTER_NAME.key()));
-      config.setString(
-          ArcticMetaStoreConf.ZOOKEEPER_SERVER,
-          systemConfig.getString(ArcticMetaStoreConf.ZOOKEEPER_SERVER.key()));
-    }
-
-    //extension properties
-    String extensionPro = yamlConfig.getString(ConfigFileProperties.SYSTEM_EXTENSION_CONFIG) == null ? "" :
-        yamlConfig.getString(ConfigFileProperties.SYSTEM_EXTENSION_CONFIG);
-    config.setString(ArcticMetaStoreConf.SYSTEM_EXTENSION_PROPERTIES, extensionPro);
-
-    // terminal properties
-    for (String key : systemConfig.keySet()) {
-      if (key != null && key.startsWith(ArcticMetaStoreConf.TERMINAL_PREFIX)) {
-        String value = systemConfig.getString(key);
-        config.setString(key, value);
-      }
-    }
-=======
->>>>>>> e1726314
     return config;
   }
 
