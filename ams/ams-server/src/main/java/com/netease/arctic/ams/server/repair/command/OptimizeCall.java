package com.netease.arctic.ams.server.repair.command;

import com.netease.arctic.AmsClient;
import com.netease.arctic.ams.api.OptimizeManager;
import com.netease.arctic.ams.server.repair.Context;
import com.netease.arctic.table.TableIdentifier;
import java.util.stream.Collectors;
import org.apache.thrift.TException;

public class OptimizeCall implements CallCommand {

<<<<<<< HEAD
  /**
   * Start, Stop
   */
  public enum Action {
    START, STOP
  }

  private String tablePath;
  private OptimizeManager.Iface client;
  private Action action;

  public OptimizeCall(OptimizeManager.Iface client, Action action, String tablePath) {
    this.client = client;
    this.action = action;
    this.tablePath = tablePath;
  }
=======
  private String tableName;
>>>>>>> f4d1bfe1

  private action action;

  @Override
  public String call(Context context) throws TException {
    TableIdentifier tableIdentifier = TableIdentifier.of(tablePath);
    if (tableIdentifier.getDatabase() == null) {
      tableIdentifier.setDatabase(context.getDb());
    }
    tableIdentifier.setCatalog(context.getCatalog());

    switch (this.action) {
      case START:
        client.startOptimize(tableIdentifier.buildTableIdentifier());
        return "optimize has started";
      case STOP:
        client.stopOptimize(tableIdentifier.buildTableIdentifier());
        return "optimize has stopped";
      default:
        throw new UnsupportedOperationException("not support optimize operation named:" + this.action);
    }
  }
  
  public enum action {
    START, STOP
  }
}<|MERGE_RESOLUTION|>--- conflicted
+++ resolved
@@ -9,14 +9,6 @@
 
 public class OptimizeCall implements CallCommand {
 
-<<<<<<< HEAD
-  /**
-   * Start, Stop
-   */
-  public enum Action {
-    START, STOP
-  }
-
   private String tablePath;
   private OptimizeManager.Iface client;
   private Action action;
@@ -26,11 +18,6 @@
     this.action = action;
     this.tablePath = tablePath;
   }
-=======
-  private String tableName;
->>>>>>> f4d1bfe1
-
-  private action action;
 
   @Override
   public String call(Context context) throws TException {
@@ -51,8 +38,8 @@
         throw new UnsupportedOperationException("not support optimize operation named:" + this.action);
     }
   }
-  
-  public enum action {
+
+  public enum Action {
     START, STOP
   }
 }