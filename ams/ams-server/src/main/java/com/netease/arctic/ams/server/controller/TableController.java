--- conflicted
+++ resolved
@@ -144,18 +144,6 @@
       changeMetrics.put("size", AmsUtils.byteToXB(changeFilesStatistics.getTotalSize()));
       changeMetrics.put("file", changeFilesStatistics.getFileCnt());
       changeMetrics.put("averageFile", AmsUtils.byteToXB(changeFilesStatistics.getAverageSize()));
-<<<<<<< HEAD
-      Long changeMaxET = fileInfoCacheService
-          .getWatermark(
-              AmsUtils.toTableIdentifier(TableIdentifier.of(catalog, db, table)),
-              Constants.INNER_TABLE_CHANGE);
-      if (changeMaxET != null && changeMaxET != 0L) {
-        changeMetrics.put("maxEventTime", sd.format(new Date(changeMaxET)));
-      } else {
-        changeMetrics.put("maxEventTime", null);
-      }
-=======
->>>>>>> e1726314
     } else {
       changeMetrics.put("lastCommitTime", null);
       changeMetrics.put("size", null);
