/*
 * Licensed to the Apache Software Foundation (ASF) under one
 * or more contributor license agreements.  See the NOTICE file
 * distributed with this work for additional information
 * regarding copyright ownership.  The ASF licenses this file
 * to you under the Apache License, Version 2.0 (the
 * "License"); you may not use this file except in compliance
 * with the License.  You may obtain a copy of the License at
 *
 *     http://www.apache.org/licenses/LICENSE-2.0
 *
 * Unless required by applicable law or agreed to in writing, software
 * distributed under the License is distributed on an "AS IS" BASIS,
 * WITHOUT WARRANTIES OR CONDITIONS OF ANY KIND, either express or implied.
 * See the License for the specific language governing permissions and
 * limitations under the License.
 */

package com.netease.arctic.ams.server.controller;

import com.netease.arctic.ams.api.Constants;
import com.netease.arctic.ams.api.DataFileInfo;
import com.netease.arctic.ams.api.MetaException;
import com.netease.arctic.ams.api.NoSuchObjectException;
import com.netease.arctic.ams.api.properties.CatalogMetaProperties;
import com.netease.arctic.ams.server.ArcticMetaStore;
import com.netease.arctic.ams.server.config.ArcticMetaStoreConf;
import com.netease.arctic.ams.server.controller.response.ErrorResponse;
import com.netease.arctic.ams.server.controller.response.OkResponse;
import com.netease.arctic.ams.server.controller.response.PageResult;
import com.netease.arctic.ams.server.model.AMSColumnInfo;
import com.netease.arctic.ams.server.model.AMSDataFileInfo;
import com.netease.arctic.ams.server.model.AMSTransactionsOfTable;
import com.netease.arctic.ams.server.model.BaseMajorCompactRecord;
import com.netease.arctic.ams.server.model.CatalogMeta;
import com.netease.arctic.ams.server.model.DDLInfo;
import com.netease.arctic.ams.server.model.FilesStatistics;
import com.netease.arctic.ams.server.model.HiveTableInfo;
import com.netease.arctic.ams.server.model.OptimizeHistory;
import com.netease.arctic.ams.server.model.PartitionBaseInfo;
import com.netease.arctic.ams.server.model.PartitionFileBaseInfo;
import com.netease.arctic.ams.server.model.ServerTableMeta;
import com.netease.arctic.ams.server.model.TableBasicInfo;
import com.netease.arctic.ams.server.model.TableMeta;
import com.netease.arctic.ams.server.model.TableOperation;
import com.netease.arctic.ams.server.model.TransactionsOfTable;
import com.netease.arctic.ams.server.model.UpgradeHiveMeta;
import com.netease.arctic.ams.server.optimize.IOptimizeService;
import com.netease.arctic.ams.server.service.ITableInfoService;
import com.netease.arctic.ams.server.service.MetaService;
import com.netease.arctic.ams.server.service.ServiceContainer;
import com.netease.arctic.ams.server.service.impl.AdaptHiveService;
import com.netease.arctic.ams.server.service.impl.CatalogMetadataService;
import com.netease.arctic.ams.server.service.impl.DDLTracerService;
import com.netease.arctic.ams.server.service.impl.FileInfoCacheService;
import com.netease.arctic.ams.server.utils.AmsUtils;
import com.netease.arctic.ams.server.utils.CatalogUtil;
import com.netease.arctic.catalog.ArcticCatalog;
import com.netease.arctic.hive.catalog.ArcticHiveCatalog;
import com.netease.arctic.hive.table.HiveMetaStore;
import com.netease.arctic.hive.table.HiveTable;
import com.netease.arctic.table.ArcticTable;
import com.netease.arctic.table.TableIdentifier;
import com.netease.arctic.table.TableProperties;
import io.javalin.http.Context;
import io.javalin.http.HttpCode;
import org.apache.commons.lang3.StringUtils;
import org.slf4j.Logger;
import org.slf4j.LoggerFactory;

import java.nio.charset.StandardCharsets;
import java.text.SimpleDateFormat;
import java.util.ArrayList;
import java.util.Collections;
import java.util.Date;
import java.util.HashMap;
import java.util.LinkedHashSet;
import java.util.List;
import java.util.Map;
import java.util.TreeMap;
import java.util.stream.Collectors;

/**
 * Table moudle controller.
 *
 */
public class TableController extends RestBaseController {
  private static final Logger LOG = LoggerFactory.getLogger(TableController.class);

  private static ITableInfoService tableInfoService = ServiceContainer.getTableInfoService();
  private static IOptimizeService optimizeService = ServiceContainer.getOptimizeService();
  private static FileInfoCacheService fileInfoCacheService = ServiceContainer.getFileInfoCacheService();
  private static CatalogMetadataService catalogMetadataService = ServiceContainer.getCatalogMetadataService();
  private static AdaptHiveService adaptHiveService = ServiceContainer.getAdaptHiveService();
  private static DDLTracerService ddlTracerService = ServiceContainer.getDdlTracerService();

  /**
   * get table detail.
   */
  public static void getTableDetail(Context ctx) {

    String catalog = ctx.pathParam("catalog");
    String db = ctx.pathParam("db");
    String table = ctx.pathParam("table");

    // get table from catalog
    String thriftHost = ArcticMetaStore.conf.getString(ArcticMetaStoreConf.THRIFT_BIND_HOST);
    Integer thriftPort = ArcticMetaStore.conf.getInteger(ArcticMetaStoreConf.THRIFT_BIND_PORT);
    ArcticCatalog ac = CatalogUtil.getArcticCatalog(thriftHost, thriftPort, catalog);
    if (ac == null) {
      ctx.json(new ErrorResponse(HttpCode.BAD_REQUEST, "invalid catalog!", null));
      return;
    }

    TableBasicInfo tableBasicInfo = null;

    try {
      // set basic info
      tableBasicInfo = tableInfoService.getTableBasicInfo(
              TableIdentifier.of(catalog, db, table));
    } catch (MetaException | NoSuchObjectException e) {
      ctx.json(new ErrorResponse(HttpCode.BAD_REQUEST, "", ""));
      return;
    }
    SimpleDateFormat sd = new SimpleDateFormat("yyyy-MM-dd HH:mm:ss");
    ServerTableMeta serverTableMeta = MetaService.getServerTableMeta(ac, TableIdentifier.of(catalog, db, table));
    Map baseMetrics = new HashMap();
    FilesStatistics baseFilesStatistics = tableBasicInfo.getBaseStatistics().getTotalFilesStat();
    Map<String, String> baseSummary = tableBasicInfo.getBaseStatistics().getSummary();
    baseMetrics.put("lastCommitTime", AmsUtils.longOrNull(baseSummary.get("visibleTime")));
    baseMetrics.put("size", AmsUtils.byteToXB(baseFilesStatistics.getTotalSize()));
    baseMetrics.put("file", baseFilesStatistics.getFileCnt());
    baseMetrics.put("averageFile", AmsUtils.byteToXB(baseFilesStatistics.getAverageSize()));
    Long baseMaxET = fileInfoCacheService
        .getWatermark(AmsUtils.toTableIdentifier(TableIdentifier.of(catalog, db, table)), Constants.INNER_TABLE_BASE);
    if (baseMaxET != null && baseMaxET != 0L) {
      baseMetrics.put("maxEventTime", sd.format(new Date(baseMaxET)));
    } else {
      baseMetrics.put("maxEventTime", null);
    }
    serverTableMeta.setBaseMetrics(baseMetrics);

    Map changeMetrics = new HashMap();
    if (tableBasicInfo.getChangeStatistics() != null) {
      FilesStatistics changeFilesStatistics = tableBasicInfo.getChangeStatistics().getTotalFilesStat();
      Map<String, String> changeSummary = tableBasicInfo.getChangeStatistics().getSummary();
      changeMetrics.put("lastCommitTime", AmsUtils.longOrNull(changeSummary.get("visibleTime")));
      changeMetrics.put("size", AmsUtils.byteToXB(changeFilesStatistics.getTotalSize()));
      changeMetrics.put("file", changeFilesStatistics.getFileCnt());
      changeMetrics.put("averageFile", AmsUtils.byteToXB(changeFilesStatistics.getAverageSize()));
      Long changeMaxET = fileInfoCacheService
          .getWatermark(AmsUtils.toTableIdentifier(TableIdentifier.of(catalog, db, table)),
              Constants.INNER_TABLE_CHANGE);
      if (changeMaxET != null && changeMaxET != 0L) {
        changeMetrics.put("maxEventTime", sd.format(new Date(changeMaxET)));
      } else {
        changeMetrics.put("maxEventTime", null);
      }
    } else {
      changeMetrics.put("lastCommitTime", null);
      changeMetrics.put("size", null);
      changeMetrics.put("file", null);
      changeMetrics.put("averageFile", null);
      changeMetrics.put("maxEventTime", null);
    }
    serverTableMeta.setChangeMetrics(changeMetrics);
    ctx.json(OkResponse.of(serverTableMeta));
  }

  /**
   * get hive table detail.
   */
  public static void getHiveTableDetail(Context ctx) {
    String catalog = ctx.pathParam("catalog");
    String db = ctx.pathParam("db");
    String table = ctx.pathParam("table");

    // get table from catalog
    String thriftHost = ArcticMetaStore.conf.getString(ArcticMetaStoreConf.THRIFT_BIND_HOST);
    Integer thriftPort = ArcticMetaStore.conf.getInteger(ArcticMetaStoreConf.THRIFT_BIND_PORT);
    ArcticHiveCatalog ac = (ArcticHiveCatalog)CatalogUtil.getArcticCatalog(thriftHost, thriftPort, catalog);

    TableIdentifier tableIdentifier = TableIdentifier.of(catalog, db, table);
    HiveTableInfo hiveTableInfo = null;
    try {
      HiveMetaStore hiveMetaStore = HiveMetaStore.getHiveMetaStore(ac);
      HiveTable hiveTable = hiveMetaStore.getHiveTable(tableIdentifier);
      List<AMSColumnInfo> schema =
          AmsUtils.transforHiveSchemaToAMSColumnInfos(hiveTable.getTableSchema());
      List<AMSColumnInfo> partitionColumnInfos =
          AmsUtils.transforHiveSchemaToAMSColumnInfos(hiveTable.getHivePartitionKeys());
      hiveTableInfo = new HiveTableInfo(tableIdentifier, TableMeta.TableType.HIVE, schema, partitionColumnInfos,
          hiveTable.getHiveTableProperties(), hiveTable.getCreateTime());
    } catch (Exception e) {
      LOG.error("Failed to get hive table info", e);
      ctx.json(new ErrorResponse(HttpCode.BAD_REQUEST, "Failed to get hive table info", ""));
      return;
    }
    ctx.json(OkResponse.of(hiveTableInfo));
  }

  /**
   * upgrade hive table to arctic.
   */
  public static void upgradeHiveTable(Context ctx) {
    String catalog = ctx.pathParam("catalog");
    String db = ctx.pathParam("db");
    String table = ctx.pathParam("table");
    UpgradeHiveMeta upgradeHiveMeta = ctx.bodyAsClass(UpgradeHiveMeta.class);

    String thriftHost = ArcticMetaStore.conf.getString(ArcticMetaStoreConf.THRIFT_BIND_HOST);
    Integer thriftPort = ArcticMetaStore.conf.getInteger(ArcticMetaStoreConf.THRIFT_BIND_PORT);
    ArcticHiveCatalog ac = (ArcticHiveCatalog)CatalogUtil.getArcticCatalog(thriftHost, thriftPort, catalog);
    adaptHiveService.upgradeHiveTable(ac, TableIdentifier.of(catalog, db, table), upgradeHiveMeta);
    ctx.json(OkResponse.ok());
  }

  public static void getUpgradeStatus(Context ctx) {
    String catalog = ctx.pathParam("catalog");
    String db = ctx.pathParam("db");
    String table = ctx.pathParam("table");
    ctx.json(OkResponse.of(adaptHiveService.getUpgradeRunningInfo(TableIdentifier.of(catalog, db, table))));
  }


  /**
   * upgrade hive table to arctic.
   */
  public static void getUpgradeHiveTableProperties(Context ctx) throws IllegalAccessException {
    Map<String, String> keyValues = new TreeMap<>();
    Map<String, String> tableProperties =
        AmsUtils.getNotDeprecatedAndNotInternalStaticFields(TableProperties.class);
    tableProperties.keySet().stream()
        .filter(key -> !key.endsWith("_DEFAULT"))
        .forEach(
            key -> keyValues
                .put(tableProperties.get(key), tableProperties.get(key + "_DEFAULT")));
    ctx.json(OkResponse.of(tableProperties));
  }

  /**
   * get optimize info.
   */
  public static void getOptimizeInfo(Context ctx) {

    String catalog = ctx.pathParam("catalog");
    String db = ctx.pathParam("db");
    String table = ctx.pathParam("table");
    Integer page = ctx.queryParamAsClass("page", Integer.class).getOrDefault(1);
    Integer pageSize = ctx.queryParamAsClass("pageSize", Integer.class).getOrDefault(20);


    int offset = (page - 1) * pageSize;
    int limit = pageSize;
    checkOffsetAndLimit(offset, limit);

    TableIdentifier tableIdentifier = TableIdentifier.of(catalog, db, table);
    List<BaseMajorCompactRecord> baseMajorCompactRecords = null;
    try {
      List<OptimizeHistory> tmpRecords = optimizeService.getOptimizeHistory(
              tableIdentifier);
      if (tmpRecords == null) {
        ctx.json(OkResponse.of(PageResult.of(new ArrayList<>(), 0)));
        return;
      }
      baseMajorCompactRecords = tmpRecords.stream()
              .map(AmsUtils::transferToBaseMajorCompactRecord)
              .collect(Collectors.toList());
    } catch (Exception e) {
      LOG.error("Failed to get optimize info", e);
      ctx.json(new ErrorResponse(HttpCode.BAD_REQUEST,
              "Failed to get optimize info", ""));
      return;
    }
    int total = baseMajorCompactRecords.size();
    Collections.reverse(baseMajorCompactRecords);
    List<BaseMajorCompactRecord> result = baseMajorCompactRecords.stream()
            .skip(offset)
            .limit(limit)
            .collect(Collectors.toList());
    ctx.json(OkResponse.of(PageResult.of(result, total)));
    return;
  }

  /**
   * get list of transactions.
   */
  public static void getTableTransactions(Context ctx) {

    String catalog = ctx.pathParam("catalog");
    String db = ctx.pathParam("db");
    String table = ctx.pathParam("table");
    Integer page = ctx.queryParamAsClass("page", Integer.class).getOrDefault(1);
    Integer pageSize = ctx.queryParamAsClass("pageSize", Integer.class).getOrDefault(20);

    try {
      List<TransactionsOfTable> transactionsOfTables = fileInfoCacheService.getTransactions(
              AmsUtils.toTableIdentifier(TableIdentifier.of(catalog, db, table)));
      Integer offset = (page - 1) * pageSize;
      PageResult<TransactionsOfTable, AMSTransactionsOfTable> pageResult = PageResult.of(transactionsOfTables,
              offset, pageSize, AmsUtils::toTransactionsOfTable);
      ctx.json(OkResponse.of(pageResult));
      return;
    } catch (Exception e) {
      LOG.error("Failed to list transactions ", e);
      ctx.json(new ErrorResponse(HttpCode.BAD_REQUEST, "Failed to list transactions", ""));
      return;
    }
  }

  /**
   * get detail of transaction.
   */
  public static void getTransactionDetail(Context ctx) {
    String catalog = ctx.pathParam("catalog");
    String db = ctx.pathParam("db");
    String table = ctx.pathParam("table");
    String transactionId = ctx.pathParam("transactionId");
    Integer page = ctx.queryParamAsClass("page", Integer.class).getOrDefault(1);
    Integer pageSize = ctx.queryParamAsClass("pageSize", Integer.class).getOrDefault(20);

    try {
      List<DataFileInfo> dataFileInfo = fileInfoCacheService.getDatafilesInfo(
              AmsUtils.toTableIdentifier(TableIdentifier.of(catalog, db, table)), Long.valueOf(transactionId));
      Integer offset = (page - 1) * pageSize;
      PageResult<DataFileInfo, AMSDataFileInfo> amsPageResult = PageResult.of(dataFileInfo,
              offset, pageSize, AMSDataFileInfo::new);
      ctx.json(OkResponse.of(amsPageResult));
      return;
    } catch (Exception e) {
      LOG.error("Failed to get transactions detail", e);
      ctx.json(new ErrorResponse(HttpCode.BAD_REQUEST, "Failed to get transactions detail", ""));
      return;
    }
  }

  /**
   * get partition list.
   */
  public static void getTablePartitions(Context ctx) {
    String catalog = ctx.pathParam("catalog");
    String db = ctx.pathParam("db");
    String table = ctx.pathParam("table");
    Integer page = ctx.queryParamAsClass("page", Integer.class).getOrDefault(1);
    Integer pageSize = ctx.queryParamAsClass("pageSize", Integer.class).getOrDefault(20);

    try {
      // First determine whether there is a partitioned table, and then get different information
      List<PartitionBaseInfo> partitionBaseInfos = fileInfoCacheService.getPartitionBaseInfoList(
              AmsUtils.toTableIdentifier(TableIdentifier.of(catalog, db, table)));
      Integer offset = (page - 1) * pageSize;
      PageResult<PartitionBaseInfo, PartitionBaseInfo> amsPageResult = PageResult.of(partitionBaseInfos,
              offset, pageSize);
      ctx.json(OkResponse.of(amsPageResult));
      return;
    } catch (Exception e) {
      LOG.error("Failed to get transactions detail", e);
      ctx.json(new ErrorResponse(HttpCode.BAD_REQUEST, "Failed to get transactions detail", ""));
    }
  }

  /**
   * get file list of some partition.
   */
  public static void getPartitionFileListInfo(Context ctx) {
    String catalog = ctx.pathParam("catalog");
    String db = ctx.pathParam("db");
    String table = ctx.pathParam("table");
    String partition = ctx.pathParam("partition");

    Integer page = ctx.queryParamAsClass("page", Integer.class).getOrDefault(1);
    Integer pageSize = ctx.queryParamAsClass("pageSize", Integer.class).getOrDefault(20);


    // Determine whether there is a partitioned table
    try {
      // The partition passed by the no-partition table is null
      if ("null".equals(partition)) {
        // get table from catalog
        String thriftHost = ArcticMetaStore.conf.getString(ArcticMetaStoreConf.THRIFT_BIND_HOST);
        Integer thriftPort = ArcticMetaStore.conf.getInteger(ArcticMetaStoreConf.THRIFT_BIND_PORT);
        ArcticCatalog ac = CatalogUtil.getArcticCatalog(thriftHost, thriftPort, catalog);
        ArcticTable at = ac.loadTable(TableIdentifier.of(catalog, db, table));
        // The partition is passed as null, and it is a table with no partition,
        // then it is confirmed to be a table with no partition.
        if (at.spec().isUnpartitioned()) {
          partition = null;
        }
      }
      if (partition != null) {
        partition = java.net.URLDecoder.decode(partition, StandardCharsets.UTF_8.name());
      }
      List<PartitionFileBaseInfo> partitionFileBaseInfos = fileInfoCacheService.getPartitionFileList(
              AmsUtils.toTableIdentifier(TableIdentifier.of(catalog, db, table)), partition);
      Integer offset = (page - 1) * pageSize;
      PageResult<PartitionFileBaseInfo, PartitionFileBaseInfo> amsPageResult = PageResult.of(partitionFileBaseInfos,
              offset, pageSize);
      ctx.json(OkResponse.of(amsPageResult));
      return;
    } catch (Exception e) {
      LOG.error("Failed to get partition file list", e);
      ctx.json(new ErrorResponse(HttpCode.BAD_REQUEST, "Failed to get partition file list", ""));
      return;
    }
  }

  /* get  operations of some table*/
  public static void getTableOperations(Context ctx) {
    String catalog = ctx.pathParam("catalog");
    String db = ctx.pathParam("db");
    String table = ctx.pathParam("table");

    Integer page = ctx.queryParamAsClass("page", Integer.class).getOrDefault(1);
    Integer pageSize = ctx.queryParamAsClass("pageSize", Integer.class).getOrDefault(20);
    Integer offset = (page - 1) * pageSize;

    List<DDLInfo> ddlInfos = ddlTracerService.getDDL(TableIdentifier.of(catalog, db, table).buildTableIdentifier());
    PageResult<DDLInfo, TableOperation> amsPageResult = PageResult.of(ddlInfos,
            offset, pageSize, TableOperation::buildFromDDLInfo);
    ctx.json(OkResponse.of(amsPageResult));
  }

  /**
   * get table list of catalog.db.
   */
  public static void getTableList(Context ctx) {
    String catalog = ctx.pathParam("catalog");
    String db = ctx.pathParam("db");
    String keywords = ctx.queryParam("keywords");

    String thriftHost = ArcticMetaStore.conf.getString(ArcticMetaStoreConf.THRIFT_BIND_HOST);
    Integer thriftPort = ArcticMetaStore.conf.getInteger(ArcticMetaStoreConf.THRIFT_BIND_PORT);
    ArcticCatalog ac = CatalogUtil.getArcticCatalog(thriftHost, thriftPort, catalog);
    List<TableIdentifier> tableIdentifiers = ac.listTables(db);
<<<<<<< HEAD
    LinkedHashSet<TableMeta> tables = new LinkedHashSet<>();
    if (catalogMetadataService.getCatalog(catalog).getCatalogType().equals(CatalogMetaProperties.CATALOG_TYPE_HIVE)) {
      HiveMetaStore hiveMetaStore = HiveMetaStore.getHiveMetaStore((ArcticHiveCatalog)ac);
      List<String> hiveTables = hiveMetaStore.getAllHiveTables(db);
      for (String hiveTable : hiveTables) {
        tables.add(new TableMeta(hiveTable, TableMeta.TableType.HIVE.getName()));
      }
      for (TableIdentifier tableIdentifier : tableIdentifiers) {
        TableMeta tableMeta = new TableMeta(tableIdentifier.getTableName(), TableMeta.TableType.ARCTIC.getName());
        if (tables.contains(tableMeta)) {
          tables.add(tableMeta);
        }
      }
    } else {
      for (TableIdentifier tableIdentifier : tableIdentifiers) {
        tables.add(new TableMeta(tableIdentifier.getTableName(), TableMeta.TableType.ARCTIC.getName()));
      }
    }
=======
    List<String> tables = tableIdentifiers.stream().map(TableIdentifier::getTableName)
            .filter(item -> StringUtils.isEmpty(keywords) || item.contains(keywords))
            .collect(Collectors.toList());
>>>>>>> f6f8c2ff
    ctx.json(OkResponse.of(tables));
  }

  /**
   * get databases of some catalog.
   */
  public static void getDatabaseList(Context ctx) {
    String catalog = ctx.pathParam("catalog");
<<<<<<< HEAD
=======
    String keywords = ctx.queryParam("keywords");

>>>>>>> f6f8c2ff
    String thriftHost = ArcticMetaStore.conf.getString(ArcticMetaStoreConf.THRIFT_BIND_HOST);
    Integer thriftPort = ArcticMetaStore.conf.getInteger(ArcticMetaStoreConf.THRIFT_BIND_PORT);
    ArcticCatalog ac = CatalogUtil.getArcticCatalog(thriftHost, thriftPort, catalog);
    List<String> dbList = ac.listDatabases().stream()
            .filter(item -> StringUtils.isEmpty(keywords) || item.contains(keywords))
            .collect(Collectors.toList());
    ctx.json(OkResponse.of(dbList));
  }

  /**
   * list catalogs.
   */
  public static void getCatalogs(Context ctx) {
    List<CatalogMeta> catalogs = catalogMetadataService.getCatalogs().stream().map(t ->
            new CatalogMeta(t.getCatalogName(), t.getCatalogType())).collect(Collectors.toList());
    ctx.json(OkResponse.of(catalogs));
  }
}<|MERGE_RESOLUTION|>--- conflicted
+++ resolved
@@ -432,7 +432,6 @@
     Integer thriftPort = ArcticMetaStore.conf.getInteger(ArcticMetaStoreConf.THRIFT_BIND_PORT);
     ArcticCatalog ac = CatalogUtil.getArcticCatalog(thriftHost, thriftPort, catalog);
     List<TableIdentifier> tableIdentifiers = ac.listTables(db);
-<<<<<<< HEAD
     LinkedHashSet<TableMeta> tables = new LinkedHashSet<>();
     if (catalogMetadataService.getCatalog(catalog).getCatalogType().equals(CatalogMetaProperties.CATALOG_TYPE_HIVE)) {
       HiveMetaStore hiveMetaStore = HiveMetaStore.getHiveMetaStore((ArcticHiveCatalog)ac);
@@ -451,11 +450,9 @@
         tables.add(new TableMeta(tableIdentifier.getTableName(), TableMeta.TableType.ARCTIC.getName()));
       }
     }
-=======
     List<String> tables = tableIdentifiers.stream().map(TableIdentifier::getTableName)
             .filter(item -> StringUtils.isEmpty(keywords) || item.contains(keywords))
             .collect(Collectors.toList());
->>>>>>> f6f8c2ff
     ctx.json(OkResponse.of(tables));
   }
 
@@ -464,11 +461,8 @@
    */
   public static void getDatabaseList(Context ctx) {
     String catalog = ctx.pathParam("catalog");
-<<<<<<< HEAD
-=======
     String keywords = ctx.queryParam("keywords");
 
->>>>>>> f6f8c2ff
     String thriftHost = ArcticMetaStore.conf.getString(ArcticMetaStoreConf.THRIFT_BIND_HOST);
     Integer thriftPort = ArcticMetaStore.conf.getInteger(ArcticMetaStoreConf.THRIFT_BIND_PORT);
     ArcticCatalog ac = CatalogUtil.getArcticCatalog(thriftHost, thriftPort, catalog);
