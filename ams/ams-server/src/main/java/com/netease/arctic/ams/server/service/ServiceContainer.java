/*
 * Licensed to the Apache Software Foundation (ASF) under one
 * or more contributor license agreements.  See the NOTICE file
 * distributed with this work for additional information
 * regarding copyright ownership.  The ASF licenses this file
 * to you under the Apache License, Version 2.0 (the
 * "License"); you may not use this file except in compliance
 * with the License.  You may obtain a copy of the License at
 *
 *     http://www.apache.org/licenses/LICENSE-2.0
 *
 * Unless required by applicable law or agreed to in writing, software
 * distributed under the License is distributed on an "AS IS" BASIS,
 * WITHOUT WARRANTIES OR CONDITIONS OF ANY KIND, either express or implied.
 * See the License for the specific language governing permissions and
 * limitations under the License.
 */

package com.netease.arctic.ams.server.service;

import com.google.common.annotations.VisibleForTesting;
import com.netease.arctic.ams.server.ArcticMetaStore;
import com.netease.arctic.ams.server.handler.impl.ArcticTableMetastoreHandler;
import com.netease.arctic.ams.server.handler.impl.OptimizeManagerHandler;
import com.netease.arctic.ams.server.optimize.IOptimizeService;
import com.netease.arctic.ams.server.optimize.OptimizeService;
import com.netease.arctic.ams.server.service.impl.AdaptHiveService;
import com.netease.arctic.ams.server.service.impl.ArcticTransactionService;
import com.netease.arctic.ams.server.service.impl.CatalogMetadataService;
import com.netease.arctic.ams.server.service.impl.ContainerMetaService;
import com.netease.arctic.ams.server.service.impl.DDLTracerService;
import com.netease.arctic.ams.server.service.impl.FileInfoCacheService;
import com.netease.arctic.ams.server.service.impl.JDBCMetaService;
import com.netease.arctic.ams.server.service.impl.MetricsStatisticService;
import com.netease.arctic.ams.server.service.impl.OptimizeExecuteService;
import com.netease.arctic.ams.server.service.impl.OptimizeQueueService;
import com.netease.arctic.ams.server.service.impl.OptimizerService;
import com.netease.arctic.ams.server.service.impl.OrphanFilesCleanService;
import com.netease.arctic.ams.server.service.impl.PlatformFileInfoService;
import com.netease.arctic.ams.server.service.impl.QuotaService;
import com.netease.arctic.ams.server.service.impl.RuntimeDataExpireService;
import com.netease.arctic.ams.server.service.impl.SupportHiveSyncService;
import com.netease.arctic.ams.server.service.impl.TableBaseInfoService;
import com.netease.arctic.ams.server.service.impl.TableExpireService;
import com.netease.arctic.ams.server.service.impl.TableTaskHistoryService;
import com.netease.arctic.ams.server.terminal.TerminalManager;

public class ServiceContainer {
  private static volatile IOptimizeService optimizeService;

  private static volatile ITableExpireService tableExpireService;

  private static volatile IOrphanFilesCleanService orphanFilesCleanService;

  private static volatile OptimizeQueueService optimizeQueueService;

  private static volatile IMetaService metaService;

  private static volatile IQuotaService quotaService;
  private static volatile OptimizeExecuteService optimizeExecuteService;

  private static volatile OptimizeManagerHandler optimizeManagerHandler;

  private static volatile OptimizerService optimizerService;

  private static volatile ContainerMetaService containerMetaService;

  private static volatile CatalogMetadataService catalogMetadataService;

  private static volatile FileInfoCacheService fileInfoCacheService;

  private static volatile ITableTaskHistoryService tableTaskHistoryService;

  private static volatile ArcticTransactionService arcticTransactionService;

  private static volatile ITableInfoService tableInfoService;

  private static volatile ArcticTableMetastoreHandler tableMetastoreHandler;

  private static volatile DDLTracerService ddlTracerService;

  private static volatile RuntimeDataExpireService runtimeDataExpireService;

  private static volatile AdaptHiveService adaptHiveService;

  private static volatile ISupportHiveSyncService supportHiveSyncService;

<<<<<<< HEAD
  private static volatile MetricsStatisticService metricsStatisticService;
=======
  private static volatile TerminalManager terminalManager;

  public static volatile  PlatformFileInfoService platformFileInfoService;
>>>>>>> f4b9bf87

  public static IOptimizeService getOptimizeService() {
    if (optimizeService == null) {
      synchronized (ServiceContainer.class) {
        if (optimizeService == null) {
          optimizeService = new OptimizeService();
        }
      }
    }

    return optimizeService;
  }

  public static ITableExpireService getTableExpireService() {
    if (tableExpireService == null) {
      synchronized (ServiceContainer.class) {
        if (tableExpireService == null) {
          tableExpireService = new TableExpireService();
        }
      }
    }

    return tableExpireService;
  }

  public static IOrphanFilesCleanService getOrphanFilesCleanService() {
    if (orphanFilesCleanService == null) {
      synchronized (ServiceContainer.class) {
        if (orphanFilesCleanService == null) {
          orphanFilesCleanService = new OrphanFilesCleanService();
        }
      }
    }

    return orphanFilesCleanService;
  }

  public static OptimizerService getOptimizerService() {
    if (optimizerService == null) {
      synchronized (ServiceContainer.class) {
        if (optimizerService == null) {
          optimizerService = new OptimizerService();
        }
      }
    }
    return optimizerService;
  }

  public static OptimizeManagerHandler getOptimizeManagerHandler() {
    if (optimizeManagerHandler == null) {
      synchronized (ServiceContainer.class) {
        if (optimizeManagerHandler == null) {
          optimizeManagerHandler = new OptimizeManagerHandler();
        }
      }
    }
    return optimizeManagerHandler;
  }

  public static OptimizeQueueService getOptimizeQueueService() {
    if (optimizeQueueService == null) {
      synchronized (ServiceContainer.class) {
        if (optimizeQueueService == null) {
          optimizeQueueService = new OptimizeQueueService();
        }
      }
    }

    return optimizeQueueService;
  }

  public static IMetaService getMetaService() {
    if (metaService == null) {
      synchronized (ServiceContainer.class) {
        if (metaService == null) {
          metaService = new JDBCMetaService();
        }
      }
    }

    return metaService;
  }

  public static IQuotaService getQuotaService() {
    if (quotaService == null) {
      synchronized (ServiceContainer.class) {
        if (quotaService == null) {
          quotaService = new QuotaService(getTableTaskHistoryService(), getMetaService());
        }
      }
    }

    return quotaService;
  }

  public static CatalogMetadataService getCatalogMetadataService() {
    if (catalogMetadataService == null) {
      synchronized (ServiceContainer.class) {
        if (catalogMetadataService == null) {
          catalogMetadataService = new CatalogMetadataService();
        }
      }
    }

    return catalogMetadataService;
  }

  public static FileInfoCacheService getFileInfoCacheService() {
    if (fileInfoCacheService == null) {
      synchronized (ServiceContainer.class) {
        if (fileInfoCacheService == null) {
          fileInfoCacheService = new FileInfoCacheService();
        }
      }
    }

    return fileInfoCacheService;
  }

  public static ArcticTransactionService getArcticTransactionService() {
    if (arcticTransactionService == null) {
      synchronized (ServiceContainer.class) {
        if (arcticTransactionService == null) {
          arcticTransactionService = new ArcticTransactionService();
        }
      }
    }

    return arcticTransactionService;
  }

  public static ITableTaskHistoryService getTableTaskHistoryService() {
    if (tableTaskHistoryService == null) {
      synchronized (ServiceContainer.class) {
        if (tableTaskHistoryService == null) {
          tableTaskHistoryService = new TableTaskHistoryService();
        }
      }
    }

    return tableTaskHistoryService;
  }

  public static ITableInfoService getTableInfoService() {
    if (tableInfoService == null) {
      synchronized (ServiceContainer.class) {
        if (tableInfoService == null) {
          tableInfoService = new TableBaseInfoService();
        }
      }
    }
    return tableInfoService;
  }

  public static ArcticTableMetastoreHandler getTableMetastoreHandler() {
    if (tableMetastoreHandler == null) {
      synchronized (ServiceContainer.class) {
        if (tableMetastoreHandler == null) {
          tableMetastoreHandler = new ArcticTableMetastoreHandler(getMetaService());
        }
      }
    }
    return tableMetastoreHandler;
  }

  public static RuntimeDataExpireService getRuntimeDataExpireService() {
    if (runtimeDataExpireService == null) {
      synchronized (ServiceContainer.class) {
        if (runtimeDataExpireService == null) {
          runtimeDataExpireService = new RuntimeDataExpireService();
        }
      }
    }
    return runtimeDataExpireService;
  }

  public static AdaptHiveService getAdaptHiveService() {
    if (adaptHiveService == null) {
      synchronized (AdaptHiveService.class) {
        if (adaptHiveService == null) {
          adaptHiveService = new AdaptHiveService();
        }
      }
    }
    return adaptHiveService;
  }

  public static ISupportHiveSyncService getSupportHiveSyncService() {
    if (supportHiveSyncService == null) {
      synchronized (ServiceContainer.class) {
        if (supportHiveSyncService == null) {
          supportHiveSyncService = new SupportHiveSyncService();
        }
      }
    }

    return supportHiveSyncService;
  }

  public static DDLTracerService getDdlTracerService() {
    if (ddlTracerService == null) {
      synchronized (ServiceContainer.class) {
        if (ddlTracerService == null) {
          ddlTracerService = new DDLTracerService();
        }
      }
    }

    return ddlTracerService;
  }

  public static TerminalManager getTerminalManager() {
    if (terminalManager == null) {
      synchronized (ServiceContainer.class) {
        if (terminalManager == null) {
          terminalManager = new TerminalManager(ArcticMetaStore.conf);
        }
      }
    }
    return terminalManager;
  }

  @VisibleForTesting
  public static void setMetaService(IMetaService imetaService) {
    metaService = imetaService;
  }

  @VisibleForTesting
  public static void setFileInfoCacheService(FileInfoCacheService testFileInfoCacheService) {
    fileInfoCacheService = testFileInfoCacheService;
  }

  @VisibleForTesting
  public static void setOptimizeService(IOptimizeService optimizeService) {
    ServiceContainer.optimizeService = optimizeService;
  }

  @VisibleForTesting
  public static void setTableTaskHistoryService(ITableTaskHistoryService tableHistoryService) {
    tableTaskHistoryService = tableHistoryService;
  }

  public static OptimizeExecuteService getOptimizeExecuteService() {
    if (optimizeExecuteService == null) {
      synchronized (ServiceContainer.class) {
        if (optimizeExecuteService == null) {
          optimizeExecuteService = new OptimizeExecuteService();
        }
      }
    }
    return optimizeExecuteService;
  }

  public static ContainerMetaService getContainerMetaService() {
    if (containerMetaService == null) {
      synchronized (ServiceContainer.class) {
        if (containerMetaService == null) {
          containerMetaService = new ContainerMetaService();
        }
      }
    }
    return containerMetaService;
  }

<<<<<<< HEAD
  public static MetricsStatisticService getMetricsStatisticService() {
    if (metricsStatisticService == null) {
      synchronized (ServiceContainer.class) {
        if (metricsStatisticService == null) {
          metricsStatisticService = new MetricsStatisticService();
        }
      }
    }
    return metricsStatisticService;
=======
  public static PlatformFileInfoService getPlatformFileInfoService() {
    if (platformFileInfoService == null) {
      synchronized (ServiceContainer.class) {
        if (platformFileInfoService == null) {
          platformFileInfoService = new PlatformFileInfoService();
        }
      }
    }
    return platformFileInfoService;
>>>>>>> f4b9bf87
  }
}<|MERGE_RESOLUTION|>--- conflicted
+++ resolved
@@ -85,13 +85,11 @@
 
   private static volatile ISupportHiveSyncService supportHiveSyncService;
 
-<<<<<<< HEAD
+  private static volatile TerminalManager terminalManager;
+
+  public static volatile  PlatformFileInfoService platformFileInfoService;
+
   private static volatile MetricsStatisticService metricsStatisticService;
-=======
-  private static volatile TerminalManager terminalManager;
-
-  public static volatile  PlatformFileInfoService platformFileInfoService;
->>>>>>> f4b9bf87
 
   public static IOptimizeService getOptimizeService() {
     if (optimizeService == null) {
@@ -356,7 +354,17 @@
     return containerMetaService;
   }
 
-<<<<<<< HEAD
+  public static PlatformFileInfoService getPlatformFileInfoService() {
+    if (platformFileInfoService == null) {
+      synchronized (ServiceContainer.class) {
+        if (platformFileInfoService == null) {
+          platformFileInfoService = new PlatformFileInfoService();
+        }
+      }
+    }
+    return platformFileInfoService;
+  }
+
   public static MetricsStatisticService getMetricsStatisticService() {
     if (metricsStatisticService == null) {
       synchronized (ServiceContainer.class) {
@@ -366,16 +374,5 @@
       }
     }
     return metricsStatisticService;
-=======
-  public static PlatformFileInfoService getPlatformFileInfoService() {
-    if (platformFileInfoService == null) {
-      synchronized (ServiceContainer.class) {
-        if (platformFileInfoService == null) {
-          platformFileInfoService = new PlatformFileInfoService();
-        }
-      }
-    }
-    return platformFileInfoService;
->>>>>>> f4b9bf87
   }
 }