--- conflicted
+++ resolved
@@ -237,7 +237,6 @@
     return runtimeDataExpireService;
   }
 
-<<<<<<< HEAD
   public static AdaptHiveService getAdaptHiveService() {
     if (adaptHiveService == null) {
       synchronized (AdaptHiveService.class) {
@@ -247,7 +246,8 @@
       }
     }
     return adaptHiveService;
-=======
+  }
+
   public static DDLTracerService getDdlTracerService() {
     if (ddlTracerService == null) {
       synchronized (ServiceContainer.class) {
@@ -258,7 +258,6 @@
     }
 
     return ddlTracerService;
->>>>>>> 0bdf98ef
   }
 
   @VisibleForTesting
