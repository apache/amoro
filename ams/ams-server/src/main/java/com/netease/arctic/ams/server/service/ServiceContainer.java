--- conflicted
+++ resolved
@@ -84,11 +84,9 @@
 
   private static volatile ISupportHiveSyncService supportHiveSyncService;
 
-<<<<<<< HEAD
   private static volatile TerminalManager terminalManager;
-=======
+
   public static volatile  PlatformFileInfoService platformFileInfoService;
->>>>>>> e1726314
 
   public static IOptimizeService getOptimizeService() {
     if (optimizeService == null) {
