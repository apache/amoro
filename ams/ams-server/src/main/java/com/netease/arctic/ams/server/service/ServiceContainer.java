/*
 * Licensed to the Apache Software Foundation (ASF) under one
 * or more contributor license agreements.  See the NOTICE file
 * distributed with this work for additional information
 * regarding copyright ownership.  The ASF licenses this file
 * to you under the Apache License, Version 2.0 (the
 * "License"); you may not use this file except in compliance
 * with the License.  You may obtain a copy of the License at
 *
 *     http://www.apache.org/licenses/LICENSE-2.0
 *
 * Unless required by applicable law or agreed to in writing, software
 * distributed under the License is distributed on an "AS IS" BASIS,
 * WITHOUT WARRANTIES OR CONDITIONS OF ANY KIND, either express or implied.
 * See the License for the specific language governing permissions and
 * limitations under the License.
 */

package com.netease.arctic.ams.server.service;

import com.google.common.annotations.VisibleForTesting;
import com.netease.arctic.ams.server.handler.impl.ArcticTableMetastoreHandler;
import com.netease.arctic.ams.server.handler.impl.OptimizeManagerHandler;
import com.netease.arctic.ams.server.optimize.IOptimizeService;
import com.netease.arctic.ams.server.optimize.OptimizeService;
import com.netease.arctic.ams.server.service.impl.ArcticTransactionService;
import com.netease.arctic.ams.server.service.impl.CatalogMetadataService;
import com.netease.arctic.ams.server.service.impl.ContainerMetaService;
import com.netease.arctic.ams.server.service.impl.DDLTracerService;
import com.netease.arctic.ams.server.service.impl.FileInfoCacheService;
import com.netease.arctic.ams.server.service.impl.JDBCMetaService;
import com.netease.arctic.ams.server.service.impl.OptimizeExecuteService;
import com.netease.arctic.ams.server.service.impl.OptimizeQueueService;
import com.netease.arctic.ams.server.service.impl.OptimizerService;
import com.netease.arctic.ams.server.service.impl.OrphanFilesCleanService;
import com.netease.arctic.ams.server.service.impl.QuotaService;
import com.netease.arctic.ams.server.service.impl.RuntimeDataExpireService;
import com.netease.arctic.ams.server.service.impl.TableBaseInfoService;
import com.netease.arctic.ams.server.service.impl.TableExpireService;
import com.netease.arctic.ams.server.service.impl.TableTaskHistoryService;

public class ServiceContainer {
  private static volatile IOptimizeService optimizeService;
  
  private static volatile ITableExpireService tableExpireService;
  
  private static volatile IOrphanFilesCleanService orphanFilesCleanService;

  private static volatile OptimizeQueueService optimizeQueueService;

  private static volatile IMetaService metaService;
  
  private static volatile IQuotaService quotaService;
  private static volatile OptimizeExecuteService optimizeExecuteService;

  private static volatile OptimizeManagerHandler optimizeManagerHandler;

  private static volatile OptimizerService optimizerService;

  private static volatile ContainerMetaService containerMetaService;

  private static volatile CatalogMetadataService catalogMetadataService;

  private static volatile FileInfoCacheService fileInfoCacheService;

  private static volatile ITableTaskHistoryService tableTaskHistoryService;

  private static volatile ArcticTransactionService arcticTransactionService;

  private static volatile ITableInfoService tableInfoService;

  private static volatile ArcticTableMetastoreHandler tableMetastoreHandler;

<<<<<<< HEAD
  private static volatile DDLTracerService ddlTracerService;
=======
  private static volatile RuntimeDataExpireService runtimeDataExpireService;
>>>>>>> 5aa7dbb7

  public static IOptimizeService getOptimizeService() {
    if (optimizeService == null) {
      synchronized (ServiceContainer.class) {
        optimizeService = new OptimizeService();
      }
    }

    return optimizeService;
  }

  public static ITableExpireService getTableExpireService() {
    if (tableExpireService == null) {
      synchronized (ServiceContainer.class) {
        tableExpireService = new TableExpireService();
      }
    }

    return tableExpireService;
  }
  
  public static IOrphanFilesCleanService getOrphanFilesCleanService() {
    if (orphanFilesCleanService == null) {
      synchronized (ServiceContainer.class) {
        orphanFilesCleanService = new OrphanFilesCleanService();
      }
    }

    return orphanFilesCleanService;
  }

  public static OptimizerService getOptimizerService() {
    if (optimizerService == null) {
      synchronized (ServiceContainer.class) {
        if (optimizerService == null) {
          optimizerService = new OptimizerService();
        }
      }
    }
    return optimizerService;
  }

  public static OptimizeManagerHandler getOptimizeManagerHandler() {
    if (optimizeManagerHandler == null) {
      synchronized (ServiceContainer.class) {
        if (optimizeManagerHandler == null) {
          optimizeManagerHandler = new OptimizeManagerHandler();
        }
      }
    }
    return optimizeManagerHandler;
  }


  public static OptimizeQueueService getOptimizeQueueService() {
    if (optimizeQueueService == null) {
      synchronized (ServiceContainer.class) {
        optimizeQueueService = new OptimizeQueueService();
      }
    }

    return optimizeQueueService;
  }

  public static IMetaService getMetaService() {
    if (metaService == null) {
      synchronized (ServiceContainer.class) {
        metaService = new JDBCMetaService();
      }
    }

    return metaService;
  }

  public static IQuotaService getQuotaService() {
    if (quotaService == null) {
      synchronized (ServiceContainer.class) {
        quotaService = new QuotaService(getTableTaskHistoryService(), getMetaService());
      }
    }

    return quotaService;
  }

  public static CatalogMetadataService getCatalogMetadataService() {
    if (catalogMetadataService == null) {
      synchronized (ServiceContainer.class) {
        if (catalogMetadataService == null) {
          catalogMetadataService = new CatalogMetadataService();
        }
      }
    }

    return catalogMetadataService;
  }

  public static FileInfoCacheService getFileInfoCacheService() {
    if (fileInfoCacheService == null) {
      synchronized (ServiceContainer.class) {
        if (fileInfoCacheService == null) {
          fileInfoCacheService = new FileInfoCacheService();
        }
      }
    }

    return fileInfoCacheService;
  }

  public static ArcticTransactionService getArcticTransactionService() {
    if (arcticTransactionService == null) {
      synchronized (ServiceContainer.class) {
        if (arcticTransactionService == null) {
          arcticTransactionService = new ArcticTransactionService();
        }
      }
    }

    return arcticTransactionService;
  }

  public static ITableTaskHistoryService getTableTaskHistoryService() {
    if (tableTaskHistoryService == null) {
      synchronized (ServiceContainer.class) {
        tableTaskHistoryService = new TableTaskHistoryService();
      }
    }

    return tableTaskHistoryService;
  }

  public static ITableInfoService getTableInfoService() {
    if (tableInfoService == null) {
      synchronized (ServiceContainer.class) {
        tableInfoService = new TableBaseInfoService(getMetaService());
      }
    }
    return tableInfoService;
  }

  public static ArcticTableMetastoreHandler getTableMetastoreHandler() {
    if (tableMetastoreHandler == null) {
      synchronized (ServiceContainer.class) {
        tableMetastoreHandler = new ArcticTableMetastoreHandler(getMetaService());
      }
    }
    return tableMetastoreHandler;
  }

<<<<<<< HEAD
  public static DDLTracerService getDdlTracerService() {
    if (ddlTracerService == null) {
      synchronized (ServiceContainer.class) {
        if (ddlTracerService == null) {
          ddlTracerService = new DDLTracerService();
        }
      }
    }

    return ddlTracerService;
=======
  public static RuntimeDataExpireService getRuntimeDataExpireService() {
    if (runtimeDataExpireService == null) {
      synchronized (ServiceContainer.class) {
        if (runtimeDataExpireService == null) {
          runtimeDataExpireService = new RuntimeDataExpireService();
        }
      }
    }

    return runtimeDataExpireService;
>>>>>>> 5aa7dbb7
  }

  @VisibleForTesting
  public static void setMetaService(IMetaService imetaService) {
    metaService = imetaService;
  }

  @VisibleForTesting
  public static void setFileInfoCacheService(FileInfoCacheService testFileInfoCacheService) {
    fileInfoCacheService = testFileInfoCacheService;
  }

  @VisibleForTesting
  public static void setOptimizeService(IOptimizeService optimizeService) {
    ServiceContainer.optimizeService = optimizeService;
  }

  @VisibleForTesting
  public static void setTableTaskHistoryService(ITableTaskHistoryService tableHistoryService) {
    tableTaskHistoryService = tableHistoryService;
  }

  public static OptimizeExecuteService getOptimizeExecuteService() {
    if (optimizeExecuteService == null) {
      synchronized (ServiceContainer.class) {
        if (optimizeExecuteService == null) {
          optimizeExecuteService = new OptimizeExecuteService();
        }
      }
    }
    return optimizeExecuteService;
  }

  public static ContainerMetaService getContainerMetaService() {
    if (containerMetaService == null) {
      synchronized (ServiceContainer.class) {
        if (containerMetaService == null) {
          containerMetaService = new ContainerMetaService();
        }
      }
    }
    return containerMetaService;
  }
}<|MERGE_RESOLUTION|>--- conflicted
+++ resolved
@@ -71,11 +71,9 @@
 
   private static volatile ArcticTableMetastoreHandler tableMetastoreHandler;
 
-<<<<<<< HEAD
   private static volatile DDLTracerService ddlTracerService;
-=======
+
   private static volatile RuntimeDataExpireService runtimeDataExpireService;
->>>>>>> 5aa7dbb7
 
   public static IOptimizeService getOptimizeService() {
     if (optimizeService == null) {
@@ -224,7 +222,18 @@
     return tableMetastoreHandler;
   }
 
-<<<<<<< HEAD
+  public static RuntimeDataExpireService getRuntimeDataExpireService() {
+    if (runtimeDataExpireService == null) {
+      synchronized (ServiceContainer.class) {
+        if (runtimeDataExpireService == null) {
+          runtimeDataExpireService = new RuntimeDataExpireService();
+        }
+      }
+    }
+
+    return runtimeDataExpireService;
+  }
+
   public static DDLTracerService getDdlTracerService() {
     if (ddlTracerService == null) {
       synchronized (ServiceContainer.class) {
@@ -235,18 +244,6 @@
     }
 
     return ddlTracerService;
-=======
-  public static RuntimeDataExpireService getRuntimeDataExpireService() {
-    if (runtimeDataExpireService == null) {
-      synchronized (ServiceContainer.class) {
-        if (runtimeDataExpireService == null) {
-          runtimeDataExpireService = new RuntimeDataExpireService();
-        }
-      }
-    }
-
-    return runtimeDataExpireService;
->>>>>>> 5aa7dbb7
   }
 
   @VisibleForTesting
