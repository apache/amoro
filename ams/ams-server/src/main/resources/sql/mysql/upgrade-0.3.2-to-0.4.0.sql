update table_metadata set current_tx_id=0 where current_tx_id is null;
ALTER TABLE `table_metadata` modify COLUMN `current_tx_id` bigint(20) NOT NULL DEFAULT 0 COMMENT 'current transaction id';
ALTER TABLE `table_metadata` modify COLUMN `properties` mediumtext COMMENT 'Table properties';
TRUNCATE optimize_task;
TRUNCATE optimize_file;
ALTER TABLE file_info_cache ADD COLUMN `add_snapshot_sequence` bigint(20) NOT NULL DEFAULT -1 COMMENT 'the snapshot sequence who add this file'
after `delete_snapshot_id`;
<<<<<<< HEAD
ALTER TABLE snapshot_info_cache ADD COLUMN `snapshot_sequence` bigint(20) NOT NULL DEFAULT -1 COMMENT 'snapshot sequence' after `snapshot_id`;
ALTER TABLE file_info_cache DROP COLUMN `watermark`;
=======
ALTER TABLE snapshot_info_cache ADD COLUMN `snapshot_sequence` bigint(20) NOT NULL DEFAULT -1 COMMENT 'snapshot sequence' after `snapshot_id`;
>>>>>>> 8b4bc5f6
<|MERGE_RESOLUTION|>--- conflicted
+++ resolved
@@ -5,9 +5,5 @@
 TRUNCATE optimize_file;
 ALTER TABLE file_info_cache ADD COLUMN `add_snapshot_sequence` bigint(20) NOT NULL DEFAULT -1 COMMENT 'the snapshot sequence who add this file'
 after `delete_snapshot_id`;
-<<<<<<< HEAD
 ALTER TABLE snapshot_info_cache ADD COLUMN `snapshot_sequence` bigint(20) NOT NULL DEFAULT -1 COMMENT 'snapshot sequence' after `snapshot_id`;
-ALTER TABLE file_info_cache DROP COLUMN `watermark`;
-=======
-ALTER TABLE snapshot_info_cache ADD COLUMN `snapshot_sequence` bigint(20) NOT NULL DEFAULT -1 COMMENT 'snapshot sequence' after `snapshot_id`;
->>>>>>> 8b4bc5f6
+ALTER TABLE file_info_cache DROP COLUMN `watermark`;