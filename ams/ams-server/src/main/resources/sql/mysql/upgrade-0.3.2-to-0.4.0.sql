--- conflicted
+++ resolved
@@ -15,14 +15,6 @@
 after `delete_snapshot_id`;
 ALTER TABLE snapshot_info_cache ADD COLUMN `snapshot_sequence` bigint(20) NOT NULL DEFAULT -1 COMMENT 'snapshot sequence' after `snapshot_id`;
 ALTER TABLE file_info_cache DROP COLUMN `watermark`;
-<<<<<<< HEAD
-ALTER TABLE `optimize_task` ADD COLUMN `eq_delete_files` int(11) DEFAULT NULL COMMENT 'Eq-Delete file cnt';
-ALTER TABLE `optimize_task` ADD COLUMN `eq_delete_file_size` bigint(20) DEFAULT NULL COMMENT 'Eq-Delete file size in bytes';
-ALTER TABLE `optimize_history` ADD COLUMN `eq_delete_file_cnt_before` int(11) NOT NULL COMMENT 'Eq-Delete file cnt before optimizing';
-ALTER TABLE `optimize_history` ADD COLUMN `eq_delete_file_size_before` bigint(20) NOT NULL COMMENT 'Eq-Delete file size in bytes before optimizing';
-ALTER TABLE `optimize_file` CHANGE `file_type` `content_type` varchar(32) NOT NULL COMMENT 'File type: BASE_FILE, INSERT_FILE, EQ_DELETE_FILE, POS_DELETE_FILE, FILE_SCAN_TASK';
-ALTER TABLE `optimize_file` MODIFY COLUMN file_content MEDIUMBLOB NULL COMMENT 'File bytes after serialization';
-=======
 ALTER TABLE `optimize_file` CHANGE `file_type` `content_type` varchar(32) NOT NULL COMMENT 'File type: BASE_FILE, INSERT_FILE, EQ_DELETE_FILE, POS_DELETE_FILE';
 ALTER TABLE `optimize_file` MODIFY COLUMN file_content MEDIUMBLOB NULL COMMENT 'File bytes after serialization';
 
@@ -37,5 +29,4 @@
 ALTER TABLE `optimize_table_runtime` MODIFY COLUMN `table_name` varchar(128) NOT NULL COMMENT 'Table name';
 ALTER TABLE `optimize_task_history` MODIFY COLUMN `db_name` varchar(128) NOT NULL COMMENT 'Database name';
 ALTER TABLE `optimize_task_history` MODIFY COLUMN `table_name` varchar(128) NOT NULL COMMENT 'Table name';
-ALTER TABLE `optimize_task` ADD COLUMN `min_change_transaction_id` bigint(20) NOT NULL DEFAULT '-1' COMMENT 'Min change transaction id' after `max_change_transaction_id`;
->>>>>>> 2e784129
+ALTER TABLE `optimize_task` ADD COLUMN `min_change_transaction_id` bigint(20) NOT NULL DEFAULT '-1' COMMENT 'Min change transaction id' after `max_change_transaction_id`;