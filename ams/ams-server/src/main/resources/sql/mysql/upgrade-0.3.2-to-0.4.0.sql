--- conflicted
+++ resolved
@@ -14,12 +14,9 @@
 ALTER TABLE file_info_cache ADD COLUMN `add_snapshot_sequence` bigint(20) NOT NULL DEFAULT -1 COMMENT 'the snapshot sequence who add this file'
 after `delete_snapshot_id`;
 ALTER TABLE snapshot_info_cache ADD COLUMN `snapshot_sequence` bigint(20) NOT NULL DEFAULT -1 COMMENT 'snapshot sequence' after `snapshot_id`;
-<<<<<<< HEAD
+ALTER TABLE file_info_cache DROP COLUMN `watermark`;
 ALTER TABLE `optimize_task` ADD COLUMN `eq_delete_files` int(11) DEFAULT NULL COMMENT 'Eq-Delete file cnt';
 ALTER TABLE `optimize_task` ADD COLUMN `eq_delete_file_size` bigint(20) DEFAULT NULL COMMENT 'Eq-Delete file size in bytes';
 ALTER TABLE `optimize_history` ADD COLUMN `eq_delete_file_cnt_before` int(11) NOT NULL COMMENT 'Eq-Delete file cnt before optimizing';
 ALTER TABLE `optimize_history` ADD COLUMN `eq_delete_file_size_before` bigint(20) NOT NULL COMMENT 'Eq-Delete file size in bytes before optimizing';
-ALTER TABLE `optimize_file` CHANGE `file_type` `content_type` varchar(32) NOT NULL COMMENT 'File type: BASE_FILE, INSERT_FILE, EQ_DELETE_FILE, POS_DELETE_FILE, FILE_SCAN_TASK';
-=======
-ALTER TABLE file_info_cache DROP COLUMN `watermark`;
->>>>>>> e1726314
+ALTER TABLE `optimize_file` CHANGE `file_type` `content_type` varchar(32) NOT NULL COMMENT 'File type: BASE_FILE, INSERT_FILE, EQ_DELETE_FILE, POS_DELETE_FILE, FILE_SCAN_TASK';