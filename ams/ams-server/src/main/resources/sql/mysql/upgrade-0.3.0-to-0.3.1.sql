--- conflicted
+++ resolved
@@ -21,12 +21,8 @@
 ALTER TABLE `snapshot_info_cache` ADD COLUMN `file_count` int(11) NOT NULL DEFAULT 0;
 ALTER TABLE `snapshot_info_cache` modify COLUMN `table_identifier` varchar(384) NOT NULL;
 ALTER TABLE `file_info_cache` ADD COLUMN `producer` varchar(64) NOT NULL DEFAULT 'INGESTION';
-<<<<<<< HEAD
-ALTER TABLE `table_metadata` ADD COLUMN `cur_schema_id` int(11) DEFAULT NULL;
-ALTER TABLE `optimize_file` MODIFY COLUMN `optimize_type` varchar(10) NOT NULL COMMENT 'Optimize type: Major, Minor, FullMajor';
-ALTER TABLE `optimize_table_runtime` ADD COLUMN `latest_full_optimize_time` MEDIUMTEXT NULL COMMENT 'Latest Full Optimize time for all partitions';
-=======
 ALTER TABLE `file_info_cache` modify COLUMN `table_identifier` varchar(384) NOT NULL;
 ALTER TABLE `table_metadata` ADD COLUMN `cur_schema_id` int(11) DEFAULT NULL;
 ALTER TABLE `table_transaction_meta` modify COLUMN `table_identifier` varchar(384) NOT NULL;
->>>>>>> 46f72fbf
+ALTER TABLE `optimize_file` MODIFY COLUMN `optimize_type` varchar(10) NOT NULL COMMENT 'Optimize type: Major, Minor, FullMajor';
+ALTER TABLE `optimize_table_runtime` ADD COLUMN `latest_full_optimize_time` MEDIUMTEXT NULL COMMENT 'Latest Full Optimize time for all partitions';