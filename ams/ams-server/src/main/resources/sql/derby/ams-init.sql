
CREATE TABLE optimize_group (
    group_id bigint NOT NULL GENERATED ALWAYS AS IDENTITY (START WITH 1, INCREMENT BY 1),
    name varchar(50) unique NOT NULL,
    properties clob(64m),
    container varchar(64) DEFAULT NULL,
    PRIMARY KEY (group_id)
    );

CREATE TABLE catalog_metadata(
    catalog_id bigint NOT NULL GENERATED ALWAYS AS IDENTITY (START WITH 1, INCREMENT BY 1),
    catalog_name varchar(64) unique NOT NULL,
    catalog_type varchar(64) NOT NULL,
    storage_configs clob(64m),
    auth_configs clob(64m),
    catalog_properties clob(64m),
    PRIMARY KEY (catalog_id)
    );

CREATE TABLE optimizer (
    optimizer_id bigint NOT NULL GENERATED ALWAYS AS IDENTITY (START WITH 1, INCREMENT BY 1),
    optimizer_name varchar(1024) DEFAULT NULL,
    queue_id bigint DEFAULT NULL,
    queue_name varchar(1024) DEFAULT NULL,
    optimizer_start_time varchar(1024) DEFAULT NULL,
    optimizer_fail_time varchar(1024) DEFAULT NULL,
    optimizer_status varchar(16) DEFAULT NULL,
    core_number bigint DEFAULT NULL,
    memory bigint DEFAULT NULL,
    parallelism bigint DEFAULT NULL,
    jobmanager_url varchar(1024) DEFAULT NULL,
    optimizer_instance blob,
    optimizer_state_info clob(64m),
    container varchar(50) DEFAULT '',
    update_time timestamp NOT NULL DEFAULT CURRENT_TIMESTAMP,
    PRIMARY KEY (optimizer_id)
    );

CREATE TABLE container_metadata (
    name varchar(64) NOT NULL,
    type varchar(64) NOT NULL,
    properties clob(64m),
    PRIMARY KEY (name, type)
);

CREATE TABLE snapshot_info_cache (
    table_identifier varchar(384) NOT NULL,
    snapshot_id bigint NOT NULL,
    snapshot_sequence bigint NOT NULL DEFAULT -1,
    parent_snapshot_id bigint NOT NULL,
    action varchar(64) DEFAULT NULL,
    inner_table varchar(64) NOT NULL,
    producer varchar(64) NOT NULL DEFAULT 'INGESTION',
    file_size bigint NOT NULL DEFAULT 0,
    file_count int NOT NULL DEFAULT 0,
    commit_time timestamp NOT NULL DEFAULT CURRENT_TIMESTAMP,
    PRIMARY KEY (table_identifier,inner_table,snapshot_id)
    );

CREATE TABLE optimize_task (
    trace_id varchar(40) NOT NULL,
    optimize_type varchar(10) NOT NULL,
    catalog_name varchar(64) NOT NULL,
    db_name varchar(128) NOT NULL,
    table_name varchar(128) NOT NULL,
    partition varchar(128) DEFAULT NULL,
    task_commit_group varchar(40) DEFAULT NULL,
    max_change_transaction_id bigint NOT NULL WITH DEFAULT -1,
    create_time timestamp DEFAULT NULL,
    properties clob(64m),
    queue_id bigint NOT NULL,
    insert_files bigint DEFAULT NULL,
    delete_files bigint DEFAULT NULL,
    base_files bigint DEFAULT NULL,
    pos_delete_files bigint DEFAULT NULL,
    eq_delete_files bigint DEFAULT NULL,
    insert_file_size bigint DEFAULT NULL,
    delete_file_size bigint DEFAULT NULL,
    base_file_size bigint DEFAULT NULL,
    pos_delete_file_size bigint DEFAULT NULL,
    eq_delete_file_size bigint DEFAULT NULL,
    source_nodes varchar(2048) DEFAULT NULL,
    is_delete_pos_delete int DEFAULT NULL,
    task_plan_group varchar(40) DEFAULT NULL,
    status varchar(16) DEFAULT NULL,
    pending_time timestamp DEFAULT NULL,
    execute_time timestamp DEFAULT NULL,
    prepared_time timestamp DEFAULT NULL,
    report_time timestamp DEFAULT NULL,
    commit_time timestamp DEFAULT NULL,
    job_type varchar(16) DEFAULT NULL,
    job_id varchar(32) DEFAULT NULL,
    attempt_id varchar(40) DEFAULT NULL,
    retry bigint DEFAULT NULL,
    fail_reason varchar(4096) DEFAULT NULL,
    fail_time timestamp DEFAULT NULL,
    new_file_size bigint DEFAULT NULL,
    new_file_cnt bigint DEFAULT NULL,
    cost_time bigint DEFAULT NULL,
    PRIMARY KEY (trace_id)
);

CREATE TABLE optimize_table_runtime (
    catalog_name varchar(64) NOT NULL,
    db_name varchar(128) NOT NULL,
    table_name varchar(128) NOT NULL,
    current_snapshot_id bigint NOT NULL DEFAULT -1,
    latest_major_optimize_time clob(64m),
    latest_full_optimize_time clob(64m),
    latest_minor_optimize_time clob(64m),
    latest_task_plan_group varchar(40) DEFAULT NULL,
    optimize_status varchar(20) DEFAULT 'Idle',
    optimize_status_start_time timestamp DEFAULT NULL,
    current_change_snapshotId bigint DEFAULT NULL,
    PRIMARY KEY (catalog_name,db_name,table_name)
);

CREATE TABLE table_metadata (
    catalog_name varchar(64) NOT NULL,
    db_name varchar(128) NOT NULL,
    table_name varchar(128) NOT NULL,
    primary_key varchar(256) DEFAULT NULL,
    sort_key varchar(256) DEFAULT NULL,
    table_location varchar(256) DEFAULT NULL,
    base_location varchar(256) DEFAULT NULL,
    delta_location varchar(256) DEFAULT NULL,
    properties clob(64m),
    meta_store_site clob(64m),
    hdfs_site clob(64m),
    core_site clob(64m),
    hbase_site clob(64m),
    auth_method varchar(32) DEFAULT NULL,
    hadoop_username varchar(64) DEFAULT NULL,
    krb_keytab clob(64m),
    krb_conf clob(64m),
    krb_principal clob(64m),
    current_tx_id bigint DEFAULT 0,
    cur_schema_id   int DEFAULT 0,
    PRIMARY KEY (catalog_name, db_name, table_name)
);

CREATE TABLE file_info_cache (
    primary_key_md5 varchar(64) NOT NULL,
    table_identifier varchar(384) NOT NULL,
    add_snapshot_id bigint NOT NULL,
    parent_snapshot_id bigint NOT NULL,
    delete_snapshot_id bigint DEFAULT NULL,
    add_snapshot_sequence bigint NOT NULL DEFAULT -1,
    inner_table varchar(64) DEFAULT NULL,
    file_path varchar(400) NOT NULL,
    file_type varchar(64) DEFAULT NULL,
    producer varchar(64) NOT NULL DEFAULT 'INGESTION',
    file_size bigint DEFAULT NULL,
    file_mask bigint DEFAULT NULL,
    file_index bigint DEFAULT NULL,
    spec_id bigint DEFAULT NULL,
    record_count bigint DEFAULT NULL,
    partition_name varchar(256) DEFAULT NULL,
    action varchar(64) DEFAULT NULL,
    commit_time timestamp NOT NULL DEFAULT CURRENT_TIMESTAMP,
    PRIMARY KEY (primary_key_md5)
);

CREATE TABLE optimize_file (
    id bigint NOT NULL GENERATED ALWAYS AS IDENTITY (START WITH 1, INCREMENT BY 1),
    optimize_type varchar(10) NOT NULL,
    trace_id varchar(40) NOT NULL,
    content_type varchar(32) NOT NULL,
    is_target int DEFAULT 0,
    file_content blob(60000) DEFAULT NULL,
    PRIMARY KEY (id)
);

CREATE TABLE optimize_history (
    history_id bigint NOT NULL GENERATED ALWAYS AS IDENTITY (START WITH 1, INCREMENT BY 1),
    catalog_name varchar(64) NOT NULL,
    db_name varchar(128) NOT NULL,
    table_name varchar(128) NOT NULL,
    optimize_range varchar(10) NOT NULL,
    visible_time timestamp DEFAULT NULL,
    commit_time timestamp DEFAULT NULL,
    plan_time timestamp DEFAULT NULL,
    duration bigint DEFAULT NULL,
    total_file_cnt_before int NOT NULL,
    total_file_size_before bigint NOT NULL,
    insert_file_cnt_before int NOT NULL,
    insert_file_size_before bigint NOT NULL,
    delete_file_cnt_before int NOT NULL,
    delete_file_size_before bigint NOT NULL,
    base_file_cnt_before int NOT NULL,
    base_file_size_before bigint NOT NULL,
    pos_delete_file_cnt_before int NOT NULL,
    pos_delete_file_size_before bigint NOT NULL,
    eq_delete_file_cnt_before int NOT NULL,
    eq_delete_file_size_before bigint NOT NULL,
    total_file_cnt_after int NOT NULL,
    total_file_size_after bigint NOT NULL,
    snapshot_id bigint DEFAULT NULL,
    total_size bigint DEFAULT NULL,
    added_files int DEFAULT NULL,
    removed_files int DEFAULT NULL,
    added_records bigint DEFAULT NULL,
    removed_records bigint DEFAULT NULL,
    added_files_size bigint DEFAULT NULL,
    removed_files_size bigint DEFAULT NULL,
    total_files bigint DEFAULT NULL,
    total_records bigint DEFAULT NULL,
    partition_cnt int NOT NULL,
    partitions clob(64m),
    max_change_transaction_id clob(64m),
    optimize_type varchar(10) NOT NULL,
    PRIMARY KEY (history_id)
);


CREATE TABLE table_transaction_meta (
    table_identifier varchar(384) NOT NULL,
    transaction_id bigint NOT NULL,
    signature varchar(256) NOT NULL,
    commit_time timestamp NOT NULL DEFAULT CURRENT_TIMESTAMP,
    PRIMARY KEY (table_identifier, transaction_id),
    UNIQUE (table_identifier, signature)
);

CREATE TABLE optimize_task_history (
    task_trace_id     varchar(50) NOT NULL,
    retry             int NOT NULL,
    task_plan_group   varchar(40) NOT NULL,
    catalog_name      varchar(64) NOT NULL,
    db_name           varchar(128) NOT NULL,
    table_name        varchar(128) NOT NULL,
    start_time        timestamp DEFAULT NULL,
    end_time          timestamp DEFAULT NULL,
    cost_time         bigint DEFAULT NULL,
    queue_id          int DEFAULT NULL,
    PRIMARY KEY (task_trace_id, retry)
);

CREATE TABLE database_metadata (
    db_id int NOT NULL GENERATED ALWAYS AS IDENTITY (START WITH 1, INCREMENT BY 1),
    catalog_name varchar(64) NOT NULL,
    db_name varchar(128) NOT NULL,
    PRIMARY KEY (db_id),
    UNIQUE (catalog_name,db_name)
);

CREATE TABLE api_tokens (
    id int NOT NULL GENERATED ALWAYS AS IDENTITY (START WITH 33, INCREMENT BY 1),
    apikey varchar(256) NOT NULL,
    secret varchar(256) NOT NULL,
    apply_time timestamp DEFAULT NULL,
    PRIMARY KEY (id),
    UNIQUE (apikey)
);

CREATE TABLE ddl_record
(
    table_identifier varchar(384) NOT NULL,
    ddl        clob(64m),
    ddl_type       varchar(256) NOT NULL,
    commit_time      timestamp    NOT NULL DEFAULT CURRENT_TIMESTAMP
);

<<<<<<< HEAD
CREATE TABLE table_metric_statistics
(
    table_identifier varchar(384) NOT NULL,
    inner_table varchar(64) NOT NULL,
    metric_name      varchar(256),
    metric_value     varchar(256),
    commit_time      timestamp    NOT NULL DEFAULT CURRENT_TIMESTAMP
);

CREATE TABLE metric_statistics_summary
(
    metric_name      varchar(256),
    metric_value     varchar(256),
    commit_time      timestamp    NOT NULL DEFAULT CURRENT_TIMESTAMP
);

CREATE TABLE optimizer_metric_statistics
(
    optimizer_id    bigint NOT NULL,
    subtask_id      varchar(256)  NOT NULL,
    metric_name     varchar(256) NOT NULL,
    metric_value    varchar(256) NOT NULL,
    commit_time     timestamp    NOT NULL DEFAULT CURRENT_TIMESTAMP
);
=======
CREATE TABLE platform_file_info (
  id bigint NOT NULL GENERATED ALWAYS AS IDENTITY (START WITH 1, INCREMENT BY 1),
  file_name varchar(100) NOT NULL,
  file_content_b64 varchar(32672) NOT NULL,
  file_path varchar(100) DEFAULT NULL,
  add_time timestamp NOT NULL DEFAULT CURRENT_TIMESTAMP,
  PRIMARY KEY (id)
);

INSERT INTO catalog_metadata(catalog_name,catalog_type,storage_configs,auth_configs, catalog_properties) VALUES ('local_catalog','ams','{"storage.type":"hdfs","hive.site":"PGNvbmZpZ3VyYXRpb24+PC9jb25maWd1cmF0aW9uPg==","hadoop.core.site":"PGNvbmZpZ3VyYXRpb24+PC9jb25maWd1cmF0aW9uPg==","hadoop.hdfs.site":"PGNvbmZpZ3VyYXRpb24+PC9jb25maWd1cmF0aW9uPg=="}','{"auth.type":"simple","auth.simple.hadoop_username":"root"}','{"warehouse.dir":"/tmp/arctic/warehouse","table-formats":"ICEBERG"}');
>>>>>>> f4b9bf87
<|MERGE_RESOLUTION|>--- conflicted
+++ resolved
@@ -261,32 +261,6 @@
     commit_time      timestamp    NOT NULL DEFAULT CURRENT_TIMESTAMP
 );
 
-<<<<<<< HEAD
-CREATE TABLE table_metric_statistics
-(
-    table_identifier varchar(384) NOT NULL,
-    inner_table varchar(64) NOT NULL,
-    metric_name      varchar(256),
-    metric_value     varchar(256),
-    commit_time      timestamp    NOT NULL DEFAULT CURRENT_TIMESTAMP
-);
-
-CREATE TABLE metric_statistics_summary
-(
-    metric_name      varchar(256),
-    metric_value     varchar(256),
-    commit_time      timestamp    NOT NULL DEFAULT CURRENT_TIMESTAMP
-);
-
-CREATE TABLE optimizer_metric_statistics
-(
-    optimizer_id    bigint NOT NULL,
-    subtask_id      varchar(256)  NOT NULL,
-    metric_name     varchar(256) NOT NULL,
-    metric_value    varchar(256) NOT NULL,
-    commit_time     timestamp    NOT NULL DEFAULT CURRENT_TIMESTAMP
-);
-=======
 CREATE TABLE platform_file_info (
   id bigint NOT NULL GENERATED ALWAYS AS IDENTITY (START WITH 1, INCREMENT BY 1),
   file_name varchar(100) NOT NULL,
@@ -297,4 +271,28 @@
 );
 
 INSERT INTO catalog_metadata(catalog_name,catalog_type,storage_configs,auth_configs, catalog_properties) VALUES ('local_catalog','ams','{"storage.type":"hdfs","hive.site":"PGNvbmZpZ3VyYXRpb24+PC9jb25maWd1cmF0aW9uPg==","hadoop.core.site":"PGNvbmZpZ3VyYXRpb24+PC9jb25maWd1cmF0aW9uPg==","hadoop.hdfs.site":"PGNvbmZpZ3VyYXRpb24+PC9jb25maWd1cmF0aW9uPg=="}','{"auth.type":"simple","auth.simple.hadoop_username":"root"}','{"warehouse.dir":"/tmp/arctic/warehouse","table-formats":"ICEBERG"}');
->>>>>>> f4b9bf87
+
+CREATE TABLE table_metric_statistics
+(
+    table_identifier varchar(384) NOT NULL,
+    inner_table varchar(64) NOT NULL,
+    metric_name      varchar(256),
+    metric_value     varchar(256),
+    commit_time      timestamp    NOT NULL DEFAULT CURRENT_TIMESTAMP
+);
+
+CREATE TABLE metric_statistics_summary
+(
+    metric_name      varchar(256),
+    metric_value     varchar(256),
+    commit_time      timestamp    NOT NULL DEFAULT CURRENT_TIMESTAMP
+);
+
+CREATE TABLE optimizer_metric_statistics
+(
+    optimizer_id    bigint NOT NULL,
+    subtask_id      varchar(256)  NOT NULL,
+    metric_name     varchar(256) NOT NULL,
+    metric_value    varchar(256) NOT NULL,
+    commit_time     timestamp    NOT NULL DEFAULT CURRENT_TIMESTAMP
+);