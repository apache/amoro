<!--
  Licensed to the Apache Software Foundation (ASF) under one
  or more contributor license agreements.  See the NOTICE file
  distributed with this work for additional information
  regarding copyright ownership.  The ASF licenses this file
  to you under the Apache License, Version 2.0 (the
  "License"); you may not use this file except in compliance
  with the License.  You may obtain a copy of the License at
 
      http://www.apache.org/licenses/LICENSE-2.0
 
  Unless required by applicable law or agreed to in writing, software
  distributed under the License is distributed on an "AS IS" BASIS,
  WITHOUT WARRANTIES OR CONDITIONS OF ANY KIND, either express or implied.
  See the License for the specific language governing permissions and
  limitations under the License.
 /-->

<!doctype html>
<html lang="en">
  <head>
    <meta charset="UTF-8" />
    <link rel="icon" type="image/svg+xml" href="./favicon.ico" />
    <meta name="viewport" content="width=device-width, initial-scale=1.0" />
    <title>Amoro</title>
<<<<<<< HEAD
    <script type="module" crossorigin src="/assets/index-CGWzM87S.js"></script>
    <link rel="stylesheet" crossorigin href="/assets/index-jzZBhBkA.css">
=======
    <script type="module" crossorigin src="./assets/index-Cv3Z2rcY.js"></script>
    <link rel="stylesheet" crossorigin href="./assets/index-4N-LbzM3.css">
>>>>>>> c3d19697
  </head>
  <body>
    <div id="app"></div>
  </body>
</html><|MERGE_RESOLUTION|>--- conflicted
+++ resolved
@@ -23,13 +23,8 @@
     <link rel="icon" type="image/svg+xml" href="./favicon.ico" />
     <meta name="viewport" content="width=device-width, initial-scale=1.0" />
     <title>Amoro</title>
-<<<<<<< HEAD
-    <script type="module" crossorigin src="/assets/index-CGWzM87S.js"></script>
-    <link rel="stylesheet" crossorigin href="/assets/index-jzZBhBkA.css">
-=======
-    <script type="module" crossorigin src="./assets/index-Cv3Z2rcY.js"></script>
-    <link rel="stylesheet" crossorigin href="./assets/index-4N-LbzM3.css">
->>>>>>> c3d19697
+    <script type="module" crossorigin src="./assets/index-_J0gz4e7.js"></script>
+    <link rel="stylesheet" crossorigin href="./assets/index-CsgCj9G5.css">
   </head>
   <body>
     <div id="app"></div>
