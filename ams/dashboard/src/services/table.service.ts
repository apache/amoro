/*
  * Licensed to the Apache Software Foundation (ASF) under one
  * or more contributor license agreements.  See the NOTICE file
  * distributed with this work for additional information
  * regarding copyright ownership.  The ASF licenses this file
  * to you under the Apache License, Version 2.0 (the
  * "License"); you may not use this file except in compliance
  * with the License.  You may obtain a copy of the License at
  *
  *     http://www.apache.org/licenses/LICENSE-2.0
  *
  * Unless required by applicable law or agreed to in writing, software
  * distributed under the License is distributed on an "AS IS" BASIS,
  * WITHOUT WARRANTIES OR CONDITIONS OF ANY KIND, either express or implied.
  * See the License for the specific language governing permissions and
  * limitations under the License.
  */

// import { IOptions } from '@/types/common.type'
import { ICatalogItem, IMap } from '@/types/common.type'
import request from '@/utils/request'

export function getCatalogList(): Promise<ICatalogItem[]> {
  return request.get('ams/v1/catalogs')
}
export function getDatabaseList(params: {
  catalog: string
  keywords: string
}): Promise<string[]> {
  const { catalog, keywords } = params
  return request.get(`ams/v1/catalogs/${catalog}/databases`, { params: { keywords } })
}

export function getTableList(params: {
  catalog: string
  db: string
  keywords: string
}) {
  const { catalog, db, keywords } = params
  return request.get(`ams/v1/catalogs/${catalog}/databases/${db}/tables`, { params: { keywords } })
}

// get tables detail
export function getTableDetail(
  { catalog = '' as string, db = '' as string, table = '' as string, token = '' as string }
) {
  return request.get(`ams/v1/tables/catalogs/${catalog}/dbs/${db}/tables/${table}/details`, { params: { token } })
}

export function getHiveTableDetail(
  { catalog = '' as string, db = '' as string, table = '' as string }
) {
  return request.get(`ams/v1/tables/catalogs/${catalog}/dbs/${db}/tables/${table}/hive/details`)
}

export function getUpgradeStatus(
  { catalog = '' as string, db = '' as string, table = '' as string }
) {
  return request.get(`ams/v1/tables/catalogs/${catalog}/dbs/${db}/tables/${table}/upgrade/status`)
}
// get partions table
export function getPartitionTable(
  params: {
    catalog: string
    db: string,
    table: string,
    page: number
    pageSize: number
    token: string
  }
) {
  const { catalog, db, table, page, pageSize, token } = params
  return request.get(`ams/v1/tables/catalogs/${catalog}/dbs/${db}/tables/${table}/partitions`, { params: { page, pageSize, token } })
}

// get partions
export function getPartitions(
  params: {
    catalog: string
    db: string,
    table: string,
    page: number
    pageSize: number
    token: string
  }
) {
  const { catalog, db, table, page, pageSize, token } = params
  return request.get(`ams/v1/tables/catalogs/${catalog}/dbs/${db}/tables/${table}/partitions`, { params: { page, pageSize, token } })
}
// get partions-files
export function getPartitionFiles(
  params: {
    catalog: string
    db: string,
    table: string,
    partition: string | null,
    specId: number,
    page: number
    pageSize: number
    token: string
  }
) {
  const { catalog, db, table, partition, specId, page, pageSize, token } = params
  return request.get(`ams/v1/tables/catalogs/${catalog}/dbs/${db}/tables/${table}/partitions/${partition}/files`, { params: { specId, page, pageSize, token } })
}
// get snapshots
export function getSnapshots(
  params: {
    catalog: string
    db: string,
    table: string,
    page: number
    pageSize: number
    token?: string
    ref: string
    operation: string
  }
) {
  const { catalog, db, table, page, pageSize, token, ref, operation } = params
  return request.get(`ams/v1/tables/catalogs/${catalog}/dbs/${db}/tables/${table}/snapshots`, { params: { page, pageSize, token, ref, operation } })
}

// get Snapshot detail
export function getDetailBySnapshotId(
  params: {
    catalog: string
    db: string,
    table: string,
    snapshotId: string,
    page: number
    pageSize: number
    token?: string
  }
) {
  const { catalog, db, table, snapshotId, page, pageSize, token } = params
  return request.get(`ams/v1/tables/catalogs/${catalog}/dbs/${db}/tables/${table}/snapshots/${snapshotId}/detail`, { params: { page, pageSize, token } })
}
// get operations
export function getOperations(
  params: {
    catalog: string
    db: string,
    table: string,
    page: number
    pageSize: number
    token: string
  }
) {
  const { catalog, db, table, page, pageSize, token } = params
  return request.get(`ams/v1/tables/catalogs/${catalog}/dbs/${db}/tables/${table}/operations`, { params: { page, pageSize, token } })
}
// get optimizes
export function getOptimizes(
  params: {
    catalog: string
    db: string,
    table: string,
    page: number
    pageSize: number
    token: string
  }
) {
  const { catalog, db, table, page, pageSize, token } = params
  return request.get(`ams/v1/tables/catalogs/${catalog}/dbs/${db}/tables/${table}/optimizing-processes`, { params: { page, pageSize, token } })
}

export function upgradeHiveTable(
  { catalog = '' as string, db = '' as string, table = '' as string, properties = {} as IMap<string>, pkList = [] as IMap<string>[] }
) {
  return request.post(`ams/v1/tables/catalogs/${catalog}/dbs/${db}/tables/${table}/upgrade`, {
    properties,
    pkList
  })
}

export function getUpgradeProperties() {
  return request.get('ams/v1/upgrade/properties')
}

<<<<<<< HEAD
export function cancelOptimizingProcess(
  { catalog = '' as string, db = '' as string, table = '' as string, processId = '' as string }
) {
  return request.post(`ams/v1/tables/catalogs/{catalog}/dbs/{db}/tables/{table}/optimizing-processes/{processId}/cancel`)
}

export function getBranches(params: { db: string, table: string }) {
  const { db, table } = params
  return request.get(`/ams/v1/tables/catalogs/iceberg/dbs/${db}/tables/${table}/branches`)
=======
export function getBranches(params: { catalog: string, db: string, table: string }) {
  const { catalog, db, table } = params
  return request.get(`/ams/v1/tables/catalogs/${catalog}/dbs/${db}/tables/${table}/branches`)
>>>>>>> efe8ae77
}

export function getTags(params: { catalog: string, db: string, table: string }) {
  const { catalog, db, table } = params
  return request.get(`/ams/v1/tables/catalogs/${catalog}/dbs/${db}/tables/${table}/tags`)
}<|MERGE_RESOLUTION|>--- conflicted
+++ resolved
@@ -177,21 +177,15 @@
   return request.get('ams/v1/upgrade/properties')
 }
 
-<<<<<<< HEAD
 export function cancelOptimizingProcess(
   { catalog = '' as string, db = '' as string, table = '' as string, processId = '' as string }
 ) {
-  return request.post(`ams/v1/tables/catalogs/{catalog}/dbs/{db}/tables/{table}/optimizing-processes/{processId}/cancel`)
+  return request.post(`ams/v1/tables/catalogs/${catalog}/dbs/${db}/tables/${table}/optimizing-processes/${processId}/cancel`)
 }
 
-export function getBranches(params: { db: string, table: string }) {
-  const { db, table } = params
-  return request.get(`/ams/v1/tables/catalogs/iceberg/dbs/${db}/tables/${table}/branches`)
-=======
 export function getBranches(params: { catalog: string, db: string, table: string }) {
   const { catalog, db, table } = params
   return request.get(`/ams/v1/tables/catalogs/${catalog}/dbs/${db}/tables/${table}/branches`)
->>>>>>> efe8ae77
 }
 
 export function getTags(params: { catalog: string, db: string, table: string }) {
