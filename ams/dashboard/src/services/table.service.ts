/*
  * Licensed to the Apache Software Foundation (ASF) under one
  * or more contributor license agreements.  See the NOTICE file
  * distributed with this work for additional information
  * regarding copyright ownership.  The ASF licenses this file
  * to you under the Apache License, Version 2.0 (the
  * "License"); you may not use this file except in compliance
  * with the License.  You may obtain a copy of the License at
  *
  *     http://www.apache.org/licenses/LICENSE-2.0
  *
  * Unless required by applicable law or agreed to in writing, software
  * distributed under the License is distributed on an "AS IS" BASIS,
  * WITHOUT WARRANTIES OR CONDITIONS OF ANY KIND, either express or implied.
  * See the License for the specific language governing permissions and
  * limitations under the License.
  */

// import { IOptions } from '@/types/common.type'
import { ICatalogItem, IMap } from '@/types/common.type'
import request from '@/utils/request'

export function getCatalogList(): Promise<ICatalogItem[]> {
  return request.get('ams/v1/catalogs')
}
export function getDatabaseList(params: {
  catalog: string
  keywords: string
}): Promise<string[]> {
  const { catalog, keywords } = params
  return request.get(`ams/v1/catalogs/${catalog}/databases`, { params: { keywords } })
}

export function getTableList(params: {
  catalog: string
  db: string
  keywords: string
}) {
  const { catalog, db, keywords } = params
  return request.get(`ams/v1/catalogs/${catalog}/databases/${db}/tables`, { params: { keywords } })
}

// get tables detail
export function getTableDetail(
  { catalog = '' as string, db = '' as string, table = '' as string, token = '' as string }
) {
  return request.get(`ams/v1/tables/catalogs/${catalog}/dbs/${db}/tables/${table}/details`, { params: { token } })
}

export function getHiveTableDetail(
  { catalog = '' as string, db = '' as string, table = '' as string }
) {
  return request.get(`ams/v1/tables/catalogs/${catalog}/dbs/${db}/tables/${table}/hive/details`)
}

export function getUpgradeStatus(
  { catalog = '' as string, db = '' as string, table = '' as string }
) {
  return request.get(`ams/v1/tables/catalogs/${catalog}/dbs/${db}/tables/${table}/upgrade/status`)
}
// get partions table
export function getPartitionTable(
  params: {
    catalog: string
    db: string,
    table: string,
    page: number
    pageSize: number
    token: string
  }
) {
  const { catalog, db, table, page, pageSize, token } = params
  return request.get(`ams/v1/tables/catalogs/${catalog}/dbs/${db}/tables/${table}/partitions`, { params: { page, pageSize, token } })
}

// get partions
export function getPartitions(
  params: {
    catalog: string
    db: string,
    table: string,
    page: number
    pageSize: number
    token: string
  }
) {
  const { catalog, db, table, page, pageSize, token } = params
  return request.get(`ams/v1/tables/catalogs/${catalog}/dbs/${db}/tables/${table}/partitions`, { params: { page, pageSize, token } })
}
// get partions-files
export function getPartitionFiles(
  params: {
    catalog: string
    db: string,
    table: string,
    partition: string | null,
    page: number
    pageSize: number
    token: string
  }
) {
  const { catalog, db, table, partition, page, pageSize, token } = params
  return request.get(`ams/v1/tables/catalogs/${catalog}/dbs/${db}/tables/${table}/partitions/${partition}/files`, { params: { page, pageSize, token } })
}
// get snapshots
export function getSnapshots(
  params: {
    catalog: string
    db: string,
    table: string,
    page: number
    pageSize: number
    token?: string
    ref: string
    operation: string
  }
) {
  const { catalog, db, table, page, pageSize, token, ref, operation } = params
  return request.get(`ams/v1/tables/catalogs/${catalog}/dbs/${db}/tables/${table}/snapshots`, { params: { page, pageSize, token, ref, operation } })
}

// get Snapshot detail
export function getDetailBySnapshotId(
  params: {
    catalog: string
    db: string,
    table: string,
    snapshotId: string,
    page: number
    pageSize: number
    token?: string
  }
) {
  const { catalog, db, table, snapshotId, page, pageSize, token } = params
  return request.get(`ams/v1/tables/catalogs/${catalog}/dbs/${db}/tables/${table}/snapshots/${snapshotId}/detail`, { params: { page, pageSize, token } })
}
// get operations
export function getOperations(
  params: {
    catalog: string
    db: string,
    table: string,
    page: number
    pageSize: number
    token: string
  }
) {
  const { catalog, db, table, page, pageSize, token } = params
  return request.get(`ams/v1/tables/catalogs/${catalog}/dbs/${db}/tables/${table}/operations`, { params: { page, pageSize, token } })
}
// get optimizes
export function getOptimizes(
  params: {
    catalog: string
    db: string,
    table: string,
    page: number
    pageSize: number
    token: string
  }
) {
  const { catalog, db, table, page, pageSize, token } = params
  return request.get(`ams/v1/tables/catalogs/${catalog}/dbs/${db}/tables/${table}/optimizing-processes`, { params: { page, pageSize, token } })
}

export function upgradeHiveTable(
  { catalog = '' as string, db = '' as string, table = '' as string, properties = {} as IMap<string>, pkList = [] as IMap<string>[] }
) {
  return request.post(`ams/v1/tables/catalogs/${catalog}/dbs/${db}/tables/${table}/upgrade`, {
    properties,
    pkList
  })
}

export function getUpgradeProperties() {
  return request.get('ams/v1/upgrade/properties')
}

<<<<<<< HEAD
export function cancelOptimizingProcess(
  { catalog = '' as string, db = '' as string, table = '' as string }
) {
  return request.post(`ams/v1/tables/catalogs/${catalog}/dbs/${db}/tables/${table}/cancel-process`)
=======
export function getBranches(params: { db: string, table: string }) {
  const { db, table } = params
  return request.get(`/ams/v1/tables/catalogs/iceberg/dbs/${db}/tables/${table}/branches`)
}

export function getTags(params: { db: string, table: string }) {
  const { db, table } = params
  return request.get(`/ams/v1/tables/catalogs/iceberg/dbs/${db}/tables/${table}/tags`)
>>>>>>> 25cf7ae4
}<|MERGE_RESOLUTION|>--- conflicted
+++ resolved
@@ -176,12 +176,12 @@
   return request.get('ams/v1/upgrade/properties')
 }
 
-<<<<<<< HEAD
 export function cancelOptimizingProcess(
-  { catalog = '' as string, db = '' as string, table = '' as string }
+  { catalog = '' as string, db = '' as string, table = '' as string, processId = '' as string }
 ) {
-  return request.post(`ams/v1/tables/catalogs/${catalog}/dbs/${db}/tables/${table}/cancel-process`)
-=======
+  return request.post(`ams/v1/tables/catalogs/${catalog}/dbs/${db}/tables/${table}/cancel-process/${processId}`)
+}
+
 export function getBranches(params: { db: string, table: string }) {
   const { db, table } = params
   return request.get(`/ams/v1/tables/catalogs/iceberg/dbs/${db}/tables/${table}/branches`)
@@ -190,5 +190,4 @@
 export function getTags(params: { db: string, table: string }) {
   const { db, table } = params
   return request.get(`/ams/v1/tables/catalogs/iceberg/dbs/${db}/tables/${table}/tags`)
->>>>>>> 25cf7ae4
 }