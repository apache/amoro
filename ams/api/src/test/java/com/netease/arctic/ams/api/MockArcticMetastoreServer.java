/*
 * Licensed to the Apache Software Foundation (ASF) under one
 * or more contributor license agreements.  See the NOTICE file
 * distributed with this work for additional information
 * regarding copyright ownership.  The ASF licenses this file
 * to you under the Apache License, Version 2.0 (the
 * "License"); you may not use this file except in compliance
 * with the License.  You may obtain a copy of the License at
 *
 *     http://www.apache.org/licenses/LICENSE-2.0
 *
 * Unless required by applicable law or agreed to in writing, software
 * distributed under the License is distributed on an "AS IS" BASIS,
 * WITHOUT WARRANTIES OR CONDITIONS OF ANY KIND, either express or implied.
 * See the License for the specific language governing permissions and
 * limitations under the License.
 */

package com.netease.arctic.ams.api;

import com.netease.arctic.ams.api.properties.CatalogMetaProperties;
import org.apache.thrift.TException;
import org.apache.thrift.TMultiplexedProcessor;
import org.apache.thrift.server.TServer;
import org.apache.thrift.server.TThreadedSelectorServer;
import org.apache.thrift.transport.TFramedTransport;
import org.apache.thrift.transport.TNonblockingServerSocket;
import org.apache.thrift.transport.TTransportException;
import org.slf4j.Logger;
import org.slf4j.LoggerFactory;

import java.net.BindException;
import java.nio.charset.StandardCharsets;
import java.util.ArrayList;
import java.util.Base64;
import java.util.Collections;
import java.util.HashMap;
import java.util.List;
import java.util.Map;
import java.util.Queue;
import java.util.Random;
import java.util.UUID;
import java.util.concurrent.ArrayBlockingQueue;
import java.util.concurrent.ConcurrentHashMap;
import java.util.concurrent.ConcurrentLinkedQueue;
import java.util.concurrent.CopyOnWriteArrayList;
import java.util.concurrent.atomic.AtomicLong;
import java.util.stream.Collectors;

import static com.netease.arctic.ams.api.properties.CatalogMetaProperties.CATALOG_TYPE_HADOOP;

public class MockArcticMetastoreServer implements Runnable {
  private static final Logger LOG = LoggerFactory.getLogger(MockArcticMetastoreServer.class);
  public static final String TEST_CATALOG_NAME = "test_catalog";
  public static final String TEST_DB_NAME = "test_db";

  private int port;
  private int retry = 10;
  private boolean started = false;
  private final AmsHandler amsHandler = new AmsHandler();

  private final OptimizerManagerHandler optimizerManagerHandler = new OptimizerManagerHandler();

  private TServer server;

  private static final MockArcticMetastoreServer INSTANCE = new MockArcticMetastoreServer();

  public static MockArcticMetastoreServer getInstance() {
    if (!INSTANCE.isStarted()) {
      INSTANCE.start();
      Map<String, String> storageConfig = new HashMap<>();
      storageConfig.put(CatalogMetaProperties.STORAGE_CONFIGS_KEY_TYPE,
          CatalogMetaProperties.STORAGE_CONFIGS_VALUE_TYPE_HDFS);
      storageConfig.put(CatalogMetaProperties.STORAGE_CONFIGS_KEY_CORE_SITE, getHadoopSite());
      storageConfig.put(CatalogMetaProperties.STORAGE_CONFIGS_KEY_HDFS_SITE, getHadoopSite());

      Map<String, String> authConfig = new HashMap<>();
      authConfig.put(CatalogMetaProperties.AUTH_CONFIGS_KEY_TYPE,
          CatalogMetaProperties.AUTH_CONFIGS_VALUE_TYPE_SIMPLE);
      authConfig.put(CatalogMetaProperties.AUTH_CONFIGS_KEY_HADOOP_USERNAME,
          System.getProperty("user.name"));

      Map<String, String> catalogProperties = new HashMap<>();
      catalogProperties.put(CatalogMetaProperties.KEY_WAREHOUSE, "/tmp");

      CatalogMeta catalogMeta = new CatalogMeta(TEST_CATALOG_NAME, CATALOG_TYPE_HADOOP,
          storageConfig, authConfig, catalogProperties);
      INSTANCE.handler().createCatalog(catalogMeta);

      try {
        INSTANCE.handler().createDatabase(TEST_CATALOG_NAME, TEST_DB_NAME);
      } catch (TException e) {
        throw new RuntimeException(e);
      }
    }
    return INSTANCE;
  }

  public void createCatalogIfAbsent(CatalogMeta catalogMeta) {
    MockArcticMetastoreServer server = getInstance();
    if (server.handler().getCatalogs().stream()
        .noneMatch(meta -> meta.getCatalogName().equals(catalogMeta.getCatalogName())))
      server.handler().createCatalog(catalogMeta);
  }

  public static String getHadoopSite() {
    return Base64.getEncoder().encodeToString("<configuration></configuration>".getBytes(StandardCharsets.UTF_8));
  }

  public String getServerUrl() {
    return "thrift://127.0.0.1:" + port;
  }

  public String getUrl() {
    return "thrift://127.0.0.1:" + port + "/" + TEST_CATALOG_NAME;
  }

  public String getUrl(String catalogName) {
    return "thrift://127.0.0.1:" + port + "/" + catalogName;
  }

  public MockArcticMetastoreServer() {
    this.port = randomPort();
  }

  int randomPort() {
    // create a random port between 14000 - 18000
    int port = new Random().nextInt(4000);
    return port + 14000;
  }

  public void start() {
    Thread t = new Thread(this);
    t.start();
    started = true;
  }

  public void stopAndCleanUp() {
    if (server != null) {
      server.stop();
    }
    amsHandler.cleanUp();
    started = false;
  }

  public boolean isStarted() {
    return started;
  }

  public AmsHandler handler() {
    return amsHandler;
  }

  public OptimizerManagerHandler optimizerHandler() {
    return optimizerManagerHandler;
  }

  public int port() {
    return port;
  }

  @Override
  public void run() {
    try {
      TNonblockingServerSocket serverTransport = new TNonblockingServerSocket(port);
      TMultiplexedProcessor processor = new TMultiplexedProcessor();
      ArcticTableMetastore.Processor<AmsHandler> amsProcessor =
          new ArcticTableMetastore.Processor<>(amsHandler);
      processor.registerProcessor("TableMetastore", amsProcessor);

      OptimizingService.Processor<OptimizerManagerHandler> optimizerManProcessor =
          new OptimizingService.Processor<>(optimizerManagerHandler);
      processor.registerProcessor("OptimizeManager", optimizerManProcessor);

      TThreadedSelectorServer.Args args = new TThreadedSelectorServer.Args(serverTransport)
          .processor(processor)
          .transportFactory(new TFramedTransport.Factory())
          .workerThreads(10);
      server = new TThreadedSelectorServer(args);
      server.serve();

      LOG.info("arctic in-memory metastore start");
    } catch (TTransportException e) {
      if (e.getCause() instanceof BindException) {
        if (--retry < 0) {
          throw new IllegalStateException(e);
        } else {
          port = randomPort();
          LOG.info("Address already in use, port {}, and retry a new port.", port);
          run();
        }
      } else {
        throw new IllegalStateException(e);
      }
    }
  }

<<<<<<< HEAD
  public static class AmsHandler implements ArcticTableMetastore.Iface {
=======
  public class AmsHandler implements ArcticTableMetastore.Iface {
    private static final long DEFAULT_BLOCKER_TIMEOUT = 60_000;
>>>>>>> c764243d
    private final ConcurrentLinkedQueue<CatalogMeta> catalogs = new ConcurrentLinkedQueue<>();
    private final ConcurrentLinkedQueue<TableMeta> tables = new ConcurrentLinkedQueue<>();
    private final ConcurrentHashMap<String, List<String>> databases = new ConcurrentHashMap<>();

    private final Map<TableIdentifier, List<TableCommitMeta>> tableCommitMetas = new HashMap<>();

    private final Map<TableIdentifier, Map<String, Blocker>> tableBlockers = new HashMap<>();
    private final AtomicLong blockerId = new AtomicLong(1L);

    public void cleanUp() {
      catalogs.clear();
      tables.clear();
      databases.clear();
      tableCommitMetas.clear();
    }

    public void createCatalog(CatalogMeta catalogMeta) {
      catalogs.add(catalogMeta);
    }

    public void dropCatalog(String catalogName) {
      catalogs.removeIf(catalogMeta -> catalogMeta.getCatalogName().equals(catalogName));
    }

    public Map<TableIdentifier, List<TableCommitMeta>> getTableCommitMetas() {
      return tableCommitMetas;
    }

    @Override
    public void ping() {

    }

    @Override
    public List<CatalogMeta> getCatalogs() {
      return new ArrayList<>(catalogs);
    }

    @Override
    public CatalogMeta getCatalog(String name) throws TException {
      return catalogs.stream().filter(c -> name.equals(c.getCatalogName()))
          .findFirst().orElseThrow(NoSuchObjectException::new);
    }

    @Override
    public List<String> getDatabases(String catalogName) throws TException {
      return databases.get(catalogName) == null ? new ArrayList<>() : databases.get(catalogName);
    }

    @Override
    public void createDatabase(String catalogName, String database) throws TException {
      databases.computeIfAbsent(catalogName, c -> new ArrayList<>());
      if (databases.get(catalogName).contains(database)) {
        throw new AlreadyExistsException("database exist");
      }
      databases.computeIfPresent(catalogName, (c, dbList) -> {
        List<String> newList = new ArrayList<>(dbList);
        newList.add(database);
        return newList;
      });
    }

    @Override
    public void dropDatabase(String catalogName, String database) throws TException {
      List<String> dbList = databases.get(catalogName);
      if (dbList == null || !dbList.contains(database)) {
        throw new NoSuchObjectException();
      }
      databases.computeIfPresent(catalogName, (c, dbs) -> {
        List<String> databaseList = new ArrayList<>(dbs);
        databaseList.remove(database);
        return databaseList;
      });
    }

    @Override
    public void createTableMeta(TableMeta tableMeta)
        throws TException {
      TableIdentifier identifier = tableMeta.getTableIdentifier();
      String catalog = identifier.getCatalog();
      String database = identifier.getDatabase();
      CatalogMeta catalogMeta = getCatalog(catalog);
      if (
          !"hive".equalsIgnoreCase(catalogMeta.getCatalogType()) &&
              (databases.get(catalog) == null || !databases.get(catalog).contains(database))) {
        throw new NoSuchObjectException("database non-exists");
      }
      tables.add(tableMeta);
    }

    @Override
    public List<TableMeta> listTables(String catalogName, String database) throws TException {
      return tables.stream()
          .filter(t -> catalogName.equals(t.getTableIdentifier().getCatalog()))
          .filter(t -> database.equals(t.getTableIdentifier().getDatabase()))
          .collect(Collectors.toList());
    }

    @Override
    public TableMeta getTable(TableIdentifier tableIdentifier) throws TException {
      return tables.stream()
          .filter(t -> tableIdentifier.equals(t.getTableIdentifier()))
          .findFirst()
          .orElseThrow(NoSuchObjectException::new);
    }

    @Override
    public void removeTable(TableIdentifier tableIdentifier, boolean deleteData) {
      tables.removeIf(t -> t.getTableIdentifier().equals(tableIdentifier));
    }

    @Override
    public void tableCommit(TableCommitMeta commit) throws TException {
      tableCommitMetas.putIfAbsent(commit.getTableIdentifier(), new ArrayList<>());
      tableCommitMetas.get(commit.getTableIdentifier()).add(commit);
      if (commit.getProperties() != null) {
        TableMeta meta = getTable(commit.getTableIdentifier());
        meta.setProperties(commit.getProperties());
      }
    }

    @Override
    public long allocateTransactionId(TableIdentifier tableIdentifier, String transactionSignature) {
      throw new UnsupportedOperationException("allocate TransactionId from AMS is not supported now");
    }

    @Override
    public Blocker block(TableIdentifier tableIdentifier, List<BlockableOperation> operations,
        Map<String, String> properties) throws TException {
      Map<String, Blocker> blockers = this.tableBlockers.computeIfAbsent(tableIdentifier, t -> new HashMap<>());
      long now = System.currentTimeMillis();
      properties.put("create.time", now + "");
      properties.put("expiration.time", (now + DEFAULT_BLOCKER_TIMEOUT) + "");
      properties.put("blocker.timeout", DEFAULT_BLOCKER_TIMEOUT + "");
      Blocker blocker = new Blocker(this.blockerId.getAndIncrement() + "", operations, properties);
      blockers.put(blocker.getBlockerId(), blocker);
      return blocker;
    }

    @Override
    public void releaseBlocker(TableIdentifier tableIdentifier, String blockerId) {
      Map<String, Blocker> blockers = this.tableBlockers.get(tableIdentifier);
      if (blockers != null) {
        blockers.remove(blockerId);
      }
    }

    @Override
    public long renewBlocker(TableIdentifier tableIdentifier, String blockerId) throws TException {
      Map<String, Blocker> blockers = this.tableBlockers.get(tableIdentifier);
      if (blockers == null) {
        throw new NoSuchObjectException("illegal blockerId " + blockerId + ", it may be released or expired");
      }
      Blocker blocker = blockers.get(blockerId);
      if (blocker == null) {
        throw new NoSuchObjectException("illegal blockerId " + blockerId + ", it may be released or expired");
      }
      long expirationTime = System.currentTimeMillis() + DEFAULT_BLOCKER_TIMEOUT;
      blocker.getProperties().put("expiration.time", expirationTime + "");
      return expirationTime;
    }

    @Override
    public List<Blocker> getBlockers(TableIdentifier tableIdentifier) throws TException {
      Map<String, Blocker> blockers = this.tableBlockers.get(tableIdentifier);
      if (blockers == null) {
        return Collections.emptyList();
      } else {
        return new ArrayList<>(blockers.values());
      }
    }

    public void updateMeta(CatalogMeta meta, String key, String value) {
      meta.getCatalogProperties().put(key, value);
    }
  }

  public static class OptimizerManagerHandler implements OptimizingService.Iface {

    private final Map<String, OptimizerRegisterInfo> registeredOptimizers = new ConcurrentHashMap<>();
    private final Queue<OptimizingTask> pendingTasks = new ArrayBlockingQueue<>(100);
    private final Map<String, Map<Integer, OptimizingTaskId>> executingTasks = new ConcurrentHashMap<>();
    private final Map<String, List<OptimizingTaskResult>> completedTasks = new ConcurrentHashMap<>();

    public void cleanUp() {
    }

    @Override
    public void ping() {

    }

    @Override
    public void touch(String authToken) throws TException {
      checkToken(authToken);
    }

    @Override
    public OptimizingTask pollTask(String authToken, int threadId) throws TException {
      checkToken(authToken);
      return pendingTasks.poll();
    }

    @Override
    public void ackTask(String authToken, int threadId, OptimizingTaskId taskId) throws TException {
      checkToken(authToken);
      if (!executingTasks.containsKey(authToken)) {
        executingTasks.putIfAbsent(authToken, new ConcurrentHashMap<>());
      }
      Map<Integer, OptimizingTaskId> executingTasksMap = executingTasks.get(authToken);
      if (executingTasksMap.containsKey(threadId)) {
        throw new ArcticException(ErrorCodes.DUPLICATED_TASK_ERROR_CODE, "DuplicateTask", String.format("Optimizer:%s" +
            " thread:%d is executing another task", authToken, threadId));
      }
      executingTasksMap.put(threadId, taskId);
    }

    @Override
    public void completeTask(String authToken, OptimizingTaskResult taskResult) throws TException {
      checkToken(authToken);
      if (!completedTasks.containsKey(authToken)) {
        completedTasks.putIfAbsent(authToken, new CopyOnWriteArrayList<>());
      }
      List<OptimizingTaskResult> completeTaskList = completedTasks.get(authToken);
      completeTaskList.add(taskResult);
    }

    @Override
    public String authenticate(OptimizerRegisterInfo registerInfo) throws TException {
      String token = UUID.randomUUID().toString();
      registeredOptimizers.put(token, registerInfo);
      return token;
    }

    public Map<String, OptimizerRegisterInfo> getRegisteredOptimizers() {
      return registeredOptimizers;
    }

    public boolean offerTask(OptimizingTask task) {
      return pendingTasks.offer(task);
    }

    public Queue<OptimizingTask> getPendingTasks() {
      return pendingTasks;
    }

    public Map<String, Map<Integer, OptimizingTaskId>> getExecutingTasks() {
      return executingTasks;
    }

    public Map<String, List<OptimizingTaskResult>> getCompletedTasks() {
      return completedTasks;
    }

    private void checkToken(String token) throws ArcticException {
      if (!registeredOptimizers.containsKey(token)) {
        throw new ArcticException(ErrorCodes.PLUGIN_RETRY_AUTH_ERROR_CODE, "unknown token", "unknown token");
      }
    }
  }
}<|MERGE_RESOLUTION|>--- conflicted
+++ resolved
@@ -195,12 +195,8 @@
     }
   }
 
-<<<<<<< HEAD
   public static class AmsHandler implements ArcticTableMetastore.Iface {
-=======
-  public class AmsHandler implements ArcticTableMetastore.Iface {
     private static final long DEFAULT_BLOCKER_TIMEOUT = 60_000;
->>>>>>> c764243d
     private final ConcurrentLinkedQueue<CatalogMeta> catalogs = new ConcurrentLinkedQueue<>();
     private final ConcurrentLinkedQueue<TableMeta> tables = new ConcurrentLinkedQueue<>();
     private final ConcurrentHashMap<String, List<String>> databases = new ConcurrentHashMap<>();
