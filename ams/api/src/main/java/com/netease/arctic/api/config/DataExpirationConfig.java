/*
 * Licensed to the Apache Software Foundation (ASF) under one
 * or more contributor license agreements.  See the NOTICE file
 * distributed with this work for additional information
 * regarding copyright ownership.  The ASF licenses this file
 * to you under the Apache License, Version 2.0 (the
 * "License"); you may not use this file except in compliance
 * with the License.  You may obtain a copy of the License at
 *
 *     http://www.apache.org/licenses/LICENSE-2.0
 *
 * Unless required by applicable law or agreed to in writing, software
 * distributed under the License is distributed on an "AS IS" BASIS,
 * WITHOUT WARRANTIES OR CONDITIONS OF ANY KIND, either express or implied.
 * See the License for the specific language governing permissions and
 * limitations under the License.
 */

package com.netease.arctic.api.config;

import com.fasterxml.jackson.annotation.JsonIgnoreProperties;
import com.fasterxml.jackson.annotation.JsonProperty;
<<<<<<< HEAD
import com.google.common.annotations.VisibleForTesting;
import com.google.common.base.Objects;
import com.google.common.base.Preconditions;
import com.google.common.collect.Sets;
import com.netease.arctic.table.ArcticTable;
import com.netease.arctic.table.TableProperties;
import com.netease.arctic.utils.CompatiblePropertyUtil;
import com.netease.arctic.utils.TimeUtils;
=======
import com.netease.arctic.table.ArcticTable;
import com.netease.arctic.table.TableProperties;
import com.netease.arctic.utils.CompatiblePropertyUtil;
>>>>>>> 34bb1a57
import org.apache.commons.lang3.StringUtils;
import org.apache.iceberg.types.Type;
import org.apache.iceberg.types.Types;
import org.slf4j.Logger;
import org.slf4j.LoggerFactory;

import java.util.Locale;
import java.util.Map;
import java.util.Set;

/** Data expiration configuration. */
@JsonIgnoreProperties(ignoreUnknown = true)
public class DataExpirationConfig {
  // data-expire.enabled
  private boolean enabled;
  // data-expire.field
  private String expirationField;
  // data-expire.level
  @JsonProperty(defaultValue = TableProperties.DATA_EXPIRATION_LEVEL_DEFAULT)
  private ExpireLevel expirationLevel;
  // data-expire.retention-time
  private long retentionTime;
  // data-expire.datetime-string-pattern
  @JsonProperty(defaultValue = TableProperties.DATA_EXPIRATION_DATE_STRING_PATTERN_DEFAULT)
  private String dateTimePattern;
  // data-expire.datetime-number-format
  @JsonProperty(defaultValue = TableProperties.DATA_EXPIRATION_DATE_NUMBER_FORMAT_DEFAULT)
  private String numberDateFormat;
  // data-expire.base-on-rule
  @JsonProperty(defaultValue = TableProperties.DATA_EXPIRATION_BASE_ON_RULE_DEFAULT)
  private BaseOnRule baseOnRule;
<<<<<<< HEAD
  // Retention time must be positive
  public static final long INVALID_RETENTION_TIME = 0L;
=======
>>>>>>> 34bb1a57

  @com.google.common.annotations.VisibleForTesting
  public enum ExpireLevel {
    PARTITION,
    FILE;

    public static ExpireLevel fromString(String level) {
      com.google.common.base.Preconditions.checkArgument(null != level, "Invalid level type: null");
      try {
        return ExpireLevel.valueOf(level.toUpperCase(Locale.ENGLISH));
      } catch (IllegalArgumentException e) {
        throw new IllegalArgumentException(String.format("Invalid level type: %s", level), e);
      }
    }
  }

  @VisibleForTesting
  public enum BaseOnRule {
    LAST_COMMIT_TIME,
    CURRENT_TIME;

    public static BaseOnRule fromString(String since) {
<<<<<<< HEAD
      com.google.common.base.Preconditions.checkArgument(
=======
      Preconditions.checkArgument(
>>>>>>> 34bb1a57
          null != since, TableProperties.DATA_EXPIRATION_BASE_ON_RULE + " is invalid: null");
      try {
        return BaseOnRule.valueOf(since.toUpperCase(Locale.ENGLISH));
      } catch (IllegalArgumentException e) {
        throw new IllegalArgumentException(
            String.format("Unable to expire data since: %s", since), e);
      }
    }
  }

  public static final Set<Type.TypeID> FIELD_TYPES =
      Sets.newHashSet(Type.TypeID.TIMESTAMP, Type.TypeID.STRING, Type.TypeID.LONG);

  private static final Logger LOG = LoggerFactory.getLogger(DataExpirationConfig.class);

  public DataExpirationConfig() {}

  public DataExpirationConfig(
      boolean enabled,
      String expirationField,
      ExpireLevel expirationLevel,
      long retentionTime,
      String dateTimePattern,
      String numberDateFormat,
      BaseOnRule baseOnRule) {
    this.enabled = enabled;
    this.expirationField = expirationField;
    this.expirationLevel = expirationLevel;
    this.retentionTime = retentionTime;
    this.dateTimePattern = dateTimePattern;
    this.numberDateFormat = numberDateFormat;
    this.baseOnRule = baseOnRule;
  }

  public DataExpirationConfig(ArcticTable table) {
    Map<String, String> properties = table.properties();
    expirationField =
        CompatiblePropertyUtil.propertyAsString(
            properties, TableProperties.DATA_EXPIRATION_FIELD, null);
    Types.NestedField field = table.schema().findField(expirationField);
<<<<<<< HEAD
    com.google.common.base.Preconditions.checkArgument(
=======
    Preconditions.checkArgument(
>>>>>>> 34bb1a57
        StringUtils.isNoneBlank(expirationField) && null != field,
        String.format(
            "Field(%s) used to determine data expiration is illegal for table(%s)",
            expirationField, table.name()));
    Type.TypeID typeID = field.type().typeId();
    Preconditions.checkArgument(
        FIELD_TYPES.contains(typeID),
        String.format(
            "The type(%s) of filed(%s) is incompatible for table(%s)",
            typeID.name(), expirationField, table.name()));

    expirationLevel =
        ExpireLevel.fromString(
            CompatiblePropertyUtil.propertyAsString(
                properties,
                TableProperties.DATA_EXPIRATION_LEVEL,
                TableProperties.DATA_EXPIRATION_LEVEL_DEFAULT));
<<<<<<< HEAD
    retentionTime =
        parseRetentionToMillis(
            CompatiblePropertyUtil.propertyAsString(
                properties, TableProperties.DATA_EXPIRATION_RETENTION_TIME, null));
=======

    String retention =
        CompatiblePropertyUtil.propertyAsString(
            properties, TableProperties.DATA_EXPIRATION_RETENTION_TIME, null);
    if (StringUtils.isNotBlank(retention)) {
      retentionTime = ConfigHelpers.TimeUtils.parseDuration(retention).toMillis();
    }

>>>>>>> 34bb1a57
    dateTimePattern =
        CompatiblePropertyUtil.propertyAsString(
            properties,
            TableProperties.DATA_EXPIRATION_DATE_STRING_PATTERN,
            TableProperties.DATA_EXPIRATION_DATE_STRING_PATTERN_DEFAULT);
    numberDateFormat =
        CompatiblePropertyUtil.propertyAsString(
            properties,
            TableProperties.DATA_EXPIRATION_DATE_NUMBER_FORMAT,
            TableProperties.DATA_EXPIRATION_DATE_NUMBER_FORMAT_DEFAULT);
    baseOnRule =
        BaseOnRule.fromString(
            CompatiblePropertyUtil.propertyAsString(
                properties,
                TableProperties.DATA_EXPIRATION_BASE_ON_RULE,
                TableProperties.DATA_EXPIRATION_BASE_ON_RULE_DEFAULT));
  }

  public static DataExpirationConfig parse(Map<String, String> properties) {
    boolean gcEnabled =
        CompatiblePropertyUtil.propertyAsBoolean(
            properties, org.apache.iceberg.TableProperties.GC_ENABLED, true);
<<<<<<< HEAD

    return new DataExpirationConfig()
        .setEnabled(
            gcEnabled
                && CompatiblePropertyUtil.propertyAsBoolean(
                    properties,
                    TableProperties.ENABLE_DATA_EXPIRATION,
                    TableProperties.ENABLE_DATA_EXPIRATION_DEFAULT))
        .setExpirationLevel(
            ExpireLevel.fromString(
                CompatiblePropertyUtil.propertyAsString(
                    properties,
                    TableProperties.DATA_EXPIRATION_LEVEL,
                    TableProperties.DATA_EXPIRATION_LEVEL_DEFAULT)))
        .setExpirationField(
            CompatiblePropertyUtil.propertyAsString(
                properties, TableProperties.DATA_EXPIRATION_FIELD, null))
        .setDateTimePattern(
            CompatiblePropertyUtil.propertyAsString(
                properties,
                TableProperties.DATA_EXPIRATION_DATE_STRING_PATTERN,
                TableProperties.DATA_EXPIRATION_DATE_STRING_PATTERN_DEFAULT))
        .setNumberDateFormat(
            CompatiblePropertyUtil.propertyAsString(
                properties,
                TableProperties.DATA_EXPIRATION_DATE_NUMBER_FORMAT,
                TableProperties.DATA_EXPIRATION_DATE_NUMBER_FORMAT_DEFAULT))
        .setBaseOnRule(
            BaseOnRule.fromString(
                CompatiblePropertyUtil.propertyAsString(
                    properties,
                    TableProperties.DATA_EXPIRATION_BASE_ON_RULE,
                    TableProperties.DATA_EXPIRATION_BASE_ON_RULE_DEFAULT)))
        .setRetentionTime(
            parseRetentionToMillis(
                CompatiblePropertyUtil.propertyAsString(
                    properties, TableProperties.DATA_EXPIRATION_RETENTION_TIME, null)));
  }

  private static long parseRetentionToMillis(String retention) {
    try {
      return TimeUtils.estimatedMills(retention);
    } catch (Exception e) {
      return INVALID_RETENTION_TIME;
    }
  }

  public boolean isPositive() {
    return retentionTime > INVALID_RETENTION_TIME;
=======
    DataExpirationConfig config =
        new DataExpirationConfig()
            .setEnabled(
                gcEnabled
                    && CompatiblePropertyUtil.propertyAsBoolean(
                        properties,
                        TableProperties.ENABLE_DATA_EXPIRATION,
                        TableProperties.ENABLE_DATA_EXPIRATION_DEFAULT))
            .setExpirationLevel(
                ExpireLevel.fromString(
                    CompatiblePropertyUtil.propertyAsString(
                        properties,
                        TableProperties.DATA_EXPIRATION_LEVEL,
                        TableProperties.DATA_EXPIRATION_LEVEL_DEFAULT)))
            .setExpirationField(
                CompatiblePropertyUtil.propertyAsString(
                    properties, TableProperties.DATA_EXPIRATION_FIELD, null))
            .setDateTimePattern(
                CompatiblePropertyUtil.propertyAsString(
                    properties,
                    TableProperties.DATA_EXPIRATION_DATE_STRING_PATTERN,
                    TableProperties.DATA_EXPIRATION_DATE_STRING_PATTERN_DEFAULT))
            .setNumberDateFormat(
                CompatiblePropertyUtil.propertyAsString(
                    properties,
                    TableProperties.DATA_EXPIRATION_DATE_NUMBER_FORMAT,
                    TableProperties.DATA_EXPIRATION_DATE_NUMBER_FORMAT_DEFAULT))
            .setBaseOnRule(
                BaseOnRule.fromString(
                    CompatiblePropertyUtil.propertyAsString(
                        properties,
                        TableProperties.DATA_EXPIRATION_BASE_ON_RULE,
                        TableProperties.DATA_EXPIRATION_BASE_ON_RULE_DEFAULT)));
    String retention =
        CompatiblePropertyUtil.propertyAsString(
            properties, TableProperties.DATA_EXPIRATION_RETENTION_TIME, null);
    if (StringUtils.isNotBlank(retention)) {
      config.setRetentionTime(ConfigHelpers.TimeUtils.parseDuration(retention).toMillis());
    }

    return config;
>>>>>>> 34bb1a57
  }

  public boolean isEnabled() {
    return enabled;
  }

  public DataExpirationConfig setEnabled(boolean enabled) {
    this.enabled = enabled;
    return this;
  }

  public String getExpirationField() {
    return expirationField;
  }

  public DataExpirationConfig setExpirationField(String expirationField) {
    this.expirationField = expirationField;
    return this;
  }

  public ExpireLevel getExpirationLevel() {
    return expirationLevel;
  }

  public DataExpirationConfig setExpirationLevel(ExpireLevel expirationLevel) {
    this.expirationLevel = expirationLevel;
    return this;
  }

  public long getRetentionTime() {
    return retentionTime;
  }

  public DataExpirationConfig setRetentionTime(long retentionTime) {
    this.retentionTime = retentionTime;
    return this;
  }

  public String getDateTimePattern() {
    return dateTimePattern;
  }

  public DataExpirationConfig setDateTimePattern(String dateTimePattern) {
    this.dateTimePattern = dateTimePattern;
    return this;
  }

  public String getNumberDateFormat() {
    return numberDateFormat;
  }

  public DataExpirationConfig setNumberDateFormat(String numberDateFormat) {
    this.numberDateFormat = numberDateFormat;
    return this;
  }

  public BaseOnRule getBaseOnRule() {
    return baseOnRule;
  }

  public DataExpirationConfig setBaseOnRule(BaseOnRule baseOnRule) {
    this.baseOnRule = baseOnRule;
    return this;
  }

  @Override
  public boolean equals(Object o) {
    if (this == o) {
      return true;
    }
    if (!(o instanceof DataExpirationConfig)) {
      return false;
    }
    DataExpirationConfig config = (DataExpirationConfig) o;
    return enabled == config.enabled
        && retentionTime == config.retentionTime
        && com.google.common.base.Objects.equal(expirationField, config.expirationField)
        && expirationLevel == config.expirationLevel
<<<<<<< HEAD
        && com.google.common.base.Objects.equal(dateTimePattern, config.dateTimePattern)
        && com.google.common.base.Objects.equal(numberDateFormat, config.numberDateFormat)
=======
        && Objects.equal(dateTimePattern, config.dateTimePattern)
        && Objects.equal(numberDateFormat, config.numberDateFormat)
>>>>>>> 34bb1a57
        && baseOnRule == config.baseOnRule;
  }

  @Override
  public int hashCode() {
    return Objects.hashCode(
        enabled,
        expirationField,
        expirationLevel,
        retentionTime,
        dateTimePattern,
        numberDateFormat,
        baseOnRule);
  }

  public boolean isValid(Types.NestedField field, String name) {
    return isEnabled()
        && isPositive()
        && validateExpirationField(field, name, getExpirationField());
  }

  private boolean validateExpirationField(
      Types.NestedField field, String name, String expirationField) {
    if (StringUtils.isBlank(expirationField) || null == field) {
      LOG.warn(
          String.format(
              "Field(%s) used to determine data expiration is illegal for table(%s)",
              expirationField, name));
      return false;
    }
    Type.TypeID typeID = field.type().typeId();
    if (!DataExpirationConfig.FIELD_TYPES.contains(typeID)) {
      LOG.warn(
          String.format(
              "Table(%s) field(%s) type(%s) is not supported for data expiration, please use the "
                  + "following types: %s",
              name,
              expirationField,
              typeID.name(),
              StringUtils.join(DataExpirationConfig.FIELD_TYPES, ", ")));
      return false;
    }

    return true;
  }
}<|MERGE_RESOLUTION|>--- conflicted
+++ resolved
@@ -20,21 +20,15 @@
 
 import com.fasterxml.jackson.annotation.JsonIgnoreProperties;
 import com.fasterxml.jackson.annotation.JsonProperty;
-<<<<<<< HEAD
-import com.google.common.annotations.VisibleForTesting;
-import com.google.common.base.Objects;
-import com.google.common.base.Preconditions;
-import com.google.common.collect.Sets;
 import com.netease.arctic.table.ArcticTable;
 import com.netease.arctic.table.TableProperties;
 import com.netease.arctic.utils.CompatiblePropertyUtil;
 import com.netease.arctic.utils.TimeUtils;
-=======
-import com.netease.arctic.table.ArcticTable;
-import com.netease.arctic.table.TableProperties;
-import com.netease.arctic.utils.CompatiblePropertyUtil;
->>>>>>> 34bb1a57
 import org.apache.commons.lang3.StringUtils;
+import org.apache.iceberg.relocated.com.google.common.annotations.VisibleForTesting;
+import org.apache.iceberg.relocated.com.google.common.base.Objects;
+import org.apache.iceberg.relocated.com.google.common.base.Preconditions;
+import org.apache.iceberg.relocated.com.google.common.collect.Sets;
 import org.apache.iceberg.types.Type;
 import org.apache.iceberg.types.Types;
 import org.slf4j.Logger;
@@ -65,19 +59,17 @@
   // data-expire.base-on-rule
   @JsonProperty(defaultValue = TableProperties.DATA_EXPIRATION_BASE_ON_RULE_DEFAULT)
   private BaseOnRule baseOnRule;
-<<<<<<< HEAD
+
   // Retention time must be positive
   public static final long INVALID_RETENTION_TIME = 0L;
-=======
->>>>>>> 34bb1a57
-
-  @com.google.common.annotations.VisibleForTesting
+
+  @VisibleForTesting
   public enum ExpireLevel {
     PARTITION,
     FILE;
 
     public static ExpireLevel fromString(String level) {
-      com.google.common.base.Preconditions.checkArgument(null != level, "Invalid level type: null");
+      Preconditions.checkArgument(null != level, "Invalid level type: null");
       try {
         return ExpireLevel.valueOf(level.toUpperCase(Locale.ENGLISH));
       } catch (IllegalArgumentException e) {
@@ -92,11 +84,7 @@
     CURRENT_TIME;
 
     public static BaseOnRule fromString(String since) {
-<<<<<<< HEAD
-      com.google.common.base.Preconditions.checkArgument(
-=======
       Preconditions.checkArgument(
->>>>>>> 34bb1a57
           null != since, TableProperties.DATA_EXPIRATION_BASE_ON_RULE + " is invalid: null");
       try {
         return BaseOnRule.valueOf(since.toUpperCase(Locale.ENGLISH));
@@ -137,17 +125,13 @@
         CompatiblePropertyUtil.propertyAsString(
             properties, TableProperties.DATA_EXPIRATION_FIELD, null);
     Types.NestedField field = table.schema().findField(expirationField);
-<<<<<<< HEAD
     com.google.common.base.Preconditions.checkArgument(
-=======
-    Preconditions.checkArgument(
->>>>>>> 34bb1a57
         StringUtils.isNoneBlank(expirationField) && null != field,
         String.format(
             "Field(%s) used to determine data expiration is illegal for table(%s)",
             expirationField, table.name()));
     Type.TypeID typeID = field.type().typeId();
-    Preconditions.checkArgument(
+    com.google.common.base.Preconditions.checkArgument(
         FIELD_TYPES.contains(typeID),
         String.format(
             "The type(%s) of filed(%s) is incompatible for table(%s)",
@@ -159,21 +143,10 @@
                 properties,
                 TableProperties.DATA_EXPIRATION_LEVEL,
                 TableProperties.DATA_EXPIRATION_LEVEL_DEFAULT));
-<<<<<<< HEAD
     retentionTime =
         parseRetentionToMillis(
             CompatiblePropertyUtil.propertyAsString(
                 properties, TableProperties.DATA_EXPIRATION_RETENTION_TIME, null));
-=======
-
-    String retention =
-        CompatiblePropertyUtil.propertyAsString(
-            properties, TableProperties.DATA_EXPIRATION_RETENTION_TIME, null);
-    if (StringUtils.isNotBlank(retention)) {
-      retentionTime = ConfigHelpers.TimeUtils.parseDuration(retention).toMillis();
-    }
-
->>>>>>> 34bb1a57
     dateTimePattern =
         CompatiblePropertyUtil.propertyAsString(
             properties,
@@ -196,15 +169,14 @@
     boolean gcEnabled =
         CompatiblePropertyUtil.propertyAsBoolean(
             properties, org.apache.iceberg.TableProperties.GC_ENABLED, true);
-<<<<<<< HEAD
 
     return new DataExpirationConfig()
         .setEnabled(
             gcEnabled
                 && CompatiblePropertyUtil.propertyAsBoolean(
-                    properties,
-                    TableProperties.ENABLE_DATA_EXPIRATION,
-                    TableProperties.ENABLE_DATA_EXPIRATION_DEFAULT))
+                properties,
+                TableProperties.ENABLE_DATA_EXPIRATION,
+                TableProperties.ENABLE_DATA_EXPIRATION_DEFAULT))
         .setExpirationLevel(
             ExpireLevel.fromString(
                 CompatiblePropertyUtil.propertyAsString(
@@ -246,49 +218,6 @@
 
   public boolean isPositive() {
     return retentionTime > INVALID_RETENTION_TIME;
-=======
-    DataExpirationConfig config =
-        new DataExpirationConfig()
-            .setEnabled(
-                gcEnabled
-                    && CompatiblePropertyUtil.propertyAsBoolean(
-                        properties,
-                        TableProperties.ENABLE_DATA_EXPIRATION,
-                        TableProperties.ENABLE_DATA_EXPIRATION_DEFAULT))
-            .setExpirationLevel(
-                ExpireLevel.fromString(
-                    CompatiblePropertyUtil.propertyAsString(
-                        properties,
-                        TableProperties.DATA_EXPIRATION_LEVEL,
-                        TableProperties.DATA_EXPIRATION_LEVEL_DEFAULT)))
-            .setExpirationField(
-                CompatiblePropertyUtil.propertyAsString(
-                    properties, TableProperties.DATA_EXPIRATION_FIELD, null))
-            .setDateTimePattern(
-                CompatiblePropertyUtil.propertyAsString(
-                    properties,
-                    TableProperties.DATA_EXPIRATION_DATE_STRING_PATTERN,
-                    TableProperties.DATA_EXPIRATION_DATE_STRING_PATTERN_DEFAULT))
-            .setNumberDateFormat(
-                CompatiblePropertyUtil.propertyAsString(
-                    properties,
-                    TableProperties.DATA_EXPIRATION_DATE_NUMBER_FORMAT,
-                    TableProperties.DATA_EXPIRATION_DATE_NUMBER_FORMAT_DEFAULT))
-            .setBaseOnRule(
-                BaseOnRule.fromString(
-                    CompatiblePropertyUtil.propertyAsString(
-                        properties,
-                        TableProperties.DATA_EXPIRATION_BASE_ON_RULE,
-                        TableProperties.DATA_EXPIRATION_BASE_ON_RULE_DEFAULT)));
-    String retention =
-        CompatiblePropertyUtil.propertyAsString(
-            properties, TableProperties.DATA_EXPIRATION_RETENTION_TIME, null);
-    if (StringUtils.isNotBlank(retention)) {
-      config.setRetentionTime(ConfigHelpers.TimeUtils.parseDuration(retention).toMillis());
-    }
-
-    return config;
->>>>>>> 34bb1a57
   }
 
   public boolean isEnabled() {
@@ -365,15 +294,10 @@
     DataExpirationConfig config = (DataExpirationConfig) o;
     return enabled == config.enabled
         && retentionTime == config.retentionTime
-        && com.google.common.base.Objects.equal(expirationField, config.expirationField)
+        && Objects.equal(expirationField, config.expirationField)
         && expirationLevel == config.expirationLevel
-<<<<<<< HEAD
-        && com.google.common.base.Objects.equal(dateTimePattern, config.dateTimePattern)
-        && com.google.common.base.Objects.equal(numberDateFormat, config.numberDateFormat)
-=======
         && Objects.equal(dateTimePattern, config.dateTimePattern)
         && Objects.equal(numberDateFormat, config.numberDateFormat)
->>>>>>> 34bb1a57
         && baseOnRule == config.baseOnRule;
   }
 
