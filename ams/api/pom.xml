<?xml version="1.0" encoding="UTF-8"?>

<!--
  ~ Licensed to the Apache Software Foundation (ASF) under one
  ~ or more contributor license agreements.  See the NOTICE file
  ~ distributed with this work for additional information
  ~ regarding copyright ownership.  The ASF licenses this file
  ~ to you under the Apache License, Version 2.0 (the
  ~ "License"); you may not use this file except in compliance
  ~ with the License.  You may obtain a copy of the License at
  ~
  ~     http://www.apache.org/licenses/LICENSE-2.0
  ~
  ~ Unless required by applicable law or agreed to in writing, software
  ~ distributed under the License is distributed on an "AS IS" BASIS,
  ~ WITHOUT WARRANTIES OR CONDITIONS OF ANY KIND, either express or implied.
  ~ See the License for the specific language governing permissions and
  ~ limitations under the License.
  -->

<project xmlns:xsi="http://www.w3.org/2001/XMLSchema-instance" xmlns="http://maven.apache.org/POM/4.0.0"
         xsi:schemaLocation="http://maven.apache.org/POM/4.0.0 http://maven.apache.org/xsd/maven-4.0.0.xsd">
    <modelVersion>4.0.0</modelVersion>

    <parent>
<<<<<<< HEAD
        <groupId>com.netease.arctic</groupId>
        <artifactId>arctic-ams</artifactId>
        <version>0.5.1-SNAPSHOT</version>
=======
        <groupId>com.netease.amoro</groupId>
        <artifactId>amoro-ams</artifactId>
        <version>0.5.0-SNAPSHOT</version>
>>>>>>> f66d287d
    </parent>

    <artifactId>amoro-ams-api</artifactId>
    <packaging>jar</packaging>
    <name>Amoro Project AMS API</name>
    <url>https://amoro.netease.com</url>

    <properties>
        <maven-thrift-plugin.version>0.1.11</maven-thrift-plugin.version>
        <maven-build-helper-plugin.version>3.2.0</maven-build-helper-plugin.version>
        <caffeine.version>2.8.4</caffeine.version>
    </properties>

    <dependencies>
        <dependency>
            <groupId>org.apache.thrift</groupId>
            <artifactId>libthrift</artifactId>
            <version>${thrift.version}</version>
            <exclusions>
                <exclusion>
                    <groupId>org.slf4j</groupId>
                    <artifactId>slf4j-api</artifactId>
                </exclusion>
            </exclusions>
        </dependency>

        <dependency>
            <groupId>org.apache.commons</groupId>
            <artifactId>commons-pool2</artifactId>
        </dependency>

        <dependency>
            <groupId>com.github.ben-manes.caffeine</groupId>
            <artifactId>caffeine</artifactId>
            <version>${caffeine.version}</version>
        </dependency>

        <dependency>
            <groupId>org.apache.curator</groupId>
            <artifactId>curator-framework</artifactId>
            <version>${curator.version}</version>
            <exclusions>
                <exclusion>
                    <groupId>org.slf4j</groupId>
                    <artifactId>slf4j-api</artifactId>
                </exclusion>
            </exclusions>
        </dependency>

        <dependency>
            <groupId>org.apache.curator</groupId>
            <artifactId>curator-recipes</artifactId>
            <version>${curator.version}</version>
        </dependency>

        <dependency>
            <groupId>org.apache.iceberg</groupId>
            <artifactId>iceberg-bundled-guava</artifactId>
        </dependency>

        <dependency>
            <groupId>org.apache.zookeeper</groupId>
            <artifactId>zookeeper</artifactId>
            <version>${zookeeper.version}</version>
            <exclusions>
                <exclusion>
                    <groupId>org.slf4j</groupId>
                    <artifactId>slf4j-api</artifactId>
                </exclusion>
            </exclusions>
        </dependency>

        <dependency>
            <groupId>com.alibaba</groupId>
            <artifactId>fastjson</artifactId>
            <version>${fastjson.version}</version>
        </dependency>

        <dependency>
            <groupId>org.slf4j</groupId>
            <artifactId>slf4j-api</artifactId>
        </dependency>

        <dependency>
            <groupId>org.apache.curator</groupId>
            <artifactId>curator-test</artifactId>
            <version>${curator.version}</version>
            <scope>test</scope>
        </dependency>

        <dependency>
            <groupId>junit</groupId>
            <artifactId>junit</artifactId>
            <scope>test</scope>
        </dependency>
    </dependencies>

    <build>
        <sourceDirectory>${basedir}/src/main/java</sourceDirectory>
        <plugins>
            <plugin>
                <groupId>org.codehaus.mojo</groupId>
                <artifactId>build-helper-maven-plugin</artifactId>
                <version>${maven-build-helper-plugin.version}</version>
                <executions>
                    <execution>
                        <id>add-source</id>
                        <phase>generate-sources</phase>
                        <goals>
                            <goal>add-source</goal>
                        </goals>
                        <configuration>
                            <sources>
                                <source>src/main/gen-java</source>
                            </sources>
                        </configuration>
                    </execution>
                </executions>
            </plugin>

            <!--Compile thrift api with commend: mvn thrift:compile -pl ams/api-->
            <plugin>
                <groupId>org.apache.thrift.tools</groupId>
                <artifactId>maven-thrift-plugin</artifactId>
                <version>${maven-thrift-plugin.version}</version>
                <configuration>
                    <outputDirectory>src/main/gen-java</outputDirectory>
                    <thriftSourceRoot>src/main/thrift</thriftSourceRoot>
                    <generator>java</generator>
                </configuration>
            </plugin>
            <plugin>
                <groupId>org.apache.maven.plugins</groupId>
                <artifactId>maven-shade-plugin</artifactId>
                <executions>
                    <execution>
                        <id>create-shaded-jar</id>
                        <phase>package</phase>
                        <goals>
                            <goal>shade</goal>
                        </goals>
                        <configuration>
                            <artifactSet>
                                <includes>
                                    <include>org.apache.zookeeper:*</include>
                                    <include>org.apache.curator:*</include>
                                </includes>
                            </artifactSet>
                            <filters>
                                <filter>
                                    <artifact>*:*</artifact>
                                    <excludes>
                                        <exclude>META-INF/*.SF</exclude>
                                        <exclude>META-INF/*.DSA</exclude>
                                        <exclude>META-INF/*.RSA</exclude>
                                    </excludes>
                                </filter>
                            </filters>
                            <relocations>
                                <relocation>
                                    <pattern>org.apache.zookeeper</pattern>
                                    <shadedPattern>com.netease.arctic.shaded.org.apache.zookeeper</shadedPattern>
                                </relocation>
                                <relocation>
                                    <pattern>org.apache.curator</pattern>
                                    <shadedPattern>com.netease.arctic.shaded.org.apache.curator</shadedPattern>
                                </relocation>
                            </relocations>
                        </configuration>
                    </execution>
                </executions>
            </plugin>
        </plugins>
    </build>


</project><|MERGE_RESOLUTION|>--- conflicted
+++ resolved
@@ -23,15 +23,9 @@
     <modelVersion>4.0.0</modelVersion>
 
     <parent>
-<<<<<<< HEAD
-        <groupId>com.netease.arctic</groupId>
-        <artifactId>arctic-ams</artifactId>
-        <version>0.5.1-SNAPSHOT</version>
-=======
         <groupId>com.netease.amoro</groupId>
         <artifactId>amoro-ams</artifactId>
-        <version>0.5.0-SNAPSHOT</version>
->>>>>>> f66d287d
+        <version>0.5.1-SNAPSHOT</version>
     </parent>
 
     <artifactId>amoro-ams-api</artifactId>
