--- conflicted
+++ resolved
@@ -83,20 +83,15 @@
         </dependency>
 
         <dependency>
-<<<<<<< HEAD
             <groupId>org.immutables</groupId>
             <artifactId>value</artifactId>
         </dependency>
 
         <dependency>
-            <groupId>org.slf4j</groupId>
-            <artifactId>slf4j-api</artifactId>
-=======
             <groupId>org.apache.iceberg</groupId>
             <artifactId>iceberg-api</artifactId>
             <version>${iceberg.version}</version>
             <scope>provided</scope>
->>>>>>> bfdbee7c
         </dependency>
 
         <dependency>
