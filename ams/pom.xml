<?xml version="1.0" encoding="UTF-8"?>
<!--
  ~ Licensed to the Apache Software Foundation (ASF) under one
  ~ or more contributor license agreements.  See the NOTICE file
  ~ distributed with this work for additional information
  ~ regarding copyright ownership.  The ASF licenses this file
  ~ to you under the Apache License, Version 2.0 (the
  ~ "License"); you may not use this file except in compliance
  ~ with the License.  You may obtain a copy of the License at
  ~
  ~     http://www.apache.org/licenses/LICENSE-2.0
  ~
  ~ Unless required by applicable law or agreed to in writing, software
  ~ distributed under the License is distributed on an "AS IS" BASIS,
  ~ WITHOUT WARRANTIES OR CONDITIONS OF ANY KIND, either express or implied.
  ~ See the License for the specific language governing permissions and
  ~ limitations under the License.
  -->
<project xmlns="http://maven.apache.org/POM/4.0.0" xmlns:xsi="http://www.w3.org/2001/XMLSchema-instance"
         xsi:schemaLocation="http://maven.apache.org/POM/4.0.0 http://maven.apache.org/xsd/maven-4.0.0.xsd">
    <modelVersion>4.0.0</modelVersion>

    <parent>
<<<<<<< HEAD
        <groupId>com.netease.arctic</groupId>
        <artifactId>arctic-parent</artifactId>
        <version>0.5.1-SNAPSHOT</version>
=======
        <groupId>com.netease.amoro</groupId>
        <artifactId>amoro-parent</artifactId>
        <version>0.5.0-SNAPSHOT</version>
>>>>>>> f66d287d
    </parent>

    <artifactId>amoro-ams</artifactId>
    <packaging>pom</packaging>
    <name>Amoro Project AMS Parent</name>
    <url>https://amoro.netease.com</url>

    <modules>
        <module>api</module>
        <module>optimizer</module>
        <module>server</module>
        <module>dashboard</module>
    </modules>

    <properties>
        <thrift.version>0.13.0</thrift.version>
    </properties>

    <dependencies>

    </dependencies>

    <build>
        <plugins>
            <plugin>
                <groupId>org.apache.maven.plugins</groupId>
                <artifactId>maven-checkstyle-plugin</artifactId>
                <configuration>
                    <includeTestSourceDirectory>true</includeTestSourceDirectory>
                </configuration>
            </plugin>
        </plugins>
    </build>

</project><|MERGE_RESOLUTION|>--- conflicted
+++ resolved
@@ -21,15 +21,9 @@
     <modelVersion>4.0.0</modelVersion>
 
     <parent>
-<<<<<<< HEAD
-        <groupId>com.netease.arctic</groupId>
-        <artifactId>arctic-parent</artifactId>
-        <version>0.5.1-SNAPSHOT</version>
-=======
         <groupId>com.netease.amoro</groupId>
         <artifactId>amoro-parent</artifactId>
-        <version>0.5.0-SNAPSHOT</version>
->>>>>>> f66d287d
+        <version>0.5.1-SNAPSHOT</version>
     </parent>
 
     <artifactId>amoro-ams</artifactId>
