--- conflicted
+++ resolved
@@ -1,8 +1,4 @@
 ams:
-<<<<<<< HEAD
-
-=======
->>>>>>> 11509b7d
   admin-username: admin
   admin-password: admin
   server-bind-host: "0.0.0.0"
@@ -14,12 +10,9 @@
   clean-orphan-file-thread-count: 10
   sync-hive-tables-thread-count: 10
 
-<<<<<<< HEAD
-=======
   blocker:
     timeout: 60000 # 1min
 
->>>>>>> 11509b7d
   thrift-server:
     bind-port: 1260
     max-message-size: 104857600 # 100MB
@@ -33,13 +26,10 @@
   self-optimizing:
     commit-thread-count: 10
 
-<<<<<<< HEAD
-=======
   optimizer:
     heart-beat-timeout: 60000 # 1min
     task-ack-timeout: 30000 # 30s
 
->>>>>>> 11509b7d
   database:
     type: derby
     jdbc-driver-class: org.apache.derby.jdbc.EmbeddedDriver
@@ -49,11 +39,7 @@
   #  database:
   #    type: mysql
   #    jdbc-driver-class: com.mysql.cj.jdbc.Driver
-<<<<<<< HEAD
-  #    url: jdbc:mysql://127.0.0.1:3306?useUnicode=true&characterEncoding=UTF8&autoReconnect=true&useAffectedRows=true&useSSL=false
-=======
   #    url: jdbc:mysql://127.0.0.1:3306/db?useUnicode=true&characterEncoding=UTF8&autoReconnect=true&useAffectedRows=true&useSSL=false
->>>>>>> 11509b7d
   #    username: root
   #    password: root
 
@@ -78,38 +64,23 @@
   - name: localContainer
     container-impl: com.netease.arctic.optimizer.LocalOptimizerContainer
     properties:
-<<<<<<< HEAD
-      memory: "1024" # The size of memory allocated for each parallel
-=======
->>>>>>> 11509b7d
       export.JAVA_HOME: "/opt/java"   # JDK environment
 
 #containers:
 #  - name: flinkContainer
 #    container-impl: com.netease.arctic.optimizer.FlinkOptimizerContainer
 #    properties:
-<<<<<<< HEAD
-#      flink-home: "/opt/flink/"                              # Flink install home
-#      jvm-args: "-Djava.security.krb5.conf=/opt/krb5.conf"   # Flink launch jvm args, like kerberos config when ues kerberos
-#      export.HADOOP_CONF_DIR: "/etc/hadoop/conf/"            # Hadoop config dir
-#      export.HADOOP_USER_NAME: "hadoop"                      # Hadoop user submit on yarn
-#      export.FLINK_CONF_DIR: "/etc/hadoop/conf/"             # Flink config dir
-=======
 #      flink-home: "/opt/flink/"                                     # Flink install home
 #      export.JVM_ARGS: "-Djava.security.krb5.conf=/opt/krb5.conf"   # Flink launch jvm args, like kerberos config when ues kerberos
 #      export.HADOOP_CONF_DIR: "/etc/hadoop/conf/"                   # Hadoop config dir
 #      export.HADOOP_USER_NAME: "hadoop"                             # Hadoop user submit on yarn
 #      export.FLINK_CONF_DIR: "/etc/hadoop/conf/"                    # Flink config dir
->>>>>>> 11509b7d
 
 optimizer_groups:
   - name: default
     container: localContainer
     properties:
-<<<<<<< HEAD
-=======
       memory: "1024" # The size of memory allocated for each parallel
->>>>>>> 11509b7d
 
   - name: external-group
     container: external # The external container is used to host all externally launched optimizers.
@@ -117,13 +88,5 @@
 #  - name: flinkGroup
 #    container: flinkContainer
 #    properties:
-<<<<<<< HEAD
-#      task-manager.memory: "2048"
-#      job-manager.memory: "1024"
-
-blocker:
-  timeout: 60000 # 1min
-=======
 #      taskmanager.memory: "2048"
-#      jobmanager.memory: "1024"
->>>>>>> 11509b7d
+#      jobmanager.memory: "1024"