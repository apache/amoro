--- conflicted
+++ resolved
@@ -346,14 +346,7 @@
                 <groupId>org.apache.maven.plugins</groupId>
                 <artifactId>maven-checkstyle-plugin</artifactId>
                 <configuration>
-<<<<<<< HEAD
-                    <includes>
-                        <include>**/MavenTestSuites.java</include>
-                    </includes>
-                    <skip>true</skip>
-=======
                     <includeTestSourceDirectory>true</includeTestSourceDirectory>
->>>>>>> 24928e89
                 </configuration>
             </plugin>
             <plugin>
