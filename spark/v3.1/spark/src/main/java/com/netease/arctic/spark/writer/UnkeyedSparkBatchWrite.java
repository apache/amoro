--- conflicted
+++ resolved
@@ -18,11 +18,7 @@
 
 package com.netease.arctic.spark.writer;
 
-<<<<<<< HEAD
-import com.netease.arctic.io.writer.SortedPosDeleteWriter;
-=======
 import com.netease.arctic.hive.utils.HiveTableUtil;
->>>>>>> 9aa5e5f5
 import com.netease.arctic.spark.io.TaskWriters;
 import com.netease.arctic.table.UnkeyedTable;
 import org.apache.iceberg.AppendFiles;
@@ -195,13 +191,10 @@
     protected final UnkeyedTable table;
     protected final StructType dsSchema;
 
-<<<<<<< HEAD
-    protected boolean isOverwrite;
-=======
+
     private final String unKeyedTmpDir;
 
-    private boolean isOverwrite;
->>>>>>> 9aa5e5f5
+    private final boolean isOverwrite;
 
 
     WriterFactory(UnkeyedTable table, StructType dsSchema, boolean isOverwrite, String unKeyedTmpDir) {
