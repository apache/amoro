/*
 * Licensed to the Apache Software Foundation (ASF) under one
 * or more contributor license agreements.  See the NOTICE file
 * distributed with this work for additional information
 * regarding copyright ownership.  The ASF licenses this file
 * to you under the Apache License, Version 2.0 (the
 * "License"); you may not use this file except in compliance
 * with the License.  You may obtain a copy of the License at
 *
 *     http://www.apache.org/licenses/LICENSE-2.0
 *
 * Unless required by applicable law or agreed to in writing, software
 * distributed under the License is distributed on an "AS IS" BASIS,
 * WITHOUT WARRANTIES OR CONDITIONS OF ANY KIND, either express or implied.
 * See the License for the specific language governing permissions and
 * limitations under the License.
 */

package com.netease.arctic.spark.table;

import com.netease.arctic.spark.reader.SparkScanBuilder;
import com.netease.arctic.table.BasicUnkeyedTable;
import com.netease.arctic.table.MetadataColumns;
import com.netease.arctic.table.UnkeyedTable;
import org.apache.iceberg.Schema;
import org.apache.iceberg.relocated.com.google.common.collect.ImmutableSet;
import org.apache.iceberg.spark.SparkSchemaUtil;
import org.apache.iceberg.spark.source.SparkTable;
import org.apache.spark.sql.SparkSession;
import org.apache.spark.sql.connector.catalog.TableCapability;
import org.apache.spark.sql.connector.read.ScanBuilder;
import org.apache.spark.sql.types.StructType;
import org.apache.spark.sql.util.CaseInsensitiveStringMap;

<<<<<<< HEAD
import java.util.ArrayList;
import java.util.List;
=======
>>>>>>> 19ad87a7
import java.util.Set;

public class ArcticSparkChangeTable extends SparkTable {

  private final BasicUnkeyedTable basicUnkeyedTable;

  private SparkSession lazySpark = null;

  private static final Set<TableCapability> CAPABILITIES = ImmutableSet.of(
      TableCapability.BATCH_READ
  );

  public ArcticSparkChangeTable(BasicUnkeyedTable basicUnkeyedTable, boolean refreshEagerly) {
    super(basicUnkeyedTable, refreshEagerly);
    this.basicUnkeyedTable = basicUnkeyedTable;
  }

  private SparkSession sparkSession() {
    if (lazySpark == null) {
      this.lazySpark = SparkSession.active();
    }

    return lazySpark;
  }

  public Set<TableCapability> capabilities() {
    return CAPABILITIES;
  }

  @Override
  public ScanBuilder newScanBuilder(CaseInsensitiveStringMap options) {
    return new SparkScanBuilder(sparkSession(), basicUnkeyedTable, options, buildSchema(basicUnkeyedTable));
  }

<<<<<<< HEAD
  public Schema buildSchema(UnkeyedTable table) {
    List<Types.NestedField> columns = new ArrayList<>(table.schema().columns());
    columns.add(MetadataColumns.TRANSACTION_ID_FILED);
    columns.add(MetadataColumns.FILE_OFFSET_FILED);
    columns.add(MetadataColumns.CHANGE_ACTION_FIELD);
    return new Schema(columns);
=======
  public Schema buildSchema(BasicUnkeyedTable table) {
    return MetadataColumns.appendChangeStoreMetadataColumns(table.schema());
>>>>>>> 19ad87a7
  }

  @Override
  public StructType schema() {
    return SparkSchemaUtil.convert(buildSchema(basicUnkeyedTable));
  }
}<|MERGE_RESOLUTION|>--- conflicted
+++ resolved
@@ -32,11 +32,8 @@
 import org.apache.spark.sql.types.StructType;
 import org.apache.spark.sql.util.CaseInsensitiveStringMap;
 
-<<<<<<< HEAD
 import java.util.ArrayList;
 import java.util.List;
-=======
->>>>>>> 19ad87a7
 import java.util.Set;
 
 public class ArcticSparkChangeTable extends SparkTable {
@@ -71,17 +68,8 @@
     return new SparkScanBuilder(sparkSession(), basicUnkeyedTable, options, buildSchema(basicUnkeyedTable));
   }
 
-<<<<<<< HEAD
   public Schema buildSchema(UnkeyedTable table) {
-    List<Types.NestedField> columns = new ArrayList<>(table.schema().columns());
-    columns.add(MetadataColumns.TRANSACTION_ID_FILED);
-    columns.add(MetadataColumns.FILE_OFFSET_FILED);
-    columns.add(MetadataColumns.CHANGE_ACTION_FIELD);
-    return new Schema(columns);
-=======
-  public Schema buildSchema(BasicUnkeyedTable table) {
     return MetadataColumns.appendChangeStoreMetadataColumns(table.schema());
->>>>>>> 19ad87a7
   }
 
   @Override
