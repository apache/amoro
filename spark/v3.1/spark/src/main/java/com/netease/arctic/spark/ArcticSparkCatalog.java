--- conflicted
+++ resolved
@@ -359,11 +359,7 @@
     if (StringUtils.isBlank(catalogUrl)) {
       throw new IllegalArgumentException("lack required properties: url");
     }
-<<<<<<< HEAD
     catalog = CatalogLoader.load(catalogUrl, Maps.newHashMap());
-=======
-    catalog = CatalogLoader.load(catalogUrl, new HashMap<>());
->>>>>>> e653e03d
   }
 
   @Override
