--- conflicted
+++ resolved
@@ -49,13 +49,10 @@
     extensions.injectOptimizerRule { spark => RewriteUpdate(spark) }
     extensions.injectOptimizerRule { spark => RewriteMergeInto(spark) }
     // arctic optimizer rules
-<<<<<<< HEAD
     extensions.injectOptimizerRule { spark => RewriteAppendArcticTable(spark) }
-=======
 //    extensions.injectOptimizerRule { spark => RewriteAppendArcticTable(spark) }
 //    extensions.injectOptimizerRule { spark => RewriteDeleteFromArcticTable(spark) }
 //    extensions.injectOptimizerRule { spark => RewriteUpdateArcticTable(spark) }
->>>>>>> 6498cda8
 
     // arctic optimizer rules
     extensions.injectPreCBORule(OptimizeWriteRule)
