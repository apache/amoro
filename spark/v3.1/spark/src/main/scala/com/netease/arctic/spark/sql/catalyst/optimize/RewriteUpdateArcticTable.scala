/*
 * Licensed to the Apache Software Foundation (ASF) under one
 * or more contributor license agreements.  See the NOTICE file
 * distributed with this work for additional information
 * regarding copyright ownership.  The ASF licenses this file
 * to you under the Apache License, Version 2.0 (the
 * "License"); you may not use this file except in compliance
 * with the License.  You may obtain a copy of the License at
 *
 *     http://www.apache.org/licenses/LICENSE-2.0
 *
 * Unless required by applicable law or agreed to in writing, software
 * distributed under the License is distributed on an "AS IS" BASIS,
 * WITHOUT WARRANTIES OR CONDITIONS OF ANY KIND, either express or implied.
 * See the License for the specific language governing permissions and
 * limitations under the License.
 */

package com.netease.arctic.spark.sql.catalyst.optimize

import com.netease.arctic.spark.sql.ArcticExtensionUtils
import com.netease.arctic.spark.sql.ArcticExtensionUtils.{ArcticTableHelper, asTableRelation, isArcticRelation}
import com.netease.arctic.spark.sql.catalyst.plans.ArcticRowLevelWrite
import com.netease.arctic.spark.sql.utils.RowDeltaUtils.{DELETE_OPERATION, INSERT_OPERATION, OPERATION_COLUMN, UPDATE_OPERATION}
import com.netease.arctic.spark.sql.utils.{ArcticRewriteHelper, ProjectingInternalRow, WriteQueryProjections}
import com.netease.arctic.spark.table.{ArcticSparkTable, SupportsExtendIdentColumns, SupportsRowLevelOperator}
import java.util
<<<<<<< HEAD
=======

import com.netease.arctic.spark.sql.ArcticExtensionUtils
import com.netease.arctic.spark.sql.ArcticExtensionUtils.{asTableRelation, isArcticRelation, ArcticTableHelper}
import com.netease.arctic.spark.sql.catalyst.plans.ArcticRowLevelWrite
import com.netease.arctic.spark.sql.utils.{ArcticRewriteHelper, ProjectingInternalRow, WriteQueryProjections}
import com.netease.arctic.spark.sql.utils.RowDeltaUtils.{DELETE_OPERATION, INSERT_OPERATION, OPERATION_COLUMN, UPDATE_OPERATION}
import com.netease.arctic.spark.table.{ArcticSparkTable, SupportsExtendIdentColumns, SupportsRowLevelOperator}
>>>>>>> b2dd6ece
import com.netease.arctic.spark.writer.WriteMode
import org.apache.spark.sql.SparkSession
import org.apache.spark.sql.catalyst.expressions.{Alias, And, AttributeReference, Cast, EqualTo, Expression, Literal}
import org.apache.spark.sql.catalyst.plans.logical._
import org.apache.spark.sql.catalyst.rules.Rule
import org.apache.spark.sql.execution.datasources.v2.{DataSourceV2Relation, DataSourceV2ScanRelation}
import org.apache.spark.sql.types.StructType

/**
 * rewrite update table plan as append upsert data.
 */
case class RewriteUpdateArcticTable(spark: SparkSession) extends Rule[LogicalPlan]
  with ArcticRewriteHelper {

<<<<<<< HEAD
  def buildUpdateProjections(plan: LogicalPlan, targetRowAttrs: Seq[AttributeReference],
                             isKeyedTable: Boolean): WriteQueryProjections = {
=======
  def buildUpdateProjections(
      plan: LogicalPlan,
      targetRowAttrs: Seq[AttributeReference],
      isKeyedTable: Boolean): WriteQueryProjections = {
>>>>>>> b2dd6ece
    val (frontRowProjection, backRowProjection) = if (isKeyedTable) {
      val frontRowProjection =
        Some(ProjectingInternalRow.newProjectInternalRow(plan, targetRowAttrs, isFront = true, 0))
      val backRowProjection =
        ProjectingInternalRow.newProjectInternalRow(plan, targetRowAttrs, isFront = false, 0)
      (frontRowProjection, backRowProjection)
    } else {
      val attributes = plan.output.filter(r => r.name.equals("_file") || r.name.equals("_pos"))
      val frontRowProjection =
<<<<<<< HEAD
        Some(ProjectingInternalRow.newProjectInternalRow(plan, targetRowAttrs ++ attributes, isFront = true, 0))
=======
        Some(ProjectingInternalRow.newProjectInternalRow(
          plan,
          targetRowAttrs ++ attributes,
          isFront = true,
          0))
>>>>>>> b2dd6ece
      val backRowProjection =
        ProjectingInternalRow.newProjectInternalRow(plan, targetRowAttrs, isFront = true, 0)
      (frontRowProjection, backRowProjection)
    }
    WriteQueryProjections(frontRowProjection, backRowProjection)
  }

  override def apply(plan: LogicalPlan): LogicalPlan = plan match {
    case u: UpdateTable if isArcticRelation(u.table) =>
      val arcticRelation = asTableRelation(u.table)
      val upsertWrite = arcticRelation.table.asUpsertWrite
      val scanBuilder = upsertWrite.newUpsertScanBuilder(arcticRelation.options)
      if (u.condition.isEmpty) {
        val cond = Literal.TrueLiteral
        pushFilter(scanBuilder, cond, arcticRelation.output)
      } else {
        pushFilter(scanBuilder, u.condition.get, arcticRelation.output)
      }
      val upsertQuery =
        buildUpsertQuery(arcticRelation, upsertWrite, scanBuilder, u.assignments, u.condition)
      var query = upsertQuery
      var options: Map[String, String] = Map.empty
<<<<<<< HEAD
      options +=(WriteMode.WRITE_MODE_KEY -> WriteMode.UPSERT.toString)
      val projections = buildUpdateProjections(query, arcticRelation.output, ArcticExtensionUtils.isKeyedTable(arcticRelation))
=======
      options += (WriteMode.WRITE_MODE_KEY -> WriteMode.DELTAWRITE.toString)
      val projections = buildUpdateProjections(
        query,
        arcticRelation.output,
        ArcticExtensionUtils.isKeyedTable(arcticRelation))
>>>>>>> b2dd6ece
      ArcticRowLevelWrite(arcticRelation, query, options, projections)

    case _ => plan
  }

<<<<<<< HEAD
  def buildUpsertQuery(r: DataSourceV2Relation, upsert: SupportsRowLevelOperator, scanBuilder: SupportsExtendIdentColumns,
                       assignments: Seq[Assignment],
                       condition: Option[Expression]): LogicalPlan = {
=======
  def buildUpsertQuery(
      r: DataSourceV2Relation,
      upsert: SupportsRowLevelOperator,
      scanBuilder: SupportsExtendIdentColumns,
      assignments: Seq[Assignment],
      condition: Option[Expression]): LogicalPlan = {
>>>>>>> b2dd6ece
    r.table match {
      case table: ArcticSparkTable =>
        if (table.table().isUnkeyedTable) {
          if (upsert.requireAdditionIdentifierColumns()) {
            scanBuilder.withIdentifierColumns()
          }
        }
    }
    val scan = scanBuilder.build()
    val outputAttr = toOutputAttrs(scan.readSchema(), r.output)
    val valuesRelation = DataSourceV2ScanRelation(r, scan, outputAttr)
    val matchedRowsQuery = if (condition.isDefined) {
      Filter(condition.get, valuesRelation)
    } else {
      valuesRelation
    }
    r.table match {
      case a: ArcticSparkTable =>
        if (a.table().isKeyedTable) {
          val updatedRowsQuery =
            buildKeyedTableUpdateInsertProjection(valuesRelation, matchedRowsQuery, assignments)
          val primaries = a.table().asKeyedTable().primaryKeySpec().fieldNames()
          validatePrimaryKey(primaries, assignments)
          updatedRowsQuery
        } else {
<<<<<<< HEAD
          val updatedRowsQuery = buildUnKeyedTableUpdateInsertProjection(valuesRelation, matchedRowsQuery, assignments)
          val deleteQuery = Project(Seq(Alias(Literal(DELETE_OPERATION), OPERATION_COLUMN)())
            ++ matchedRowsQuery.output.iterator,
            matchedRowsQuery)
          val insertQuery = Project(Seq(Alias(Literal(INSERT_OPERATION), OPERATION_COLUMN)())
            ++ updatedRowsQuery.output.iterator,
=======
          val updatedRowsQuery =
            buildUnKeyedTableUpdateInsertProjection(valuesRelation, matchedRowsQuery, assignments)
          val deleteQuery = Project(
            Seq(Alias(Literal(DELETE_OPERATION), OPERATION_COLUMN)())
              ++ matchedRowsQuery.output.iterator,
            matchedRowsQuery)
          val insertQuery = Project(
            Seq(Alias(Literal(INSERT_OPERATION), OPERATION_COLUMN)())
              ++ updatedRowsQuery.output.iterator,
>>>>>>> b2dd6ece
            updatedRowsQuery)
          Union(deleteQuery, insertQuery)
        }
    }
  }

  def validatePrimaryKey(primaries: util.List[String], assignments: Seq[Assignment]): Unit = {
    assignments.map(_.key).foreach(f => {
      val name = f.asInstanceOf[AttributeReference].name
      if (primaries.contains(name)) {
        throw new UnsupportedOperationException(s"primary key: ${name} can not be updated")
      }
    })
  }

  protected def toOutputAttrs(
      schema: StructType,
      attrs: Seq[AttributeReference]): Seq[AttributeReference] = {
    val nameToAttr = attrs.map(_.name).zip(attrs).toMap
    schema.map(f => AttributeReference(f.name, f.dataType, f.nullable, f.metadata)()).map {
      a =>
        nameToAttr.get(a.name) match {
          case Some(ref) =>
            // keep the attribute id if it was present in the relation
            a.withExprId(ref.exprId)
          case _ =>
            // if the field is new, create a new attribute
            AttributeReference(a.name, a.dataType, a.nullable, a.metadata)()
        }
    }
  }

  private def buildKeyedTableUpdateInsertProjection(
      relation: LogicalPlan,
      scanPlan: LogicalPlan,
      assignments: Seq[Assignment]): LogicalPlan = {
    val output = relation.output
    val assignmentMap = assignments.map(a =>
      if (a.value.dataType.catalogString.equals(a.key.dataType.catalogString)) {
        a.key.asInstanceOf[AttributeReference].name -> a.value
      } else {
        a.key.asInstanceOf[AttributeReference].name -> Cast(a.value, a.key.dataType)
      }).toMap
    val outputWithValues = relation.output ++ output.map(a => {
      if (assignmentMap.contains(a.name)) {
        Alias(assignmentMap(a.name), "_arctic_after_" + a.name)()
      } else {
        Alias(a, "_arctic_after_" + a.name)()
      }
    })
    Project(Seq(Alias(Literal(UPDATE_OPERATION), OPERATION_COLUMN)()) ++ outputWithValues, scanPlan)
  }

  private def buildUnKeyedTableUpdateInsertProjection(
      relation: LogicalPlan,
      scanPlan: LogicalPlan,
      assignments: Seq[Assignment]): LogicalPlan = {
    val output = relation.output
    val assignmentMap = assignments.map(a =>
      if (a.value.dataType.catalogString.equals(a.key.dataType.catalogString)) {
        a.key.asInstanceOf[AttributeReference].name -> a.value
      } else {
        a.key.asInstanceOf[AttributeReference].name -> Cast(a.value, a.key.dataType)
      }).toMap
    val outputWithValues = output.map(a => {
      if (assignmentMap.contains(a.name)) {
        Alias(assignmentMap(a.name), a.name)()
      } else {
        a
      }
    })
    Project(outputWithValues, scanPlan)
  }
}<|MERGE_RESOLUTION|>--- conflicted
+++ resolved
@@ -24,24 +24,15 @@
 import com.netease.arctic.spark.sql.utils.RowDeltaUtils.{DELETE_OPERATION, INSERT_OPERATION, OPERATION_COLUMN, UPDATE_OPERATION}
 import com.netease.arctic.spark.sql.utils.{ArcticRewriteHelper, ProjectingInternalRow, WriteQueryProjections}
 import com.netease.arctic.spark.table.{ArcticSparkTable, SupportsExtendIdentColumns, SupportsRowLevelOperator}
-import java.util
-<<<<<<< HEAD
-=======
-
-import com.netease.arctic.spark.sql.ArcticExtensionUtils
-import com.netease.arctic.spark.sql.ArcticExtensionUtils.{asTableRelation, isArcticRelation, ArcticTableHelper}
-import com.netease.arctic.spark.sql.catalyst.plans.ArcticRowLevelWrite
-import com.netease.arctic.spark.sql.utils.{ArcticRewriteHelper, ProjectingInternalRow, WriteQueryProjections}
-import com.netease.arctic.spark.sql.utils.RowDeltaUtils.{DELETE_OPERATION, INSERT_OPERATION, OPERATION_COLUMN, UPDATE_OPERATION}
-import com.netease.arctic.spark.table.{ArcticSparkTable, SupportsExtendIdentColumns, SupportsRowLevelOperator}
->>>>>>> b2dd6ece
 import com.netease.arctic.spark.writer.WriteMode
 import org.apache.spark.sql.SparkSession
-import org.apache.spark.sql.catalyst.expressions.{Alias, And, AttributeReference, Cast, EqualTo, Expression, Literal}
+import org.apache.spark.sql.catalyst.expressions.{Alias, AttributeReference, Cast, Expression, Literal}
 import org.apache.spark.sql.catalyst.plans.logical._
 import org.apache.spark.sql.catalyst.rules.Rule
 import org.apache.spark.sql.execution.datasources.v2.{DataSourceV2Relation, DataSourceV2ScanRelation}
 import org.apache.spark.sql.types.StructType
+
+import java.util
 
 /**
  * rewrite update table plan as append upsert data.
@@ -49,15 +40,10 @@
 case class RewriteUpdateArcticTable(spark: SparkSession) extends Rule[LogicalPlan]
   with ArcticRewriteHelper {
 
-<<<<<<< HEAD
-  def buildUpdateProjections(plan: LogicalPlan, targetRowAttrs: Seq[AttributeReference],
-                             isKeyedTable: Boolean): WriteQueryProjections = {
-=======
   def buildUpdateProjections(
       plan: LogicalPlan,
       targetRowAttrs: Seq[AttributeReference],
       isKeyedTable: Boolean): WriteQueryProjections = {
->>>>>>> b2dd6ece
     val (frontRowProjection, backRowProjection) = if (isKeyedTable) {
       val frontRowProjection =
         Some(ProjectingInternalRow.newProjectInternalRow(plan, targetRowAttrs, isFront = true, 0))
@@ -67,15 +53,11 @@
     } else {
       val attributes = plan.output.filter(r => r.name.equals("_file") || r.name.equals("_pos"))
       val frontRowProjection =
-<<<<<<< HEAD
-        Some(ProjectingInternalRow.newProjectInternalRow(plan, targetRowAttrs ++ attributes, isFront = true, 0))
-=======
         Some(ProjectingInternalRow.newProjectInternalRow(
           plan,
           targetRowAttrs ++ attributes,
           isFront = true,
           0))
->>>>>>> b2dd6ece
       val backRowProjection =
         ProjectingInternalRow.newProjectInternalRow(plan, targetRowAttrs, isFront = true, 0)
       (frontRowProjection, backRowProjection)
@@ -98,33 +80,22 @@
         buildUpsertQuery(arcticRelation, upsertWrite, scanBuilder, u.assignments, u.condition)
       var query = upsertQuery
       var options: Map[String, String] = Map.empty
-<<<<<<< HEAD
-      options +=(WriteMode.WRITE_MODE_KEY -> WriteMode.UPSERT.toString)
-      val projections = buildUpdateProjections(query, arcticRelation.output, ArcticExtensionUtils.isKeyedTable(arcticRelation))
-=======
       options += (WriteMode.WRITE_MODE_KEY -> WriteMode.DELTAWRITE.toString)
       val projections = buildUpdateProjections(
         query,
         arcticRelation.output,
         ArcticExtensionUtils.isKeyedTable(arcticRelation))
->>>>>>> b2dd6ece
       ArcticRowLevelWrite(arcticRelation, query, options, projections)
 
     case _ => plan
   }
 
-<<<<<<< HEAD
-  def buildUpsertQuery(r: DataSourceV2Relation, upsert: SupportsRowLevelOperator, scanBuilder: SupportsExtendIdentColumns,
-                       assignments: Seq[Assignment],
-                       condition: Option[Expression]): LogicalPlan = {
-=======
   def buildUpsertQuery(
       r: DataSourceV2Relation,
       upsert: SupportsRowLevelOperator,
       scanBuilder: SupportsExtendIdentColumns,
       assignments: Seq[Assignment],
       condition: Option[Expression]): LogicalPlan = {
->>>>>>> b2dd6ece
     r.table match {
       case table: ArcticSparkTable =>
         if (table.table().isUnkeyedTable) {
@@ -150,14 +121,6 @@
           validatePrimaryKey(primaries, assignments)
           updatedRowsQuery
         } else {
-<<<<<<< HEAD
-          val updatedRowsQuery = buildUnKeyedTableUpdateInsertProjection(valuesRelation, matchedRowsQuery, assignments)
-          val deleteQuery = Project(Seq(Alias(Literal(DELETE_OPERATION), OPERATION_COLUMN)())
-            ++ matchedRowsQuery.output.iterator,
-            matchedRowsQuery)
-          val insertQuery = Project(Seq(Alias(Literal(INSERT_OPERATION), OPERATION_COLUMN)())
-            ++ updatedRowsQuery.output.iterator,
-=======
           val updatedRowsQuery =
             buildUnKeyedTableUpdateInsertProjection(valuesRelation, matchedRowsQuery, assignments)
           val deleteQuery = Project(
@@ -167,7 +130,6 @@
           val insertQuery = Project(
             Seq(Alias(Literal(INSERT_OPERATION), OPERATION_COLUMN)())
               ++ updatedRowsQuery.output.iterator,
->>>>>>> b2dd6ece
             updatedRowsQuery)
           Union(deleteQuery, insertQuery)
         }
