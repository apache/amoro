--- conflicted
+++ resolved
@@ -18,10 +18,7 @@
 
 package com.netease.arctic.spark.sql.execution
 
-<<<<<<< HEAD
-=======
 import com.netease.arctic.spark.sql.ArcticExtensionUtils.{isArcticCatalog, isArcticTable}
->>>>>>> 43693e13
 import com.netease.arctic.spark.sql.catalyst.plans._
 import com.netease.arctic.spark.table.ArcticSparkTable
 import com.netease.arctic.spark.writer.WriteMode
@@ -32,11 +29,8 @@
 import org.apache.spark.sql.catalyst.utils.TranslateUtils
 import org.apache.spark.sql.execution.SparkPlan
 import org.apache.spark.sql.execution.command.CreateTableLikeCommand
-<<<<<<< HEAD
 import org.apache.spark.sql.execution.datasources.v2
-=======
 import org.apache.spark.sql.execution.datasources.v2.DataSourceV2Implicits.TableHelper
->>>>>>> 43693e13
 import org.apache.spark.sql.execution.datasources.v2._
 import org.apache.spark.sql.util.CaseInsensitiveStringMap
 import org.apache.spark.sql.{SparkSession, Strategy}
@@ -95,7 +89,6 @@
           throw new UnsupportedOperationException(s"Cannot append data to non-Arctic table: $table")
       }
 
-<<<<<<< HEAD
     case WriteMerge(table: DataSourceV2Relation, query, options) =>
       table.table match {
         case arctic: ArcticSparkTable =>
@@ -103,12 +96,8 @@
             new CaseInsensitiveStringMap(options.asJava), refreshCache(table)) :: Nil
       }
 
-    case OverwriteArcticData(table: DataSourceV2Relation, query, validateQuery, options) =>
-      table.table match {
-=======
     case OverwriteArcticData(d: DataSourceV2Relation, query, validateQuery, options) =>
       d.table match {
->>>>>>> 43693e13
         case t: ArcticSparkTable =>
           OverwriteArcticDataExec(t, new CaseInsensitiveStringMap(options.asJava), planLater(query),
             planLater(validateQuery), refreshCache(d)) :: Nil
@@ -129,7 +118,6 @@
         case table =>
           throw new UnsupportedOperationException(s"Cannot overwrite by filter to non-Arctic table: $table")
       }
-<<<<<<< HEAD
 
     case CreateArcticTableAsSelect(catalog, ident, parts, query, validateQuery, props, options, ifNotExists) =>
       val writeOptions = new CaseInsensitiveStringMap(options.asJava)
@@ -144,10 +132,8 @@
         notMatchedOutputs, targetOutput, rowIdAttrs, performCardinalityCheck, emitNotMatchedTargetRows,
         output, planLater(child)) :: Nil
 
-=======
     case d@AlterArcticTableDropPartition(r: ResolvedTable, _, _, _, _) =>
       AlterArcticTableDropPartitionExec(r.table, d.parts, d.retainData):: Nil
->>>>>>> 43693e13
 
     case _ => Nil
   }
