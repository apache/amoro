--- conflicted
+++ resolved
@@ -300,11 +300,7 @@
 
   @Test
   public void testDuplicateEnabled() {
-<<<<<<< HEAD
-    sql("set `spark.sql.arctic.check-source-data-uniqueness.enabled` = `false`");
-=======
     sql("set `{0}` = `false`", CHECK_SOURCE_DUPLICATES_ENABLE);
->>>>>>> c3108070
     sql("create table {0}.{1}( \n" +
         " id int, \n" +
         " name string, \n" +
@@ -332,11 +328,7 @@
 
     sql("drop table " + database + "." + "testPks");
     sql("drop table " + database + "." + "testTable");
-<<<<<<< HEAD
-    sql("set `spark.sql.arctic.check-source-data-uniqueness.enabled` = `true`");
-=======
     sql("set `{0}` = `true`", CHECK_SOURCE_DUPLICATES_ENABLE);
->>>>>>> c3108070
   }
 
   @Test
