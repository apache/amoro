/*
 * Licensed to the Apache Software Foundation (ASF) under one
 * or more contributor license agreements.  See the NOTICE file
 * distributed with this work for additional information
 * regarding copyright ownership.  The ASF licenses this file
 * to you under the Apache License, Version 2.0 (the
 * "License"); you may not use this file except in compliance
 * with the License.  You may obtain a copy of the License at
 *
 *     http://www.apache.org/licenses/LICENSE-2.0
 *
 * Unless required by applicable law or agreed to in writing, software
 * distributed under the License is distributed on an "AS IS" BASIS,
 * WITHOUT WARRANTIES OR CONDITIONS OF ANY KIND, either express or implied.
 * See the License for the specific language governing permissions and
 * limitations under the License.
 */

package com.netease.arctic.spark;

import com.netease.arctic.table.ArcticTable;
import com.netease.arctic.table.TableIdentifier;
import java.util.List;
import org.apache.commons.lang.StringUtils;
import org.apache.iceberg.relocated.com.google.common.collect.Lists;
import org.apache.iceberg.types.Types;
import org.junit.Assert;
import org.junit.Before;
import org.junit.Test;

/**
 * test for arctic keyed table
 */
public class TestKeyedTableDDL extends SparkTestBase {

  private final String database = "db_def";
  private final String table = "testA";
  private final String targetTable = "testB";

  @Before
  public void prepare() {
    sql("use " + catalogName);
    sql("create database if not exists " + database);
  }

  @Test
  public void testCreateKeyedTable() {
    TableIdentifier identifier = TableIdentifier.of(catalogName, database, table);

    sql("create table {0}.{1} ( \n" +
        " id int , \n" +
        " name string , \n " +
        " ts timestamp , \n" +
        " primary key (id) \n" +
        ") using arctic \n" +
        " partitioned by ( days(ts) ) \n" +
        " tblproperties ( \n" +
        " ''props.test1'' = ''val1'', \n" +
        " ''props.test2'' = ''val2'' ) ", database, table);
    assertTableExist(identifier);
    sql("desc table {0}.{1}", database, table);
    assertDescResult(rows, Lists.newArrayList("id"));

    sql("desc table extended {0}.{1}", database, table);
    assertDescResult(rows, Lists.newArrayList("id"));

    ArcticTable keyedTable = loadTable(identifier);
    Assert.assertTrue(keyedTable.properties().containsKey("props.test1"));
    Assert.assertEquals("val1", keyedTable.properties().get("props.test1"));
    Assert.assertTrue(keyedTable.properties().containsKey("props.test2"));
    Assert.assertEquals("val2", keyedTable.properties().get("props.test2"));

    sql("drop table {0}.{1}", database, table);
    assertTableNotExist(identifier);
  }
<<<<<<< HEAD
=======

  @Test
  public void testCreateKeyedTableLike() {
    TableIdentifier identifier = TableIdentifier.of(catalogName, database, targetTable);

    sql("create table {0}.{1} ( \n" +
        " id int , \n" +
        " name string , \n " +
        " ts timestamp , \n" +
        " primary key (id) \n" +
        ") using arctic \n" +
        " partitioned by ( days(ts) ) \n" +
        " tblproperties ( \n" +
        " ''props.test1'' = ''val1'', \n" +
        " ''props.test2'' = ''val2'' ) ", database, table);

    sql("create table {0}.{1} like {2}.{3} using arctic", database, targetTable, database, table);
    sql("desc table {0}.{1}", database, targetTable);
    assertDescResult(rows, Lists.newArrayList("id"));

    sql("desc table extended {0}.{1}", database, targetTable);
    assertDescResult(rows, Lists.newArrayList("id"));

    sql("drop table {0}.{1}", database, targetTable);

    sql("drop table {0}.{1}", database, table);
    assertTableNotExist(identifier);
  }

  @Test
  public void testCreateUnKeyedTableLike() {
    TableIdentifier identifier = TableIdentifier.of(catalogName, database, targetTable);

    sql("create table {0}.{1} ( \n" +
        " id int , \n" +
        " name string , \n " +
        " ts timestamp " +
        ") using arctic \n" +
        " partitioned by ( days(ts) ) \n" +
        " tblproperties ( \n" +
        " ''props.test1'' = ''val1'', \n" +
        " ''props.test2'' = ''val2'' ) ", database, table);

    sql("create table {0}.{1} like {2}.{3} using arctic", database, targetTable, database, table);
    Types.StructType expectedSchema = Types.StructType.of(
        Types.NestedField.optional(1, "id", Types.IntegerType.get()),
        Types.NestedField.optional(2, "name", Types.StringType.get()),
        Types.NestedField.optional(3, "ts", Types.TimestampType.withZone()));
    Assert.assertEquals("Schema should match expected",
        expectedSchema, loadTable(identifier).schema().asStruct());

    sql("drop table {0}.{1}", database, targetTable);

    sql("drop table {0}.{1}", database, table);
    assertTableNotExist(identifier);
  }

  private void assertDescResult(List<Object[]> rows, List<String> primaryKeys) {
    boolean primaryKeysBlock = false;
    List<String> descPrimaryKeys = Lists.newArrayList();
    for (Object[] row : rows) {
      if (StringUtils.equalsIgnoreCase("# Primary keys", row[0].toString())) {
        primaryKeysBlock = true;
      } else if (StringUtils.startsWith(row[0].toString(), "# ") && primaryKeysBlock) {
        primaryKeysBlock = false;
      } else if (primaryKeysBlock){
        descPrimaryKeys.add(row[0].toString());
      }
    }

    Assert.assertEquals(primaryKeys.size(), descPrimaryKeys.size());
    Assert.assertArrayEquals(primaryKeys.toArray(), descPrimaryKeys.toArray());
  }
>>>>>>> a3e14556
}<|MERGE_RESOLUTION|>--- conflicted
+++ resolved
@@ -73,8 +73,7 @@
     sql("drop table {0}.{1}", database, table);
     assertTableNotExist(identifier);
   }
-<<<<<<< HEAD
-=======
+
 
   @Test
   public void testCreateKeyedTableLike() {
@@ -131,22 +130,4 @@
     sql("drop table {0}.{1}", database, table);
     assertTableNotExist(identifier);
   }
-
-  private void assertDescResult(List<Object[]> rows, List<String> primaryKeys) {
-    boolean primaryKeysBlock = false;
-    List<String> descPrimaryKeys = Lists.newArrayList();
-    for (Object[] row : rows) {
-      if (StringUtils.equalsIgnoreCase("# Primary keys", row[0].toString())) {
-        primaryKeysBlock = true;
-      } else if (StringUtils.startsWith(row[0].toString(), "# ") && primaryKeysBlock) {
-        primaryKeysBlock = false;
-      } else if (primaryKeysBlock){
-        descPrimaryKeys.add(row[0].toString());
-      }
-    }
-
-    Assert.assertEquals(primaryKeys.size(), descPrimaryKeys.size());
-    Assert.assertArrayEquals(primaryKeys.toArray(), descPrimaryKeys.toArray());
-  }
->>>>>>> a3e14556
 }