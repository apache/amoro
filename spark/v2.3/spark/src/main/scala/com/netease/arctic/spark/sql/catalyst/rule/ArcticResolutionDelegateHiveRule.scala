/*
 * Licensed to the Apache Software Foundation (ASF) under one
 * or more contributor license agreements.  See the NOTICE file
 * distributed with this work for additional information
 * regarding copyright ownership.  The ASF licenses this file
 * to you under the Apache License, Version 2.0 (the
 * "License"); you may not use this file except in compliance
 * with the License.  You may obtain a copy of the License at
 *  *
 *     http://www.apache.org/licenses/LICENSE-2.0
 *  *
 * Unless required by applicable law or agreed to in writing, software
 * distributed under the License is distributed on an "AS IS" BASIS,
 * WITHOUT WARRANTIES OR CONDITIONS OF ANY KIND, either express or implied.
 * See the License for the specific language governing permissions and
 * limitations under the License.
 */

package com.netease.arctic.spark.sql.catalyst.rule

import com.netease.arctic.spark.source.ArcticSource
<<<<<<< HEAD
import com.netease.arctic.spark.sql.execution.{CreateArcticTableAsSelectCommand, CreateArcticTableCommand, DropArcticTableCommand}
import com.netease.arctic.spark.sql.plan.OverwriteArcticTableDynamic
=======
import com.netease.arctic.spark.sql.execution.{CreateArcticTableCommand, DropArcticTableCommand}
import com.netease.arctic.spark.sql.plan.{CreateArcticTableAsSelect, OverwriteArcticTableDynamic}
>>>>>>> 6eb96a84
import org.apache.spark.sql.arctic.AnalysisException
import org.apache.spark.sql.catalyst.TableIdentifier
import org.apache.spark.sql.catalyst.catalog.{CatalogTable, HiveTableRelation, SessionCatalog}
import org.apache.spark.sql.catalyst.expressions.{Alias, AttributeReference, Cast, Literal}
import org.apache.spark.sql.catalyst.plans.logical.{InsertIntoTable, LogicalPlan, Project}
import org.apache.spark.sql.catalyst.rules.Rule
import org.apache.spark.sql.execution.command.DDLUtils.HIVE_PROVIDER
import org.apache.spark.sql.execution.command.DropTableCommand
import org.apache.spark.sql.execution.datasources.v2.DataSourceV2Relation
import org.apache.spark.sql.execution.datasources.{CreateTable, LogicalRelation}
import org.apache.spark.sql.internal.SQLConf
import org.apache.spark.sql.sources.v2.reader.DataSourceReader
import org.apache.spark.sql.types.StructType
import org.apache.spark.sql.{SaveMode, SparkSession}

import java.util.Locale

case class ArcticResolutionDelegateHiveRule(spark: SparkSession) extends Rule[LogicalPlan] {

  lazy val arctic = new ArcticSource

  override def apply(plan: LogicalPlan): LogicalPlan = plan transformDown {
    // create table
    case CreateTable(tableDesc, mode, None)
      if tableDesc.provider.isDefined
        && tableDesc.provider.get.equalsIgnoreCase("arctic")
        && isDatasourceTable(tableDesc) =>
      CreateArcticTableCommand(arctic, tableDesc, ignoreIfExists = mode == SaveMode.Ignore)
    // create table as select
    case CreateTable(tableDesc, mode, Some(query))
      if tableDesc.provider.isDefined
        && tableDesc.provider.get.equalsIgnoreCase("arctic")
        && query.resolved && isDatasourceTable(tableDesc) =>
<<<<<<< HEAD
      CreateArcticTableAsSelectCommand(arctic, tableDesc, mode, query, query.output.map(_.name))
=======
      val table = tableDesc.copy(schema = query.schema)
      CreateArcticTableAsSelect(arctic, table, query)
>>>>>>> 6eb96a84

    // drop table
    case DropTableCommand(tableName, ifExists, isView, purge)
      if arctic.isDelegateDropTable(tableName, isView) =>
      DropArcticTableCommand(arctic, tableName, ifExists, purge)

    // insert into data source table
    case i@InsertIntoTable(l: LogicalRelation, _, _, _, _)
      if l.catalogTable.isDefined && arctic.isDelegateTable(l.catalogTable.get) =>
      createArcticInsert(i, l.catalogTable.get)

    // insert into hive table
    case i@InsertIntoTable(table: HiveTableRelation, _, _, _, _)
      if arctic.isDelegateTable(table.tableMeta) =>
      createArcticInsert(i, table.tableMeta)

    // scan datasource table
    case l@LogicalRelation(_, _, table, _) if table.isDefined && arctic.isDelegateTable(table.get) =>
      val reader = createArcticReader(table.get)
      val output = reader.readSchema()
        .map(f => AttributeReference(f.name, f.dataType, f.nullable, f.metadata)())
      DataSourceV2Relation(output, reader)

    // scan hive table
    case h@HiveTableRelation(tableMeta, dataCols, partitionCols)
      if arctic.isDelegateTable(tableMeta) =>
      val reader = createArcticReader(tableMeta)
      val output = reader.readSchema()
        .map(f => AttributeReference(f.name, f.dataType, f.nullable, f.metadata)())
      DataSourceV2Relation(output, reader)
  }

  def isDatasourceTable(table: CatalogTable): Boolean = {
    table.provider.isDefined && table.provider.get.toLowerCase(Locale.ROOT) != HIVE_PROVIDER
  }


  def createArcticInsert(i: InsertIntoTable, tableDesc: CatalogTable): LogicalPlan = {
    if (i.ifPartitionNotExists) {
      throw AnalysisException.message(
        s"Cannot write, IF NOT EXISTS is not supported for table: ${tableDesc.identifier}")
    }

    val table = arctic.loadTable(tableDesc.identifier)
    val query = addStaticPartitionColumns(table.schema(), i.partition, i.query)
    if (i.overwrite) {
      OverwriteArcticTableDynamic(i, table, query)
    } else {
      throw AnalysisException.message(
        s"Cannot write, INSERT INTO is not supported for table: ${tableDesc.identifier}")
    }
  }

  // add any static value as a literal column
  // part copied from spark-3.0 branch Analyzer.scala
  private def addStaticPartitionColumns(
                                         schema: StructType, partitionSpec: Map[String, Option[String]],
                                         query: LogicalPlan): LogicalPlan = {
    val staticPartitions = partitionSpec.filter(_._2.isDefined).mapValues(_.get)
    if (staticPartitions.isEmpty) {
      query
    } else {
      val output = schema.map(f => AttributeReference(f.name, f.dataType, f.nullable, f.metadata)())
      val conf = SQLConf.get
      val withStaticPartitionValues = {
        val outputNameToStaticName = staticPartitions.keySet.map(staticName =>
          output.find(col => conf.resolver(col.name, staticName)) match {
            case Some(attr) =>
              attr.name -> staticName
            case _ =>
              throw AnalysisException.message(
                s"Cannot add static value for unknown column: $staticName")
          }).toMap

        val queryColumns = query.output.iterator
        output.flatMap { col =>
          outputNameToStaticName.get(col.name).flatMap(staticPartitions.get) match {
            case Some(staticValue) =>
              // for each output column, add the static value as a literal, or use the next input
              // column. this does not fail if input columns are exhausted and adds remaining columns
              // at the end. both cases will be caught by ResolveOutputRelation and will fail the
              // query with a helpful error message.
              Some(Alias(Cast(Literal(staticValue), col.dataType), col.name)())
            case _ if queryColumns.hasNext =>
              Some(queryColumns.next)
            case _ =>
              None
          }
        } ++ queryColumns
      }

      Project(withStaticPartitionValues, query)
    }
  }

  def createArcticReader(table: CatalogTable): DataSourceReader = {
    val arcticTable = arctic.loadTable(table.identifier)
    val reader = arcticTable.createReader(null)
    reader
  }



}<|MERGE_RESOLUTION|>--- conflicted
+++ resolved
@@ -19,13 +19,8 @@
 package com.netease.arctic.spark.sql.catalyst.rule
 
 import com.netease.arctic.spark.source.ArcticSource
-<<<<<<< HEAD
-import com.netease.arctic.spark.sql.execution.{CreateArcticTableAsSelectCommand, CreateArcticTableCommand, DropArcticTableCommand}
-import com.netease.arctic.spark.sql.plan.OverwriteArcticTableDynamic
-=======
 import com.netease.arctic.spark.sql.execution.{CreateArcticTableCommand, DropArcticTableCommand}
 import com.netease.arctic.spark.sql.plan.{CreateArcticTableAsSelect, OverwriteArcticTableDynamic}
->>>>>>> 6eb96a84
 import org.apache.spark.sql.arctic.AnalysisException
 import org.apache.spark.sql.catalyst.TableIdentifier
 import org.apache.spark.sql.catalyst.catalog.{CatalogTable, HiveTableRelation, SessionCatalog}
@@ -59,12 +54,8 @@
       if tableDesc.provider.isDefined
         && tableDesc.provider.get.equalsIgnoreCase("arctic")
         && query.resolved && isDatasourceTable(tableDesc) =>
-<<<<<<< HEAD
-      CreateArcticTableAsSelectCommand(arctic, tableDesc, mode, query, query.output.map(_.name))
-=======
       val table = tableDesc.copy(schema = query.schema)
       CreateArcticTableAsSelect(arctic, table, query)
->>>>>>> 6eb96a84
 
     // drop table
     case DropTableCommand(tableName, ifExists, isView, purge)
@@ -165,7 +156,4 @@
     val reader = arcticTable.createReader(null)
     reader
   }
-
-
-
 }