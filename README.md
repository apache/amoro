--- conflicted
+++ resolved
@@ -67,13 +67,8 @@
 | Processing Engine | Version                   |
 | ----------------- |---------------------------|
 | Flink             | 1.12.x, 1.14.x and 1.15.x |
-<<<<<<< HEAD
-| Spark             | 2.3, 3.1                  |
+| Spark             | 3.1, 3.3                  |
 | Trino             | 406                       |
-=======
-| Spark             | 3.1, 3.3                  |
-| Trino             | 380                       |
->>>>>>> e1664610
 
 ## Quickstart
 
