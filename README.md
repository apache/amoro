![logo](site/docs/ch/images/arctic_logo_for_git.png)

Arctic is a LakeHouse management system under open architecture, which on top of data lake open formats provides more optimizations for streaming and upsert scenarios, as well as a set of pluggable self-optimizing mechanisms and management services. Using Arctic could help various data platforms, tools and products build out-of-the-box, streaming and batch unified LakeHouses quickly.

## What is Arctic

Currently, Arctic is a LakeHouse management system on top of iceberg format. Benefit from the thriving ecology of Apache Iceberg, Arctic could be used on kinds of data lakes on premise or clouds with varities of engines. Several concepts should be known before your deeper steps:

![Introduce](site/docs/ch/images/introduce_arctic.png)

- AMS and optimizers - Arctic Management Service provides management features including self-optimizing mechanisms running on optimizers, which could be scaled as demand and scheduled on different platforms.
- Multiple formats — Arctic use formats analogous to MySQL or ClickHouse using storage engines to meet different scenarios. Two formats were available since Arctic v0.4.
	* Iceberg format — learn more about iceberg format details and usage with different engines: [Iceberg Docs](https://iceberg.apache.org/docs/latest/)
	* Mixed streaming format - if you are interested in advanced features like auto-bucket, logstore, hive compatible, strict PK constraints etc. learn Arctic [Mixed Iceberg format](https://arctic.netease.com/ch/concepts/table-formats/#mixed-iceberg-format) and [Mixed Hive format](https://arctic.netease.com/ch/concepts/table-formats/#mixed-hive-format)
## Arctic features

- Defining keys - supports defining primary key with strict constraints, and more types of keys in future
- Self-optimizing - user-insensitive asynchronous self-optimization mechanisms could keep lakehouse fresh and healthy
- Management features - dashboard UI to support catalog/table management, SQL terminal and all kinds of metrics
- Formats compatible - Hive/Iceberg format compatible means writing and reading through native Hive/Iceberg connector 
- Better data pipeline SLA - using LogStore like kafka to accelarate streaming data pipeline to ms/s latency
- Better OLAP performace - provides auto-bucket feature for better compaction and merge-on-read performance
- Concurrent conflicts resovling - Flink or Spark could concurrent write data without worring about conflicts

## Modules

Arctic contains modules as below:

- `arctic-core` contains core abstractions and common implementation for other modules
- `arctic-flink` is the module for integrating with Apache Flink (use arctic-flink-runtime for a shaded version)
- `arctic-spark` is the module for integrating with Apache Spark (use arctic-spark-runtime for a shaded version)
- `arctic-trino` now provides query integrating with apache trino, built on JDK17
<<<<<<< HEAD
- `arctic-optimizing` exposes optimizing container/group api and provides default implementation
- `arctic-ams` is arctic management service module
=======
- `arctic-ams` is arctic meta service module
>>>>>>> 11509b7d
  - `ams-api` contains ams thrift api
  - `ams-dashboard` is the dashboard frontend for ams
  - `ams-server` is the backend server for ams
  - `ams-optimizer` provides default optimizer implementation

## Building

Arctic is built using Maven with Java 1.8 and Java 17(only for `trino` module).

* To build Trino module need config `toolchains.xml` in `${user.home}/.m2/` dir, the content is
```
<?xml version="1.0" encoding="UTF-8"?>
<toolchains>
    <toolchain>
        <type>jdk</type>
        <provides>
            <version>17</version>
            <vendor>sun</vendor>
        </provides>
        <configuration>
<<<<<<< HEAD
            <jdkHome>${yourJdk17Home}</jdkHome>
=======
            <jdkHome>${YourJDK17Home}</jdkHome>
>>>>>>> 11509b7d
        </configuration>
    </toolchain>
</toolchains>
```
* To invoke a build and run tests: `mvn package -P toolchain`
* To skip tests: `mvn -DskipTests package -P toolchain`
* To package without trino module and JAVA 17 dependency: `mvn clean package -DskipTests -pl '!trino'`

## Engines supported

Arctic support multiple processing engines as below:

| Processing Engine | Version                   |
| ----------------- |---------------------------|
| Flink             | 1.12.x, 1.14.x and 1.15.x |
| Spark             | 3.1, 3.2, 3.3             |
| Trino             | 406                       |

## Quickstart

Visit [https://arctic.netease.com/ch/quickstart/setup/](https://arctic.netease.com/ch/quickstart/setup/) to quickly explore what arctic can do.

## Join Community 
If you are interested in Lakehouse, Data Lake Format, welcome to join our community, we welcome any organizations, teams and individuals to grow together, and sincerely hope to help users better use Data Lake Format through open source. 

Join the Arctic WeChat Group: Add " `kllnn999` " as a friend on WeChat and specify "Arctic lover".<|MERGE_RESOLUTION|>--- conflicted
+++ resolved
@@ -30,12 +30,7 @@
 - `arctic-flink` is the module for integrating with Apache Flink (use arctic-flink-runtime for a shaded version)
 - `arctic-spark` is the module for integrating with Apache Spark (use arctic-spark-runtime for a shaded version)
 - `arctic-trino` now provides query integrating with apache trino, built on JDK17
-<<<<<<< HEAD
-- `arctic-optimizing` exposes optimizing container/group api and provides default implementation
-- `arctic-ams` is arctic management service module
-=======
 - `arctic-ams` is arctic meta service module
->>>>>>> 11509b7d
   - `ams-api` contains ams thrift api
   - `ams-dashboard` is the dashboard frontend for ams
   - `ams-server` is the backend server for ams
@@ -56,11 +51,7 @@
             <vendor>sun</vendor>
         </provides>
         <configuration>
-<<<<<<< HEAD
-            <jdkHome>${yourJdk17Home}</jdkHome>
-=======
             <jdkHome>${YourJDK17Home}</jdkHome>
->>>>>>> 11509b7d
         </configuration>
     </toolchain>
 </toolchains>
