--- conflicted
+++ resolved
@@ -47,31 +47,7 @@
 amoro-mixed-format-spark-runtime-3.2-x.y.z.jar # Spark v3.2 runtime package)
 ```
 
-<<<<<<< HEAD
-If the Flink version in the amoro-ams/amoro-ams-optimizer/amoro-optimizer-flink module you compiled is lower than 1.15, you must add the `-Pflink-optimizer-pre-1.15` parameter before mvn.
-for example `mvn clean package -Pflink-optimizer-pre-1.15 -Dflink-optimizer.flink-version=1.14.6 -DskipTests` to compile.
-
-If you need to compile the Trino module at the same time, you need to install jdk17 locally and configure `toolchains.xml` in the user's `${user.home}/.m2/` directory,
-then run `mvn package -Ptoolchain,build-mixed-format-trino` to compile the entire project.
-
-```xml
-<?xml version="1.0" encoding="UTF-8"?>
-<toolchains>
-    <toolchain>
-        <type>jdk</type>
-        <provides>
-            <version>17</version>
-            <vendor>sun</vendor>
-        </provides>
-        <configuration>
-            <jdkHome>${YourJDK17Home}</jdkHome>
-        </configuration>
-    </toolchain>
-</toolchains>
-```
-=======
 More build guide can be found in the project's [README](https://github.com/apache/amoro?tab=readme-ov-file#building).
->>>>>>> a32403df
 
 ## Configuration
 
