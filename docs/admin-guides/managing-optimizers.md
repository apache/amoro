--- conflicted
+++ resolved
@@ -32,7 +32,6 @@
 
 ### Flink container
 Flink container is a way to start Optimizer through Flink jobs. With Flink, you can easily deploy Optimizer
-<<<<<<< HEAD
 on yarn clusters or kubernetes clusters to support large-scale data scenarios. To use flink container, 
 you need to add a new container configuration. with container-impl as `com.netease.arctic.optimizer.FlinkOptimizerContainer`
 
@@ -59,22 +58,6 @@
 - export.FLINK_CONF_DIR, the directory where flink_conf.yaml is located, **this environment variable must be setup**
 
 An example for yarn-pre-job mode:
-=======
-on yarn clusters to support large-scale data scenarios. To use flink container, you need to add a new container configuration.
-The required properties include "flink-home", and all environment variables that need to be exported can be configured
-in the "export.{env_arg}" property of the container's properties. The commonly used configurations are as follows:
-
-- flink-home, download the Flink installation package and unzip it. Take Flink-1.14.6 as an example,
-  download https://archive.apache.org/dist/flink/flink-1.14.6/flink-1.14.6-bin-scala_2.12.tgz , assuming that it is
-  extracted to /opt/ directory, then configure the value /opt/ flink-1.14.6/. Since the Flink distribution does not come
-  with the hadoop compatible package flink-shaded-hadoop-2-uber-x.y.z.jar, you need to download it and copy it to the
-  FLINK_HOME/lib directory. The flink-shaded-hadoop-2-uber-2.7.5-10.0.jar is generally sufficient and can be downloaded
-  at: https://repo.maven.apache.org/maven2/org/apache/flink/flink-shaded-hadoop-2-uber/2.7.5-10.0/flink-shaded-hadoop-2-uber-2.7.5-10.0.jar
-- HADOOP_CONF_DIR, which holds the configuration files for the hadoop cluster (including hdfs-site.xml, core-site.xml, yarn-site.xml ). If the hadoop cluster has kerberos authentication enabled, you need to prepare an additional `krb5.conf` and a keytab file for the user to submit tasks
-- JVM_ARGS, you can configure flink to run additional configuration parameters, here is an example of configuring krb5.conf, specify the address of krb5.conf to be used by Flink when committing via `-Djava.security.krb5.conf=/opt/krb5.conf`
-- HADOOP_USER_NAME, the username used to submit tasks to yarn
-- FLINK_CONF_DIR, the directory where flink_conf.yaml is located
->>>>>>> 2ffe18a5
 
 ```yaml
 containers:
@@ -131,7 +114,6 @@
 
 The optimizer group supports the following properties:
 
-<<<<<<< HEAD
 | Property            | Container type | Required | Default               | Description                                                                                                                                                                                                                                                                                                                                                                                                      |
 |---------------------|----------------|----------|-----------------------|------------------------------------------------------------------------------------------------------------------------------------------------------------------------------------------------------------------------------------------------------------------------------------------------------------------------------------------------------------------------------------------------------------------|
 | scheduling-policy   | All | No       | quota                 | The scheduler group scheduling policy, the default value is `quota`, it will be scheduled according to the quota resources configured for each table, the larger the table quota is, the more optimizer resources it can take. There is also a configuration `balanced` that will balance the scheduling of each table, the longer the table has not been optimized, the higher the scheduling priority will be. |
@@ -145,13 +127,6 @@
 |--------------------|------|-----------------------------------------------|
 | ams-optimizing-uri | all  |                                               | 
 | flink-conf.\<key\> | flink | Any flink config options could be overwritten | 
-=======
-| Property            | Container type | Required | Default | Description                                                                                                                                                                                                                                                                                                                                                                                                      |
-|---------------------|----------------|----------|---------|------------------------------------------------------------------------------------------------------------------------------------------------------------------------------------------------------------------------------------------------------------------------------------------------------------------------------------------------------------------------------------------------------------------|
-| scheduling-policy   | All | No | quota | The scheduler group scheduling policy, the default value is `quota`, it will be scheduled according to the quota resources configured for each table, the larger the table quota is, the more optimizer resources it can take. There is also a configuration `balanced` that will balance the scheduling of each table, the longer the table has not been optimized, the higher the scheduling priority will be. |
-| flink-conf.*   | flink | No | N/A | Any configuration for `flink on yarn` mode, like `flink-conf.taskmanager.memory.process.size` or `flink-conf.jobmanager.memory.process.size`. The value in `conf/flink-conf.yaml` will be used if not set here. You can find more supported property in [Flink Configuration](https://nightlies.apache.org/flink/flink-docs-master/docs/deployment/config/)                                                                                                                                                                                                                                     |
-| memory   | local | Yes | N/A | The memory size of the local optimizer Java process.                                                                                                                                                                                                                                                                                                                                                             |
->>>>>>> 2ffe18a5
 
 {{< hint info >}}
 To better utilize the resources of Flink Optimizer, it is recommended to add the following configuration to the Flink Optimizer Group:
